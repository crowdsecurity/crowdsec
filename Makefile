include mk/platform.mk
include mk/gmsl

# By default, this build requires the C++ re2 library to be installed.
#
# Debian/Ubuntu: apt install libre2-dev
# Fedora/CentOS: dnf install re2-devel
# FreeBSD:       pkg install re2
# Alpine:        apk add re2-dev
# Windows:       choco install re2
# MacOS:         brew install re2

# To build without re2, run "make BUILD_RE2_WASM=1"
# The WASM version is slower and introduces a short delay when starting a process
# (including cscli) so it is not recommended for production use.
BUILD_RE2_WASM ?= 0

#expr_debug tag is required to enable the debug mode in expr
GO_TAGS := netgo,osusergo,expr_debug

# By default, build with sqlite3.
BUILD_SQLITE ?= mattn
SQLITE_MSG = Using mattn/go-sqlite3

# Optionally, use a pure Go implementation of sqlite.
ifeq ($(BUILD_SQLITE),modernc)
SQLITE_MSG = Using modernc/sqlite
GO_TAGS := $(GO_TAGS),sqlite_modernc
$(info NOTE: The 'modernc' backend for SQLite is slower than the default, has not been extensively tested, and is not meant for production use.)
else
ifeq ($(BUILD_SQLITE),mattn)
SQLITE_MSG = Using mattn/go-sqlite3
GO_TAGS := $(GO_TAGS),sqlite_omit_load_extension
else
$(error BUILD_SQLITE must be 'mattn' or 'modernc')
endif
endif

# To build static binaries, run "make BUILD_STATIC=1".
# On some platforms, this requires additional packages
# (e.g. glibc-static and libstdc++-static on fedora, centos.. which are on the powertools/crb repository).
# If the static build fails at the link stage, it might be because the static library is not provided
# for your distribution (look for libre2.a). See the Dockerfile for an example of how to build it.
BUILD_STATIC ?= 0

# List of notification plugins to build
PLUGINS ?= $(patsubst ./cmd/notification-%,%,$(wildcard ./cmd/notification-*))

#--------------------------------------

GO = go
GOTEST = $(GO) test

BUILD_CODENAME ?= alphaga

CROWDSEC_FOLDER = ./cmd/crowdsec
CSCLI_FOLDER = ./cmd/crowdsec-cli/
PLUGINS_DIR_PREFIX = ./cmd/notification-

CROWDSEC_BIN = crowdsec$(EXT)
CSCLI_BIN = cscli$(EXT)

# semver comparison to select the hub branch requires the version to start with "v"
ifneq ($(call substr,$(BUILD_VERSION),1,1),v)
    $(error BUILD_VERSION "$(BUILD_VERSION)" should start with "v")
endif

# Directory for the release files
RELDIR = crowdsec-$(BUILD_VERSION)

GO_MODULE_NAME = github.com/crowdsecurity/crowdsec

# Check if a given value is considered truthy and returns "0" or "1".
# A truthy value is one of the following: "1", "yes", or "true", case-insensitive.
#
# Usage:
# ifeq ($(call bool,$(FOO)),1)
# $(info Let's foo)
# endif
bool = $(if $(filter $(call lc, $1),1 yes true),1,0)

#--------------------------------------
#
# Define MAKE_FLAGS and LD_OPTS for the sub-makefiles in cmd/
#

MAKE_FLAGS = --no-print-directory GOARCH=$(GOARCH) GOOS=$(GOOS) RM="$(RM)" WIN_IGNORE_ERR="$(WIN_IGNORE_ERR)" CP="$(CP)" CPR="$(CPR)" MKDIR="$(MKDIR)"

LD_OPTS_VARS= \
-X 'github.com/crowdsecurity/go-cs-lib/version.Version=$(BUILD_VERSION)' \
-X 'github.com/crowdsecurity/go-cs-lib/version.BuildDate=$(BUILD_TIMESTAMP)' \
-X 'github.com/crowdsecurity/go-cs-lib/version.Tag=$(BUILD_TAG)' \
-X '$(GO_MODULE_NAME)/pkg/cwversion.Codename=$(BUILD_CODENAME)' \
-X '$(GO_MODULE_NAME)/pkg/csconfig.defaultConfigDir=$(DEFAULT_CONFIGDIR)' \
-X '$(GO_MODULE_NAME)/pkg/csconfig.defaultDataDir=$(DEFAULT_DATADIR)'

ifneq (,$(DOCKER_BUILD))
LD_OPTS_VARS += -X 'github.com/crowdsecurity/go-cs-lib/version.System=docker'
endif

<<<<<<< HEAD
=======
# If CROWDSEC_API_DEV_ENV is set to a truthy value, connect to dev.crowdsec.net
ifeq ($(call bool,$(CROWDSEC_API_DEV_ENV)),1)
LD_OPTS_VARS += \
 -X '$(GO_MODULE_NAME)/pkg/csconfig.PAPIBaseURl=https://papi.dev.crowdsec.net/' \
 -X '$(GO_MODULE_NAME)/cmd/crowdsec-cli/clicapi.CAPIBaseURL=https://api.dev.crowdsec.net/'
$(info envvar CROWDSEC_API_DEV_ENV=$(CROWDSEC_API_DEV_ENV): If you are not working on CAPI/PAPI, this is probably a mistake.)
$(info Note that the DEV environment is slow, unreliable and may fail at any time.)
$(info )
endif

#expr_debug tag is required to enable the debug mode in expr
GO_TAGS := netgo,osusergo,sqlite_omit_load_extension,expr_debug

>>>>>>> f61c5744
# Allow building on ubuntu 24.10, see https://github.com/golang/go/issues/70023
export CGO_LDFLAGS_ALLOW=-Wl,--(push|pop)-state.*

# this will be used by Go in the make target, some distributions require it
export PKG_CONFIG_PATH:=/usr/local/lib/pkgconfig:$(PKG_CONFIG_PATH)

#--------------------------------------
#
# Choose the re2 backend.
#

ifeq ($(call bool,$(BUILD_RE2_WASM)),0)
ifeq ($(PKG_CONFIG),)
  $(error "pkg-config is not available. Please install pkg-config.")
endif

ifeq ($(RE2_CHECK),)
RE2_FAIL := "libre2-dev is not installed, please install it or set BUILD_RE2_WASM=1 to use the WebAssembly version"
# if you prefer to build WASM instead of a critical error, comment out RE2_FAIL and uncomment RE2_MSG.
# RE2_MSG := Fallback to WebAssembly regexp library. To use the C++ version, make sure you have installed libre2-dev and pkg-config.
else
# += adds a space that we don't want
GO_TAGS := $(GO_TAGS),re2_cgo
LD_OPTS_VARS += -X '$(GO_MODULE_NAME)/pkg/cwversion.Libre2=C++'
RE2_MSG := Using C++ regexp library
endif
else
RE2_MSG := Using WebAssembly regexp library
endif

ifeq ($(call bool,$(BUILD_RE2_WASM)),1)
else
ifneq (,$(RE2_CHECK))
endif
endif

#--------------------------------------
#
# Handle optional components and build profiles, to save space on the final binaries.
#
# Keep it safe for now until we decide how to expand on the idea. Either choose a profile or exclude components manually.
# For example if we want to disable some component by default, or have opt-in components (INCLUDE?).

ifeq ($(and $(BUILD_PROFILE),$(EXCLUDE)),1)
$(error "Cannot specify both BUILD_PROFILE and EXCLUDE")
endif

COMPONENTS := \
	datasource_appsec \
	datasource_cloudwatch \
	datasource_docker \
	datasource_file \
	datasource_http \
	datasource_k8saudit \
	datasource_kafka \
	datasource_journalctl \
	datasource_kinesis \
	datasource_loki \
	datasource_victorialogs \
	datasource_s3 \
	datasource_syslog \
	datasource_wineventlog \
	cscli_setup \
	db_mysql \
	db_postgres \
	db_sqlite

comma := ,
space := $(empty) $(empty)

# Predefined profiles

# What we want to KEEP in the minimal build,
# which should always include at least one data source and a sql driver.
INCLUDE_MINIMAL := db_sqlite datasource_file

EXCLUDE_MINIMAL := $(filter-out $(INCLUDE_MINIMAL),$(strip $(COMPONENTS)))

# example
# EXCLUDE_MEDIUM := datasource_kafka,datasource_kinesis,datasource_s3

BUILD_PROFILE ?= default

# Set the EXCLUDE_LIST based on the chosen profile, unless EXCLUDE is already set
ifeq ($(BUILD_PROFILE),minimal)
EXCLUDE ?= $(EXCLUDE_MINIMAL)
else ifneq ($(BUILD_PROFILE),default)
$(error Invalid build profile specified: $(BUILD_PROFILE). Valid profiles are: minimal, default)
endif

# Create list of excluded components from the EXCLUDE variable
EXCLUDE_LIST := $(subst $(comma),$(space),$(EXCLUDE))

INVALID_COMPONENTS := $(filter-out $(COMPONENTS),$(EXCLUDE_LIST))
ifneq ($(INVALID_COMPONENTS),)
$(error Invalid optional components specified in EXCLUDE: $(INVALID_COMPONENTS). Valid components are: $(COMPONENTS))
endif

# Convert the excluded components to "no_<component>" form
COMPONENT_TAGS := $(foreach component,$(EXCLUDE_LIST),no_$(component))

ifneq ($(COMPONENT_TAGS),)
GO_TAGS := $(GO_TAGS),$(subst $(space),$(comma),$(COMPONENT_TAGS))
endif

#--------------------------------------

ifeq ($(call bool,$(BUILD_STATIC)),1)
BUILD_TYPE = static
EXTLDFLAGS := -extldflags '-static'
else
BUILD_TYPE = dynamic
EXTLDFLAGS :=
endif

# Build with debug symbols, and disable optimizations + inlining, to use Delve
ifeq ($(call bool,$(DEBUG)),1)
STRIP_SYMBOLS :=
DISABLE_OPTIMIZATION := -gcflags "-N -l"
else
STRIP_SYMBOLS := -s
DISABLE_OPTIMIZATION :=
endif

export LD_OPTS=-ldflags "$(STRIP_SYMBOLS) $(EXTLDFLAGS) $(LD_OPTS_VARS)" \
	-trimpath -tags $(GO_TAGS) $(DISABLE_OPTIMIZATION)

ifeq ($(call bool,$(TEST_COVERAGE)),1)
LD_OPTS += -cover
endif

#--------------------------------------

.PHONY: build
build: build-info crowdsec cscli plugins  ## Build crowdsec, cscli and plugins

.PHONY: build-info
build-info:  ## Print build information
	$(info Building $(BUILD_VERSION) ($(BUILD_TAG)) $(BUILD_TYPE) for $(GOOS)/$(GOARCH))
	$(info Excluded components: $(if $(EXCLUDE_LIST),$(EXCLUDE_LIST),none))

ifneq (,$(RE2_FAIL))
	$(error $(RE2_FAIL))
endif

	$(info $(RE2_MSG))
	$(info $(SQLITE_MSG))

ifeq ($(call bool,$(DEBUG)),1)
	$(info Building with debug symbols and disabled optimizations)
endif

ifeq ($(call bool,$(TEST_COVERAGE)),1)
	$(info Test coverage collection enabled)
endif

# intentional, empty line
	$(info )

.PHONY: all
all: clean test build  ## Clean, test and build (requires localstack)

.PHONY: plugins
plugins:  ## Build notification plugins
	@$(foreach plugin,$(PLUGINS), \
		$(MAKE) -C $(PLUGINS_DIR_PREFIX)$(plugin) build $(MAKE_FLAGS); \
	)

# same as "$(MAKE) -f debian/rules clean" but without the dependency on debhelper
.PHONY: clean-debian
clean-debian:
	@$(RM) -r debian/crowdsec
	@$(RM) -r debian/crowdsec
	@$(RM) -r debian/files
	@$(RM) -r debian/.debhelper
	@$(RM) -r debian/*.substvars
	@$(RM) -r debian/*-stamp

.PHONY: clean-rpm
clean-rpm:
	@$(RM) -r rpm/BUILD
	@$(RM) -r rpm/BUILDROOT
	@$(RM) -r rpm/RPMS
	@$(RM) -r rpm/SOURCES/*.tar.gz
	@$(RM) -r rpm/SRPMS

.PHONY: clean
clean: clean-debian clean-rpm bats-clean  ## Remove build artifacts
	@$(MAKE) -C $(CROWDSEC_FOLDER) clean $(MAKE_FLAGS)
	@$(MAKE) -C $(CSCLI_FOLDER) clean $(MAKE_FLAGS)
	@$(RM) $(CROWDSEC_BIN) $(WIN_IGNORE_ERR)
	@$(RM) $(CSCLI_BIN) $(WIN_IGNORE_ERR)
	@$(RM) *.log $(WIN_IGNORE_ERR)
	@$(RM) crowdsec-release.tgz $(WIN_IGNORE_ERR)
	@$(foreach plugin,$(PLUGINS), \
		$(MAKE) -C $(PLUGINS_DIR_PREFIX)$(plugin) clean $(MAKE_FLAGS); \
	)

.PHONY: cscli
cscli:  ## Build cscli
	@$(MAKE) -C $(CSCLI_FOLDER) build $(MAKE_FLAGS)

.PHONY: crowdsec
crowdsec:  ## Build crowdsec
	@$(MAKE) -C $(CROWDSEC_FOLDER) build $(MAKE_FLAGS)

testenv:
ifeq ($(TEST_LOCAL_ONLY),)
	@echo 'NOTE: You need to run "make localstack" in a separate shell, "make localstack-stop" to terminate it; or define the envvar TEST_LOCAL_ONLY to some value.'
else
	@echo 'TEST_LOCAL_ONLY: skipping tests that require mock containers (localstack, kafka...)'
endif

.PHONY: check_gotestsum
check_gotestsum:
ifeq ($(OS),Windows_NT)
	@where gotestsum >nul || (echo "Error: gotestsum is not installed. Install it with 'go install gotest.tools/gotestsum@latest'" && exit 1)
else
	@command -v gotestsum > /dev/null 2>&1 || (echo "Error: gotestsum is not installed. Install it with 'go install gotest.tools/gotestsum@latest'" && exit 1)
endif

# Default format
GOTESTSUM_FORMAT := pkgname

# If running in GitHub Actions, change format
ifdef GITHUB_ACTIONS
  GOTESTSUM_FORMAT := github-actions
endif

.PHONY: test
test: check_gotestsum testenv  ## Run unit tests
# The quotes in the next command are required for PowerShell
	gotestsum --format $(GOTESTSUM_FORMAT) --format-hide-empty-pkg -- "-tags=$(GO_TAGS)" ./...

.PHONY: testcover
testcover: check_gotestsum testenv  ## Run unit tests with coverage report
# The quotes in the next command are required for PowerShell
	gotestsum --format $(GOTESTSUM_FORMAT) --format-hide-empty-pkg -- -covermode=atomic "-coverprofile=coverage.out" -coverpkg=./... "-tags=$(GO_TAGS)" ./...

.PHONY: check_golangci-lint
check_golangci-lint:
ifeq ($(OS),Windows_NT)
	@where golangci-lint >nul || (echo "Error: golangci-lint is not installed. Install it from https://github.com/golangci/golangci-lint" && exit 1)
else
	@command -v golangci-lint > /dev/null 2>&1 || (echo "Error: golangci-lint is not installed. Install it from https://github.com/golangci/golangci-lint" && exit 1)
endif

.PHONY: lint
lint: check_golangci-lint  ## Run go linters for both linux and windows files.
	GOOS=windows golangci-lint run --build-tags=windows,sqlite_modernc
	GOOS=linux   golangci-lint run

check_docker:
	@if ! docker info > /dev/null 2>&1; then \
		echo "Could not run 'docker info': check that docker is running, and if you need to run this command with sudo."; \
	fi

# mock AWS services
.PHONY: localstack
localstack: check_docker  ## Run localstack containers (required for unit testing)
	docker compose -f test/localstack/docker-compose.yml up

.PHONY: localstack-stop
localstack-stop: check_docker  ## Stop localstack containers
	docker compose -f test/localstack/docker-compose.yml down

# build vendor.tgz to be distributed with the release
.PHONY: vendor
vendor: vendor-remove  ## CI only - vendor dependencies and archive them for packaging
	$(GO) mod vendor
	tar czf vendor.tgz vendor
	tar --create --auto-compress --file=$(RELDIR)-vendor.tar.xz vendor

# remove vendor directories and vendor.tgz
.PHONY: vendor-remove
vendor-remove:  ## Remove vendor dependencies and archives
	$(RM) vendor vendor.tgz *-vendor.tar.xz

.PHONY: package
package:
	@echo "Building Release to dir $(RELDIR)"
	@$(MKDIR) $(RELDIR)/cmd/crowdsec
	@$(MKDIR) $(RELDIR)/cmd/crowdsec-cli
	@$(CP) $(CROWDSEC_FOLDER)/$(CROWDSEC_BIN) $(RELDIR)/cmd/crowdsec
	@$(CP) $(CSCLI_FOLDER)/$(CSCLI_BIN) $(RELDIR)/cmd/crowdsec-cli

	@$(foreach plugin,$(PLUGINS), \
		$(MKDIR) $(RELDIR)/$(PLUGINS_DIR_PREFIX)$(plugin); \
		$(CP) $(PLUGINS_DIR_PREFIX)$(plugin)/notification-$(plugin)$(EXT) $(RELDIR)/$(PLUGINS_DIR_PREFIX)$(plugin); \
		$(CP) $(PLUGINS_DIR_PREFIX)$(plugin)/$(plugin).yaml $(RELDIR)/$(PLUGINS_DIR_PREFIX)$(plugin)/; \
	)

	@$(CPR) ./config $(RELDIR)
	@$(CP) wizard.sh $(RELDIR)
	@$(CP) scripts/test_env.sh $(RELDIR)
	@$(CP) scripts/test_env.ps1 $(RELDIR)

	@tar cvzf crowdsec-release.tgz $(RELDIR)

.PHONY: check_release
check_release:
ifneq ($(OS), Windows_NT)
	@if [ -d $(RELDIR) ]; then echo "$(RELDIR) already exists, abort" ;  exit 1 ; fi
else
	@if (Test-Path -Path $(RELDIR)) { echo "$(RELDIR) already exists, abort" ;  exit 1 ; }
endif

.PHONY: release
release: check_release build package  ## Build a release tarball

.PHONY: windows_installer
windows_installer: build  ## Windows - build the installer
	@.\make_installer.ps1 -version $(BUILD_VERSION)

.PHONY: chocolatey
chocolatey: windows_installer  ## Windows - build the chocolatey package
	@.\make_chocolatey.ps1 -version $(BUILD_VERSION)

# Include test/bats.mk only if it exists
# to allow building without a test/ directory
# (i.e. inside docker)
ifeq (,$(wildcard test/bats.mk))
bats-clean:
else
include test/bats.mk
endif

include mk/help.mk<|MERGE_RESOLUTION|>--- conflicted
+++ resolved
@@ -98,8 +98,6 @@
 LD_OPTS_VARS += -X 'github.com/crowdsecurity/go-cs-lib/version.System=docker'
 endif
 
-<<<<<<< HEAD
-=======
 # If CROWDSEC_API_DEV_ENV is set to a truthy value, connect to dev.crowdsec.net
 ifeq ($(call bool,$(CROWDSEC_API_DEV_ENV)),1)
 LD_OPTS_VARS += \
@@ -110,10 +108,6 @@
 $(info )
 endif
 
-#expr_debug tag is required to enable the debug mode in expr
-GO_TAGS := netgo,osusergo,sqlite_omit_load_extension,expr_debug
-
->>>>>>> f61c5744
 # Allow building on ubuntu 24.10, see https://github.com/golang/go/issues/70023
 export CGO_LDFLAGS_ALLOW=-Wl,--(push|pop)-state.*
 
