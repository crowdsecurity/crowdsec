--- conflicted
+++ resolved
@@ -14,11 +14,7 @@
 BuildRoot:      %{_tmppath}/%{name}-%{version}-%{release}-root-%(%{__id_u} -n)
 
 BuildRequires:  git
-<<<<<<< HEAD
-1BuildRequires:  make
-=======
 BuildRequires:  make
->>>>>>> f1f77762
 BuildRequires:  jq
 BuildRequires:  systemd
 %{?fc33:BuildRequires: systemd-rpm-macros}
