ifeq ($(OS),Windows_NT)
SHELL := pwsh.exe
.SHELLFLAGS := -NoProfile -Command
EXT=.exe
endif

# Go parameters
GOCMD=go
GOBUILD=$(GOCMD) build
GOCLEAN=$(GOCMD) clean
GOTEST=$(GOCMD) test
GOGET=$(GOCMD) get

CROWDSEC_BIN=crowdsec$(EXT)
PREFIX?="/"
CFG_PREFIX = $(PREFIX)"/etc/crowdsec/config/"
BIN_PREFIX = $(PREFIX)"/usr/local/bin/"
DATA_PREFIX = $(PREFIX)"/var/run/crowdsec/"
PID_DIR = $(PREFIX)"/var/run/"

SYSTEMD_PATH_FILE="/etc/systemd/system/crowdsec.service"

.PHONY: all
all: clean test build

build: clean
	$(GOBUILD) $(LD_OPTS) -o $(CROWDSEC_BIN) -v

static: clean
	$(GOBUILD) $(LD_OPTS_STATIC) -o $(CROWDSEC_BIN) -v -a -tags netgo

test:
	$(GOTEST) $(LD_OPTS) -v ./...

clean:
<<<<<<< HEAD
	$(RM) $(CROWDSEC_BIN) $(WIN_IGNORE_ERR)
=======
	@$(RM) $(CROWDSEC_BIN)
>>>>>>> d1862085

.PHONY: install
install: install-conf install-bin

.PHONY: install-conf
install-conf:
	mkdir -p $(DATA_PREFIX) || exit
	(cd ../.. / && find ./data -type f -exec install -Dm 755 "{}" "$(DATA_PREFIX){}" \; && cd ./cmd/crowdsec) || exit
	(cd ../../config && find ./patterns -type f -exec install -Dm 755 "{}" "$(CFG_PREFIX){}" \; && cd ../cmd/crowdsec) || exit
	mkdir -p "$(CFG_PREFIX)" || exit
	mkdir -p "$(CFG_PREFIX)/parsers" || exit
	mkdir -p "$(CFG_PREFIX)/scenarios" || exit
	mkdir -p "$(CFG_PREFIX)/postoverflows" || exit
	mkdir -p "$(CFG_PREFIX)/collections" || exit
	mkdir -p "$(CFG_PREFIX)/patterns" || exit
	install -v -m 755 -D ../../config/prod.yaml "$(CFG_PREFIX)" || exit
	install -v -m 755 -D ../../config/dev.yaml "$(CFG_PREFIX)" || exit
	install -v -m 755 -D ../../config/acquis.yaml "$(CFG_PREFIX)" || exit
	install -v -m 755 -D ../../config/profiles.yaml "$(CFG_PREFIX)" || exit
	install -v -m 755 -D ../../config/api.yaml "$(CFG_PREFIX)" || exit
	mkdir -p $(PID_DIR) || exit
	PID=$(PID_DIR) DATA=$(DATA_PREFIX)"/data/" CFG=$(CFG_PREFIX) envsubst < ../../config/prod.yaml > $(CFG_PREFIX)"/default.yaml"	

.PHONY: install-bin
install-bin:
	install -v -m 755 -D "$(CROWDSEC_BIN)" "$(BIN_PREFIX)/$(CROWDSEC_BIN)" || exit

.PHONY: systemd"$(BIN_PREFI"$(BIN_PREFIX)/$(CROWDSEC_BIN)""$(BIN_PREFIX)/$(CROWDSEC_BIN)"X)/$(CROWDSEC_BIN)"
systemd: install
	CFG=$(CFG_PREFIX) PID=$(PID_DIR) BIN=$(BIN_PREFIX)"/"$(CROWDSEC_BIN) envsubst < ../../config/crowdsec.service > "$(SYSTEMD_PATH_FILE)"
	systemctl daemon-reload

.PHONY: uninstall
uninstall:
	$(RM) $(CFG_PREFIX) $(WIN_IGNORE_ERR)
	$(RM) $(DATA_PREFIX) $(WIN_IGNORE_ERR) 
	$(RM) "$(BIN_PREFIX)/$(CROWDSEC_BIN)" $(WIN_IGNORE_ERR)
	$(RM) "$(SYSTEMD_PATH_FILE)" $(WIN_IGNORE_ERR)<|MERGE_RESOLUTION|>--- conflicted
+++ resolved
@@ -33,11 +33,7 @@
 	$(GOTEST) $(LD_OPTS) -v ./...
 
 clean:
-<<<<<<< HEAD
-	$(RM) $(CROWDSEC_BIN) $(WIN_IGNORE_ERR)
-=======
-	@$(RM) $(CROWDSEC_BIN)
->>>>>>> d1862085
+	@$(RM) $(CROWDSEC_BIN) $(WIN_IGNORE_ERR)
 
 .PHONY: install
 install: install-conf install-bin
