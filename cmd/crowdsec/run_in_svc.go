//go:build !windows

package main

import (
	"fmt"
<<<<<<< HEAD
	"os"
	"runtime/pprof"
=======
>>>>>>> 24b5e8f1

	log "github.com/sirupsen/logrus"

	"github.com/crowdsecurity/go-cs-lib/trace"
	"github.com/crowdsecurity/go-cs-lib/version"

	"github.com/crowdsecurity/crowdsec/pkg/csconfig"
	"github.com/crowdsecurity/crowdsec/pkg/database"
)

func StartRunSvc() error {
	var (
		cConfig *csconfig.Config
		err     error
	)

	defer trace.CatchPanic("crowdsec/StartRunSvc")

<<<<<<< HEAD
	//Always try to stop CPU profiling to avoid passing flags around
	//It's a noop if profiling is not enabled
	defer pprof.StopCPUProfile()

	// Set a default logger with level=fatal on stderr,
	// in addition to the one we configure afterwards
	log.AddHook(&writer.Hook{
		Writer: os.Stderr,
		LogLevels: []log.Level{
			log.PanicLevel,
			log.FatalLevel,
		},
	})

=======
>>>>>>> 24b5e8f1
	if cConfig, err = LoadConfig(flags.ConfigFile, flags.DisableAgent, flags.DisableAPI, false); err != nil {
		return err
	}

	log.Infof("Crowdsec %s", version.String())

	apiReady := make(chan bool, 1)
	agentReady := make(chan bool, 1)

	// Enable profiling early
	if cConfig.Prometheus != nil {
		var dbClient *database.Client

		var err error

		if cConfig.DbConfig != nil {
			dbClient, err = database.NewClient(cConfig.DbConfig)

			if err != nil {
				return fmt.Errorf("unable to create database client: %s", err)
			}
		}

		registerPrometheus(cConfig.Prometheus)

		go servePrometheus(cConfig.Prometheus, dbClient, apiReady, agentReady)
	}

	return Serve(cConfig, apiReady, agentReady)
}<|MERGE_RESOLUTION|>--- conflicted
+++ resolved
@@ -4,11 +4,7 @@
 
 import (
 	"fmt"
-<<<<<<< HEAD
-	"os"
 	"runtime/pprof"
-=======
->>>>>>> 24b5e8f1
 
 	log "github.com/sirupsen/logrus"
 
@@ -27,23 +23,10 @@
 
 	defer trace.CatchPanic("crowdsec/StartRunSvc")
 
-<<<<<<< HEAD
 	//Always try to stop CPU profiling to avoid passing flags around
 	//It's a noop if profiling is not enabled
 	defer pprof.StopCPUProfile()
 
-	// Set a default logger with level=fatal on stderr,
-	// in addition to the one we configure afterwards
-	log.AddHook(&writer.Hook{
-		Writer: os.Stderr,
-		LogLevels: []log.Level{
-			log.PanicLevel,
-			log.FatalLevel,
-		},
-	})
-
-=======
->>>>>>> 24b5e8f1
 	if cConfig, err = LoadConfig(flags.ConfigFile, flags.DisableAgent, flags.DisableAPI, false); err != nil {
 		return err
 	}
