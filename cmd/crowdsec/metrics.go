--- conflicted
+++ resolved
@@ -110,14 +110,7 @@
 
 	}
 	http.Handle("/metrics", promhttp.Handler())
-<<<<<<< HEAD
-	listen := fmt.Sprintf("%s:%d", config.ListenAddr, config.ListenPort)
-	err := http.ListenAndServe(listen, nil)
-	if err != nil {
-		log.Fatalf("Unable to listen on %s : %s", listen, err)
-=======
 	if err := http.ListenAndServe(fmt.Sprintf("%s:%d", config.ListenAddr, config.ListenPort), nil); err != nil {
 		log.Warningf("prometheus: %s", err)
->>>>>>> 5647ead7
 	}
 }