package main

import (
	"flag"
	"fmt"
	"os"
	"sort"
	"strings"

	_ "net/http/pprof"
	"time"

	"github.com/crowdsecurity/crowdsec/pkg/acquisition"
	"github.com/crowdsecurity/crowdsec/pkg/csconfig"
	"github.com/crowdsecurity/crowdsec/pkg/csplugin"
	"github.com/crowdsecurity/crowdsec/pkg/cwhub"
	"github.com/crowdsecurity/crowdsec/pkg/cwversion"
	"github.com/crowdsecurity/crowdsec/pkg/leakybucket"
	leaky "github.com/crowdsecurity/crowdsec/pkg/leakybucket"
	"github.com/crowdsecurity/crowdsec/pkg/parser"
	"github.com/crowdsecurity/crowdsec/pkg/types"
	"github.com/pkg/errors"

	log "github.com/sirupsen/logrus"

	"gopkg.in/tomb.v2"
)

var (
	/*tombs for the parser, buckets and outputs.*/
	acquisTomb   tomb.Tomb
	parsersTomb  tomb.Tomb
	bucketsTomb  tomb.Tomb
	outputsTomb  tomb.Tomb
	apiTomb      tomb.Tomb
	crowdsecTomb tomb.Tomb
	pluginTomb   tomb.Tomb

	flags *Flags

	/*the state of acquisition*/
	dataSources []acquisition.DataSource
	/*the state of the buckets*/
	holders         []leaky.BucketFactory
	buckets         *leaky.Buckets
	outputEventChan chan types.Event //the buckets init returns its own chan that is used for multiplexing
	/*settings*/
	lastProcessedItem time.Time /*keep track of last item timestamp in time-machine. it is used to GC buckets when we dump them.*/
	pluginBroker      csplugin.PluginBroker
)

type Flags struct {
	ConfigFile     string
	TraceLevel     bool
	DebugLevel     bool
	InfoLevel      bool
	PrintVersion   bool
	SingleFileType string
	Labels         map[string]string
	OneShotDSN     string
	TestMode       bool
	DisableAgent   bool
	DisableAPI     bool
	WinSvc         string
}

type labelsMap map[string]string

// Return new parsers
// nodes and povfwnodes are already initialized in parser.LoadStages
func newParsers() *parser.Parsers {
	parsers := &parser.Parsers{
		Ctx:             &parser.UnixParserCtx{},
		Povfwctx:        &parser.UnixParserCtx{},
		StageFiles:      make([]parser.Stagefile, 0),
		PovfwStageFiles: make([]parser.Stagefile, 0),
	}
	for _, itemType := range []string{cwhub.PARSERS, cwhub.PARSERS_OVFLW} {
		for _, hubParserItem := range cwhub.GetItemMap(itemType) {
			if hubParserItem.Installed {
				stagefile := parser.Stagefile{
					Filename: hubParserItem.LocalPath,
					Stage:    hubParserItem.Stage,
				}
				if itemType == cwhub.PARSERS {
					parsers.StageFiles = append(parsers.StageFiles, stagefile)
				}
				if itemType == cwhub.PARSERS_OVFLW {
					parsers.PovfwStageFiles = append(parsers.PovfwStageFiles, stagefile)
				}
			}
		}
	}
	if parsers.StageFiles != nil {
		sort.Slice(parsers.StageFiles, func(i, j int) bool {
			return parsers.StageFiles[i].Filename < parsers.StageFiles[j].Filename
		})
	}
	if parsers.PovfwStageFiles != nil {
		sort.Slice(parsers.PovfwStageFiles, func(i, j int) bool {
			return parsers.PovfwStageFiles[i].Filename < parsers.PovfwStageFiles[j].Filename
		})
	}

	return parsers
}

func LoadBuckets(cConfig *csconfig.Config) error {

	var (
		err   error
		files []string
	)
	for _, hubScenarioItem := range cwhub.GetItemMap(cwhub.SCENARIOS) {
		if hubScenarioItem.Installed {
			files = append(files, hubScenarioItem.LocalPath)
		}
	}
	buckets = leaky.NewBuckets()

	log.Infof("Loading %d scenario files", len(files))
	holders, outputEventChan, err = leaky.LoadBuckets(cConfig.Crowdsec, files, &bucketsTomb, buckets)

	if err != nil {
		return fmt.Errorf("Scenario loading failed : %v", err)
	}

	if cConfig.Prometheus != nil && cConfig.Prometheus.Enabled {
		for holderIndex := range holders {
			holders[holderIndex].Profiling = true
		}
	}
	return nil
}

func LoadAcquisition(cConfig *csconfig.Config) error {
	var err error

	if flags.SingleFileType != "" || flags.OneShotDSN != "" {
		if flags.OneShotDSN == "" || flags.SingleFileType == "" {
			return fmt.Errorf("-type requires a -dsn argument")
		}
		flags.Labels = labels
		flags.Labels["type"] = flags.SingleFileType

		dataSources, err = acquisition.LoadAcquisitionFromDSN(flags.OneShotDSN, flags.Labels)
		if err != nil {
			return errors.Wrapf(err, "failed to configure datasource for %s", flags.OneShotDSN)
		}
	} else {
		dataSources, err = acquisition.LoadAcquisitionFromFile(cConfig.Crowdsec)
		if err != nil {
			return errors.Wrap(err, "while loading acquisition configuration")
		}
	}

	return nil
}

var dumpFolder string
var dumpStates bool
var labels = make(labelsMap)

func (l *labelsMap) String() string {
	return "labels"
}

func (l labelsMap) Set(label string) error {
	split := strings.Split(label, ":")
	if len(split) != 2 {
		return errors.Wrapf(errors.New("Bad Format"), "for Label '%s'", label)
	}
	l[split[0]] = split[1]
	return nil
}

func (f *Flags) Parse() {

	flag.StringVar(&f.ConfigFile, "c", csconfig.DefaultConfigPath("config.yaml"), "configuration file")
	flag.BoolVar(&f.TraceLevel, "trace", false, "VERY verbose")
	flag.BoolVar(&f.DebugLevel, "debug", false, "print debug-level on stdout")
	flag.BoolVar(&f.InfoLevel, "info", false, "print info-level on stdout")
	flag.BoolVar(&f.PrintVersion, "version", false, "display version")
	flag.StringVar(&f.OneShotDSN, "dsn", "", "Process a single data source in time-machine")
	flag.StringVar(&f.SingleFileType, "type", "", "Labels.type for file in time-machine")
	flag.Var(&labels, "label", "Additional Labels for file in time-machine")
	flag.BoolVar(&f.TestMode, "t", false, "only test configs")
	flag.BoolVar(&f.DisableAgent, "no-cs", false, "disable crowdsec agent")
	flag.BoolVar(&f.DisableAPI, "no-api", false, "disable local API")
	flag.StringVar(&f.WinSvc, "winsvc", "", "Windows service Action : Install, Remove etc..")
	flag.StringVar(&dumpFolder, "dump-data", "", "dump parsers/buckets raw outputs")
	flag.Parse()
}

// LoadConfig returns a configuration parsed from configuration file
func LoadConfig(cConfig *csconfig.Config) error {

	if dumpFolder != "" {
		parser.ParseDump = true
		parser.DumpFolder = dumpFolder
		leakybucket.BucketPourTrack = true
		dumpStates = true
	}

	if !flags.DisableAgent {
		if err := cConfig.LoadCrowdsec(); err != nil {
			return err
		}
	}

	if !flags.DisableAPI {
		if err := cConfig.LoadAPIServer(); err != nil {
			return err
		}
	}

	if !cConfig.DisableAgent && (cConfig.API == nil || cConfig.API.Client == nil || cConfig.API.Client.Credentials == nil) {
		log.Fatalf("missing local API credentials for crowdsec agent, abort")
	}

	if cConfig.DisableAPI && cConfig.DisableAgent {
		log.Fatalf("You must run at least the API Server or crowdsec")
	}

	if flags.DebugLevel {
		logLevel := log.DebugLevel
		cConfig.Common.LogLevel = &logLevel
	}
	if flags.InfoLevel || cConfig.Common.LogLevel == nil {
		logLevel := log.InfoLevel
		cConfig.Common.LogLevel = &logLevel
	}
	if flags.TraceLevel {
		logLevel := log.TraceLevel
		cConfig.Common.LogLevel = &logLevel
	}

	if flags.TestMode && !cConfig.DisableAgent {
		cConfig.Crowdsec.LintOnly = true
	}

	if flags.SingleFileType != "" && flags.OneShotDSN != "" {
		if cConfig.API != nil && cConfig.API.Server != nil {
			cConfig.API.Server.OnlineClient = nil
		}
		/*if the api is disabled as well, just read file and exit, don't daemonize*/
		if flags.DisableAPI {
			cConfig.Common.Daemonize = false
		}
		cConfig.Common.LogMedia = "stdout"
		log.Infof("single file mode : log_media=%s daemonize=%t", cConfig.Common.LogMedia, cConfig.Common.Daemonize)
	}

	if cConfig.Common.PidDir != "" {
		log.Warn("Deprecation warning: the pid_dir config can be safely removed and is not required")
	}

	return nil
}

func main() {

	defer types.CatchPanic("crowdsec/main")

	log.Debugf("os.Args: %v", os.Args)

	// Handle command line arguments
	flags = &Flags{}
	flags.Parse()
	if flags.PrintVersion {
		cwversion.Show()
		os.Exit(0)
	}
<<<<<<< HEAD
	StartRunSvc()
=======
	log.AddHook(&writer.Hook{ // Send logs with level higher than warning to stderr
		Writer: os.Stderr,
		LogLevels: []log.Level{
			log.PanicLevel,
			log.FatalLevel,
		},
	})

	cConfig, err = csconfig.NewConfig(flags.ConfigFile, flags.DisableAgent, flags.DisableAPI)
	if err != nil {
		log.Fatalf(err.Error())
	}
	if err := LoadConfig(cConfig); err != nil {
		log.Fatalf(err.Error())
	}
	// Configure logging
	if err = types.SetDefaultLoggerConfig(cConfig.Common.LogMedia, cConfig.Common.LogDir, *cConfig.Common.LogLevel,
		cConfig.Common.LogMaxSize, cConfig.Common.LogMaxFiles, cConfig.Common.LogMaxAge, cConfig.Common.CompressLogs); err != nil {
		log.Fatal(err.Error())
	}

	log.Infof("Crowdsec %s", cwversion.VersionStr())

	// Enable profiling early
	if cConfig.Prometheus != nil {
		go registerPrometheus(cConfig.Prometheus)
	}

	if rc, err := Serve(cConfig); err != nil {
		if err != nil {
			log.Errorf(err.Error())
			os.Exit(rc)
		}
	}
>>>>>>> 33ef6eae
}<|MERGE_RESOLUTION|>--- conflicted
+++ resolved
@@ -271,42 +271,5 @@
 		cwversion.Show()
 		os.Exit(0)
 	}
-<<<<<<< HEAD
 	StartRunSvc()
-=======
-	log.AddHook(&writer.Hook{ // Send logs with level higher than warning to stderr
-		Writer: os.Stderr,
-		LogLevels: []log.Level{
-			log.PanicLevel,
-			log.FatalLevel,
-		},
-	})
-
-	cConfig, err = csconfig.NewConfig(flags.ConfigFile, flags.DisableAgent, flags.DisableAPI)
-	if err != nil {
-		log.Fatalf(err.Error())
-	}
-	if err := LoadConfig(cConfig); err != nil {
-		log.Fatalf(err.Error())
-	}
-	// Configure logging
-	if err = types.SetDefaultLoggerConfig(cConfig.Common.LogMedia, cConfig.Common.LogDir, *cConfig.Common.LogLevel,
-		cConfig.Common.LogMaxSize, cConfig.Common.LogMaxFiles, cConfig.Common.LogMaxAge, cConfig.Common.CompressLogs); err != nil {
-		log.Fatal(err.Error())
-	}
-
-	log.Infof("Crowdsec %s", cwversion.VersionStr())
-
-	// Enable profiling early
-	if cConfig.Prometheus != nil {
-		go registerPrometheus(cConfig.Prometheus)
-	}
-
-	if rc, err := Serve(cConfig); err != nil {
-		if err != nil {
-			log.Errorf(err.Error())
-			os.Exit(rc)
-		}
-	}
->>>>>>> 33ef6eae
 }