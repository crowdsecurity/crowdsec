package main

import (
	"fmt"
	"os"
	"time"

	leaky "github.com/crowdsecurity/crowdsec/pkg/leakybucket"
	"github.com/pkg/errors"
	log "github.com/sirupsen/logrus"
	"gopkg.in/tomb.v2"

	"github.com/sevlyar/go-daemon"
)

//debugHandler is kept as a dev convenience : it shuts down and serialize internal state
func debugHandler(sig os.Signal) error {
	var tmpFile string
	var err error
	//stop go routines
	if err := ShutdownCrowdsecRoutines(); err != nil {
		log.Warningf("Failed to shut down routines: %s", err)
	}
	//todo : properly stop acquis with the tail readers
	if tmpFile, err = leaky.DumpBucketsStateAt(time.Now(), cConfig.Crowdsec.BucketStateDumpDir, buckets); err != nil {
		log.Warningf("Failed dumping bucket state : %s", err)
	}
	if err := leaky.ShutdownAllBuckets(buckets); err != nil {
		log.Warningf("while shutting down routines : %s", err)
	}
	log.Printf("shutdown is finished buckets are in %s", tmpFile)
	return nil
}

func reloadHandler(sig os.Signal) error {
	var tmpFile string
	var err error

	//stop go routines
	if !*disableCS {
		if err := shutdownCrowdsec(); err != nil {
			log.Fatalf("Failed to shut down crowdsec routines: %s", err)
		}
		if cConfig.Crowdsec != nil && cConfig.Crowdsec.BucketStateDumpDir != "" {
			if tmpFile, err = leaky.DumpBucketsStateAt(time.Now(), cConfig.Crowdsec.BucketStateDumpDir, buckets); err != nil {
				log.Fatalf("Failed dumping bucket state : %s", err)
			}
		}

		if err := leaky.ShutdownAllBuckets(buckets); err != nil {
			log.Fatalf("while shutting down routines : %s", err)
		}
	}

	if !*disableAPI {
		if err := shutdownAPI(); err != nil {
			log.Fatalf("Failed to shut down api routines: %s", err)
		}
	}

	/*
	 re-init tombs
	*/
	acquisTomb = tomb.Tomb{}
	parsersTomb = tomb.Tomb{}
	bucketsTomb = tomb.Tomb{}
	outputsTomb = tomb.Tomb{}
	apiTomb = tomb.Tomb{}
	crowdsecTomb = tomb.Tomb{}

	if !*disableAPI || cConfig.API.Server == nil {
		apiServer, err := initAPIServer()
		if err != nil {
			return fmt.Errorf("unable to init api server: %s", err)
		}
<<<<<<< HEAD
		//restore bucket state
		if tmpFile != "" {
			log.Warningf("Restoring buckets state from %s", tmpFile)
			if err := leaky.LoadBucketsState(tmpFile, buckets, holders); err != nil {
				log.Fatalf("unable to restore buckets : %s", err)
			}
		}
		//reload the simulation state
		if err := cConfig.LoadSimulation(); err != nil {
			log.Errorf("reload error (simulation) : %s", err)
		}

		_, err = runAPIServer(apiServer)
=======
		httpServer, err := runAPIServer(apiServer)
>>>>>>> 3bf98b2b
		if err != nil {
			return fmt.Errorf("unable to run api server: %s", err)
		}
		serveAPIServer(httpServer)
	}

	if !*disableCS {
		csParsers, err := initCrowdsec()
		if err != nil {
			return fmt.Errorf("unable to init crowdsec: %s", err)
		}
		//restore bucket state
		if tmpFile != "" {
			log.Warningf("Restoring buckets state from %s", tmpFile)
			if err := leaky.LoadBucketsState(tmpFile, buckets, holders); err != nil {
				log.Fatalf("unable to restore buckets : %s", err)
			}
		}
		//reload the simulation state
		if err := cConfig.LoadSimulation(); err != nil {
			log.Errorf("reload error (simulation) : %s", err)
		}
		serveCrowdsec(csParsers)
	}

	log.Printf("Reload is finished")
	//delete the tmp file, it's safe now :)
	if tmpFile != "" {
		if err := os.Remove(tmpFile); err != nil {
			log.Warningf("Failed to delete temp file (%s) : %s", tmpFile, err)
		}
	}
	return nil
}

func ShutdownCrowdsecRoutines() error {
	var reterr error

	acquisTomb.Kill(nil)
	log.Infof("waiting for acquisition to finish")
	if err := acquisTomb.Wait(); err != nil {
		log.Warningf("Acquisition returned error : %s", err)
		reterr = err
	}
	log.Infof("acquisition is finished, wait for parser/bucket/ouputs.")
	parsersTomb.Kill(nil)
	if err := parsersTomb.Wait(); err != nil {
		log.Warningf("Parsers returned error : %s", err)
		reterr = err
	}
	log.Infof("parsers is done")
	bucketsTomb.Kill(nil)
	if err := bucketsTomb.Wait(); err != nil {
		log.Warningf("Buckets returned error : %s", err)
		reterr = err
	}
	log.Infof("buckets is done")
	outputsTomb.Kill(nil)
	if err := outputsTomb.Wait(); err != nil {
		log.Warningf("Ouputs returned error : %s", err)
		reterr = err

	}
	log.Infof("outputs are done")

	//everything is dead johny
	crowdsecTomb.Kill(nil)

	return reterr
}

func shutdownAPI() error {
	apiTomb.Kill(nil)
	if err := apiTomb.Wait(); err != nil {
		return err
	}
	return nil
}

func shutdownCrowdsec() error {
	crowdsecTomb.Kill(nil)
	if err := crowdsecTomb.Wait(); err != nil {
		return err
	}
	return nil
}

func termHandler(sig os.Signal) error {
	log.Infof("Shutting down routines")
	if err := shutdownCrowdsec(); err != nil {
		log.Errorf("Error encountered while shutting down crowdsec: %s", err)
	}
	if err := shutdownAPI(); err != nil {
		log.Errorf("Error encountered while shutting down api: %s", err)
	}

	log.Warningf("all routines are done, bye.")
	return daemon.ErrStop
}

func Serve(daemonCTX daemon.Context) error {
	acquisTomb = tomb.Tomb{}
	parsersTomb = tomb.Tomb{}
	bucketsTomb = tomb.Tomb{}
	outputsTomb = tomb.Tomb{}
	apiTomb = tomb.Tomb{}
	crowdsecTomb = tomb.Tomb{}

	if !*disableAPI || cConfig.API.Server == nil {
		apiServer, err := initAPIServer()
		if err != nil {
			return fmt.Errorf("unable to init api server: %s", err)
		}
		if !cConfig.Crowdsec.LintOnly {
			httpAPIServer, err := runAPIServer(apiServer)
			if err != nil {
				return fmt.Errorf("unable to run api server: %s", err)
			}
			serveAPIServer(httpAPIServer)
		}
	}

	if !*disableCS {
		csParsers, err := initCrowdsec()
		if err != nil {
			return fmt.Errorf("unable to init crowdsec: %s", err)
		}
		/* if it's just linting, we're done */
		if cConfig.Crowdsec.LintOnly {
			log.Infof("lint done")
			os.Exit(0)
		}
		serveCrowdsec(csParsers)
	}

	if cConfig.Common != nil && cConfig.Common.Daemonize {
		defer daemonCTX.Release() //nolint:errcheck // won't bother checking this error in defer statement
		err := daemon.ServeSignals()
		if err != nil {
			return errors.Wrap(err, "serveDaemon returned")
		}
<<<<<<< HEAD
	} else {
		for {
			select {
			case <-apiTomb.Dead():
				log.Errorf("api shutdown")
				os.Exit(0)
			case <-crowdsecTomb.Dead():
				log.Errorf("crowdsec shutdown")
				os.Exit(0)
			}
		}
	}
=======
	}

	/*
		for {
			select {
			case <-apiTomb.Dead():
				if err := shutdownCrowdsec(); err != nil {
					log.Fatalf("unable to shutdown crowdsec: %s", err)
				}
				os.Exit(0)
			case <-crowdsecTomb.Dead():
				if err := shutdownAPI(); err != nil {
					log.Fatalf("unable to shutdown api: %s", err)
				}
				os.Exit(0)
			}
		}
	*/
>>>>>>> 3bf98b2b
	return nil
}<|MERGE_RESOLUTION|>--- conflicted
+++ resolved
@@ -73,23 +73,7 @@
 		if err != nil {
 			return fmt.Errorf("unable to init api server: %s", err)
 		}
-<<<<<<< HEAD
-		//restore bucket state
-		if tmpFile != "" {
-			log.Warningf("Restoring buckets state from %s", tmpFile)
-			if err := leaky.LoadBucketsState(tmpFile, buckets, holders); err != nil {
-				log.Fatalf("unable to restore buckets : %s", err)
-			}
-		}
-		//reload the simulation state
-		if err := cConfig.LoadSimulation(); err != nil {
-			log.Errorf("reload error (simulation) : %s", err)
-		}
-
-		_, err = runAPIServer(apiServer)
-=======
 		httpServer, err := runAPIServer(apiServer)
->>>>>>> 3bf98b2b
 		if err != nil {
 			return fmt.Errorf("unable to run api server: %s", err)
 		}
@@ -231,7 +215,6 @@
 		if err != nil {
 			return errors.Wrap(err, "serveDaemon returned")
 		}
-<<<<<<< HEAD
 	} else {
 		for {
 			select {
@@ -244,25 +227,5 @@
 			}
 		}
 	}
-=======
-	}
-
-	/*
-		for {
-			select {
-			case <-apiTomb.Dead():
-				if err := shutdownCrowdsec(); err != nil {
-					log.Fatalf("unable to shutdown crowdsec: %s", err)
-				}
-				os.Exit(0)
-			case <-crowdsecTomb.Dead():
-				if err := shutdownAPI(); err != nil {
-					log.Fatalf("unable to shutdown api: %s", err)
-				}
-				os.Exit(0)
-			}
-		}
-	*/
->>>>>>> 3bf98b2b
 	return nil
 }