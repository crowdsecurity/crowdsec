package main

import (
	"context"
	"fmt"
	"os"
	"os/signal"
	"runtime/pprof"
	"syscall"
	"time"

	log "github.com/sirupsen/logrus"
	"gopkg.in/tomb.v2"

	"github.com/crowdsecurity/go-cs-lib/csdaemon"
	"github.com/crowdsecurity/go-cs-lib/trace"

	"github.com/crowdsecurity/crowdsec/pkg/csconfig"
	"github.com/crowdsecurity/crowdsec/pkg/cwhub"
	"github.com/crowdsecurity/crowdsec/pkg/database"
	"github.com/crowdsecurity/crowdsec/pkg/exprhelpers"
	leaky "github.com/crowdsecurity/crowdsec/pkg/leakybucket"
	"github.com/crowdsecurity/crowdsec/pkg/types"
)

//nolint:deadcode,unused // debugHandler is kept as a dev convenience: it shuts down and serialize internal state
func debugHandler(cConfig *csconfig.Config) error {
	var (
		tmpFile string
		err     error
	)

	// stop goroutines
	if err = ShutdownCrowdsecRoutines(); err != nil {
		log.Warningf("Failed to shut down routines: %s", err)
	}

	// todo: properly stop acquis with the tail readers
	if tmpFile, err = leaky.DumpBucketsStateAt(time.Now().UTC(), cConfig.Crowdsec.BucketStateDumpDir, buckets); err != nil {
		log.Warningf("Failed to dump bucket state : %s", err)
	}

	if err := leaky.ShutdownAllBuckets(buckets); err != nil {
		log.Warningf("Failed to shut down routines : %s", err)
	}

	log.Printf("Shutdown is finished, buckets are in %s", tmpFile)

	return nil
}

func reloadHandler() (*csconfig.Config, error) {
	var tmpFile string

	// re-initialize tombs
	acquisTomb = tomb.Tomb{}
	parsersTomb = tomb.Tomb{}
	bucketsTomb = tomb.Tomb{}
	outputsTomb = tomb.Tomb{}
	apiTomb = tomb.Tomb{}
	crowdsecTomb = tomb.Tomb{}
	pluginTomb = tomb.Tomb{}

	cConfig, err := LoadConfig(flags.ConfigFile, flags.DisableAgent, flags.DisableAPI, false)
	if err != nil {
		return nil, err
	}

	if !cConfig.DisableAPI {
		if flags.DisableCAPI {
			log.Warningf("Communication with CrowdSec Central API disabled from args")

			cConfig.API.Server.OnlineClient = nil
		}

		apiServer, err := initAPIServer(cConfig)
		if err != nil {
			return nil, fmt.Errorf("unable to init api server: %w", err)
		}

		serveAPIServer(apiServer)
	}

	if !cConfig.DisableAgent {
		hub, err := cwhub.NewHub(cConfig.Hub, nil, false, log.StandardLogger())
		if err != nil {
			return nil, fmt.Errorf("while loading hub index: %w", err)
		}

		csParsers, datasources, err := initCrowdsec(cConfig, hub)
		if err != nil {
			return nil, fmt.Errorf("unable to init crowdsec: %w", err)
		}

		// restore bucket state
		if tmpFile != "" {
			log.Warningf("we are now using %s as a state file", tmpFile)
			cConfig.Crowdsec.BucketStateFile = tmpFile
		}

		// reload the simulation state
		if err := cConfig.LoadSimulation(); err != nil {
			log.Errorf("reload error (simulation) : %s", err)
		}

		agentReady := make(chan bool, 1)
		serveCrowdsec(csParsers, cConfig, hub, datasources, agentReady)
	}

	log.Printf("Reload is finished")
	// delete the tmp file, it's safe now :)
	if tmpFile != "" {
		if err := os.Remove(tmpFile); err != nil {
			log.Warningf("Failed to delete temp file (%s) : %s", tmpFile, err)
		}
	}

	return cConfig, nil
}

func ShutdownCrowdsecRoutines() error {
	var reterr error

	log.Debugf("Shutting down crowdsec sub-routines")

	if len(dataSources) > 0 {
		acquisTomb.Kill(nil)
		log.Debugf("waiting for acquisition to finish")
		drainChan(inputLineChan)

		if err := acquisTomb.Wait(); err != nil {
			log.Warningf("Acquisition returned error : %s", err)
			reterr = err
		}
	}

	log.Debugf("acquisition is finished, wait for parser/bucket/ouputs.")
	parsersTomb.Kill(nil)
	drainChan(inputEventChan)

	if err := parsersTomb.Wait(); err != nil {
		log.Warningf("Parsers returned error : %s", err)
		reterr = err
	}

	log.Debugf("parsers is done")
	time.Sleep(1 * time.Second) // ugly workaround for now to ensure PourItemtoholders are finished
	bucketsTomb.Kill(nil)

	if err := bucketsTomb.Wait(); err != nil {
		log.Warningf("Buckets returned error : %s", err)
		reterr = err
	}

	log.Debugf("buckets is done")
	time.Sleep(1 * time.Second) // ugly workaround for now
	outputsTomb.Kill(nil)

	done := make(chan error, 1)
	go func() {
		done <- outputsTomb.Wait()
	}()

	// wait for outputs to finish, max 3 seconds
	select {
	case err := <-done:
		if err != nil {
			log.Warningf("Outputs returned error : %s", err)
			reterr = err
		}

		log.Debugf("outputs are done")
	case <-time.After(3 * time.Second):
		// this can happen if outputs are stuck in a http retry loop
		log.Warningf("Outputs didn't finish in time, some events may have not been flushed")
	}

	// He's dead, Jim.
	crowdsecTomb.Kill(nil)

	return reterr
}

func shutdownAPI() error {
	log.Debugf("shutting down api via Tomb")
	apiTomb.Kill(nil)

	if err := apiTomb.Wait(); err != nil {
		return err
	}

	log.Debugf("done")

	return nil
}

func shutdownCrowdsec() error {
	log.Debugf("shutting down crowdsec via Tomb")
	crowdsecTomb.Kill(nil)

	if err := crowdsecTomb.Wait(); err != nil {
		return err
	}

	log.Debugf("done")

	return nil
}

func shutdown(cConfig *csconfig.Config) error {
	if !cConfig.DisableAgent {
		if err := shutdownCrowdsec(); err != nil {
			return fmt.Errorf("failed to shut down crowdsec: %w", err)
		}
	}

	if !cConfig.DisableAPI {
		if err := shutdownAPI(); err != nil {
			return fmt.Errorf("failed to shut down api routines: %w", err)
		}
	}

	return nil
}

func drainChan(c chan types.Event) {
	time.Sleep(500 * time.Millisecond)
	// delay to avoid draining chan before the acquisition/parser
	// get a chance to push its event
	// We should close the chan on the writer side rather than this
	for {
		select {
		case _, ok := <-c:
			if !ok { // closed
				return
			}
		default:
			return
		}
	}
}

// watchdog sends a watchdog signal to systemd every 15 seconds
func watchdog(ctx context.Context, logger log.FieldLogger) {
	ticker := time.NewTicker(15 * time.Second)
	defer ticker.Stop()

	for {
		select {
		case <-ctx.Done():
			return
		case <-ticker.C:
			csdaemon.Notify(csdaemon.Watchdog, logger)
		}
	}

}

func HandleSignals(cConfig *csconfig.Config) error {
	var (
		newConfig *csconfig.Config
		err       error
	)

	signalChan := make(chan os.Signal, 1)

	// We add os.Interrupt mostly to ease windows development,
	// it allows to simulate a clean shutdown when running in the console
	signal.Notify(signalChan,
		syscall.SIGHUP,
		syscall.SIGTERM,
		os.Interrupt)

	exitChan := make(chan error)

	// Always try to stop CPU profiling to avoid passing flags around
	// It's a noop if profiling is not enabled
	defer pprof.StopCPUProfile()

	go func() {
		defer trace.CatchPanic("crowdsec/HandleSignals")

		logger := log.StandardLogger()

		csdaemon.Notify(csdaemon.Ready, logger)

		ctx, cancel := context.WithCancel(context.Background())
		defer cancel()

		go watchdog(ctx, logger)

		for s := range signalChan {
			switch s {
			// kill -SIGHUP XXXX
			case syscall.SIGHUP:
				log.Warning("SIGHUP received, reloading")
				csdaemon.Notify(csdaemon.Reloading, logger)

				if err = shutdown(cConfig); err != nil {
					exitChan <- fmt.Errorf("failed shutdown: %w", err)
					return
				}

				if newConfig, err = reloadHandler(); err != nil {
					exitChan <- fmt.Errorf("reload handler failure: %w", err)
					return
				}

				if newConfig != nil {
					cConfig = newConfig
				}
			// ctrl+C, kill -SIGINT XXXX, kill -SIGTERM XXXX
			case os.Interrupt, syscall.SIGTERM:
				log.Warning("SIGTERM received, shutting down")
				csdaemon.Notify(csdaemon.Stopping, logger)

				if err = shutdown(cConfig); err != nil {
					exitChan <- fmt.Errorf("failed shutdown: %w", err)
					return
				}
				exitChan <- nil
			}
		}
	}()

	err = <-exitChan
	if err == nil {
		log.Warning("Crowdsec service shutting down")
	}

	return err
}

func Serve(cConfig *csconfig.Config, agentReady chan bool) error {
	acquisTomb = tomb.Tomb{}
	parsersTomb = tomb.Tomb{}
	bucketsTomb = tomb.Tomb{}
	outputsTomb = tomb.Tomb{}
	apiTomb = tomb.Tomb{}
	crowdsecTomb = tomb.Tomb{}
	pluginTomb = tomb.Tomb{}

	if cConfig.API.Server != nil && cConfig.API.Server.DbConfig != nil {
		dbClient, err := database.NewClient(cConfig.API.Server.DbConfig)
		if err != nil {
			return fmt.Errorf("failed to get database client: %w", err)
		}

		err = exprhelpers.Init(dbClient)
		if err != nil {
			return fmt.Errorf("failed to init expr helpers: %w", err)
		}
	} else {
		err := exprhelpers.Init(nil)
		if err != nil {
			return fmt.Errorf("failed to init expr helpers: %w", err)
		}

		log.Warningln("Exprhelpers loaded without database client.")
	}

	if cConfig.API.CTI != nil && *cConfig.API.CTI.Enabled {
		log.Infof("Crowdsec CTI helper enabled")

		if err := exprhelpers.InitCrowdsecCTI(cConfig.API.CTI.Key, cConfig.API.CTI.CacheTimeout, cConfig.API.CTI.CacheSize, cConfig.API.CTI.LogLevel); err != nil {
			return fmt.Errorf("failed to init crowdsec cti: %w", err)
		}
	}

	if !cConfig.DisableAPI {
		if cConfig.API.Server.OnlineClient == nil || cConfig.API.Server.OnlineClient.Credentials == nil {
			log.Warningf("Communication with CrowdSec Central API disabled from configuration file")
		}

		if flags.DisableCAPI {
			log.Warningf("Communication with CrowdSec Central API disabled from args")

			cConfig.API.Server.OnlineClient = nil
		}

		apiServer, err := initAPIServer(cConfig)
		if err != nil {
			return fmt.Errorf("api server init: %w", err)
		}

		if !flags.TestMode {
			serveAPIServer(apiServer)
		}
	}

	if !cConfig.DisableAgent {
		hub, err := cwhub.NewHub(cConfig.Hub, nil, false, log.StandardLogger())
		if err != nil {
			return fmt.Errorf("while loading hub index: %w", err)
		}

		csParsers, datasources, err := initCrowdsec(cConfig, hub)
		if err != nil {
			return fmt.Errorf("crowdsec init: %w", err)
		}

		// if it's just linting, we're done
		if !flags.TestMode {
			serveCrowdsec(csParsers, cConfig, hub, datasources, agentReady)
		} else {
			agentReady <- true
		}
	} else {
		agentReady <- true
	}

	if flags.TestMode {
		log.Infof("Configuration test done")
		pluginBroker.Kill()
		os.Exit(0)
	}

	if cConfig.Common != nil && cConfig.Common.Daemonize {
<<<<<<< HEAD
=======
		csdaemon.Notify(csdaemon.Ready, log.StandardLogger())
>>>>>>> b48b7283
		// wait for signals
		return HandleSignals(cConfig)
	}

	waitChans := make([]<-chan struct{}, 0)

	if !cConfig.DisableAgent {
		waitChans = append(waitChans, crowdsecTomb.Dead())
	}

	if !cConfig.DisableAPI {
		waitChans = append(waitChans, apiTomb.Dead())
	}

	for _, ch := range waitChans {
		<-ch

		switch ch {
		case apiTomb.Dead():
			log.Info("api shutdown")
		case crowdsecTomb.Dead():
			log.Info("crowdsec shutdown")
		}
	}

	return nil
}<|MERGE_RESOLUTION|>--- conflicted
+++ resolved
@@ -416,10 +416,7 @@
 	}
 
 	if cConfig.Common != nil && cConfig.Common.Daemonize {
-<<<<<<< HEAD
-=======
 		csdaemon.Notify(csdaemon.Ready, log.StandardLogger())
->>>>>>> b48b7283
 		// wait for signals
 		return HandleSignals(cConfig)
 	}
