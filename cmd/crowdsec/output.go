package main

import (
	"fmt"

	log "github.com/sirupsen/logrus"

	leaky "github.com/crowdsecurity/crowdsec/pkg/leakybucket"
	"github.com/crowdsecurity/crowdsec/pkg/parser"
	"github.com/crowdsecurity/crowdsec/pkg/types"
)

func runOutput(input chan types.Event, overflow chan types.Event, holders []leaky.BucketFactory, buckets *leaky.Buckets,
	poctx parser.UnixParserCtx, ponodes []parser.Node) error {

LOOP:
	for {
		select {
		case <-outputsTomb.Dying():
			log.Infof("Flushing outputs")
			break LOOP
		case event := <-overflow:
			//if global simulation -> everything is simulation unless told otherwise
<<<<<<< HEAD
			if cConfig.Crowdsec.SimulationConfig != nil && cConfig.Crowdsec.SimulationConfig.Simulation {
				event.Overflow.Alert.Simulated = true
=======
			simulated := true
			if cConfig.SimulationCfg != nil && cConfig.SimulationCfg.Simulation {
				event.Overflow.Alert.Simulated = &simulated
>>>>>>> 75963314
			}

			if event.Overflow.Reprocess {
				log.Debugf("Overflow being reprocessed.")
				input <- event
			}

			/* process post overflow parser nodes */
			event, err := parser.Parse(poctx, event, ponodes)
			if err != nil {
				return fmt.Errorf("postoverflow failed : %s", err)
			}
			//check scenarios in simulation
<<<<<<< HEAD
			if cConfig.Crowdsec.SimulationConfig != nil {
				for _, scenario_name := range cConfig.Crowdsec.SimulationConfig.Exclusions {
					if event.Overflow.Alert.Scenario == scenario_name {
						event.Overflow.Alert.Simulated = !event.Overflow.Alert.Simulated
=======
			if cConfig.SimulationCfg != nil {
				for _, scenario_name := range cConfig.SimulationCfg.Exclusions {
					if event.Overflow.Alert.Scenario == &scenario_name {
						simulated := !*event.Overflow.Alert.Simulated
						event.Overflow.Alert.Simulated = &simulated
>>>>>>> 75963314
					}
				}
			}

			if event.Overflow.Alert.Scenario == nil && event.Overflow.Mapkey != "" {
				buckets.Bucket_map.Delete(event.Overflow.Mapkey)
			} else {
				log.Warningf("overflow : %+v", event)
			}
		}
	}
	return nil

}<|MERGE_RESOLUTION|>--- conflicted
+++ resolved
@@ -21,14 +21,9 @@
 			break LOOP
 		case event := <-overflow:
 			//if global simulation -> everything is simulation unless told otherwise
-<<<<<<< HEAD
 			if cConfig.Crowdsec.SimulationConfig != nil && cConfig.Crowdsec.SimulationConfig.Simulation {
 				event.Overflow.Alert.Simulated = true
-=======
-			simulated := true
-			if cConfig.SimulationCfg != nil && cConfig.SimulationCfg.Simulation {
-				event.Overflow.Alert.Simulated = &simulated
->>>>>>> 75963314
+
 			}
 
 			if event.Overflow.Reprocess {
@@ -42,18 +37,11 @@
 				return fmt.Errorf("postoverflow failed : %s", err)
 			}
 			//check scenarios in simulation
-<<<<<<< HEAD
 			if cConfig.Crowdsec.SimulationConfig != nil {
 				for _, scenario_name := range cConfig.Crowdsec.SimulationConfig.Exclusions {
 					if event.Overflow.Alert.Scenario == scenario_name {
 						event.Overflow.Alert.Simulated = !event.Overflow.Alert.Simulated
-=======
-			if cConfig.SimulationCfg != nil {
-				for _, scenario_name := range cConfig.SimulationCfg.Exclusions {
-					if event.Overflow.Alert.Scenario == &scenario_name {
-						simulated := !*event.Overflow.Alert.Simulated
-						event.Overflow.Alert.Simulated = &simulated
->>>>>>> 75963314
+
 					}
 				}
 			}
