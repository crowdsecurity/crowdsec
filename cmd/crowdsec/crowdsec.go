--- conflicted
+++ resolved
@@ -8,11 +8,7 @@
 	"time"
 
 	log "github.com/sirupsen/logrus"
-<<<<<<< HEAD
 	"gopkg.in/tomb.v2"
-	"gopkg.in/yaml.v3"
-=======
->>>>>>> 206211ce
 
 	"github.com/crowdsecurity/go-cs-lib/trace"
 
