--- conflicted
+++ resolved
@@ -155,6 +155,8 @@
 		FlagsDataType: cc.White,
 		Flags:         cc.Green,
 		FlagsDescr:    cc.Cyan,
+		NoExtraNewlines: true,
+		NoBottomNewline: true,
 	})
 	cmd.SetOut(color.Output)
 }
@@ -184,28 +186,10 @@
 		/*TBD examples*/
 	}
 
-<<<<<<< HEAD
 	cli.colorize(cmd)
 
 	/*don't sort flags so we can enforce order*/
 	cmd.Flags().SortFlags = false
-=======
-	cc.Init(&cc.Config{
-		RootCmd:       cmd,
-		Headings:      cc.Yellow,
-		Commands:      cc.Green + cc.Bold,
-		CmdShortDescr: cc.Cyan,
-		Example:       cc.Italic,
-		ExecName:      cc.Bold,
-		Aliases:       cc.Bold + cc.Italic,
-		FlagsDataType: cc.White,
-		Flags:         cc.Green,
-		FlagsDescr:    cc.Cyan,
-		NoExtraNewlines: true,
-		NoBottomNewline: true,
-	})
-	cmd.SetOut(color.Output)
->>>>>>> fdc52516
 
 	pflags := cmd.PersistentFlags()
 	pflags.SortFlags = false
