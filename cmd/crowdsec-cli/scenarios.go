package main

import (
	"fmt"

	"github.com/fatih/color"
	log "github.com/sirupsen/logrus"
	"github.com/spf13/cobra"

	"github.com/crowdsecurity/crowdsec/cmd/crowdsec-cli/require"
	"github.com/crowdsecurity/crowdsec/pkg/cwhub"
)

func NewScenariosCmd() *cobra.Command {
	cmdScenarios := &cobra.Command{
		Use:   "scenarios <action> [scenario]...",
		Short: "Manage hub scenarios",
		Example: `cscli scenarios list -a
cscli scenarios install crowdsecurity/ssh-bf crowdsecurity/http-probing
cscli scenarios inspect crowdsecurity/ssh-bf crowdsecurity/http-probing
cscli scenarios upgrade crowdsecurity/ssh-bf crowdsecurity/http-probing
cscli scenarios remove crowdsecurity/ssh-bf crowdsecurity/http-probing
`,
		Args:              cobra.MinimumNArgs(1),
		Aliases:           []string{"scenario"},
		DisableAutoGenTag: true,
		PersistentPreRunE: func(cmd *cobra.Command, args []string) error {
			if err := require.Hub(csConfig); err != nil {
				return err
			}

			return nil
		},
		PersistentPostRun: func(cmd *cobra.Command, args []string) {
			if cmd.Name() == "inspect" || cmd.Name() == "list" {
				return
			}
			log.Infof(ReloadMessage())
		},
	}

	cmdScenarios.AddCommand(NewCmdScenariosInstall())
	cmdScenarios.AddCommand(NewCmdScenariosRemove())
	cmdScenarios.AddCommand(NewCmdScenariosUpgrade())
	cmdScenarios.AddCommand(NewCmdScenariosInspect())
	cmdScenarios.AddCommand(NewCmdScenariosList())

	return cmdScenarios
}

func runScenariosInstall(cmd *cobra.Command, args []string) error {
	flags := cmd.Flags()

	downloadOnly, err := flags.GetBool("download-only")
	if err != nil {
		return err
	}

	force, err := flags.GetBool("force")
	if err != nil {
		return err
	}

	ignoreError, err := flags.GetBool("ignore")
	if err != nil {
		return err
	}

	for _, name := range args {
		t := cwhub.GetItem(cwhub.SCENARIOS, name)
		if t == nil {
			nearestItem, score := GetDistance(cwhub.SCENARIOS, name)
			Suggest(cwhub.SCENARIOS, name, nearestItem.Name, score, ignoreError)

			continue
		}

		if err := cwhub.InstallItem(csConfig, name, cwhub.SCENARIOS, force, downloadOnly); err != nil {
			if !ignoreError {
				return fmt.Errorf("error while installing '%s': %w", name, err)
			}
			log.Errorf("Error while installing '%s': %s", name, err)
		}
	}

	return nil
}

func NewCmdScenariosInstall() *cobra.Command {
	cmdScenariosInstall := &cobra.Command{
		Use:               "install <scenario>...",
		Short:             "Install given scenario(s)",
		Long:              `Fetch and install one or more scenarios from the hub`,
		Example:           `cscli scenarios install crowdsecurity/ssh-bf crowdsecurity/http-probing`,
		Args:              cobra.MinimumNArgs(1),
		DisableAutoGenTag: true,
		ValidArgsFunction: func(cmd *cobra.Command, args []string, toComplete string) ([]string, cobra.ShellCompDirective) {
			return compAllItems(cwhub.SCENARIOS, args, toComplete)
		},
		RunE: runScenariosInstall,
	}

	flags := cmdScenariosInstall.Flags()
	flags.BoolP("download-only", "d", false, "Only download packages, don't enable")
	flags.Bool("force", false, "Force install: overwrite tainted and outdated files")
	flags.Bool("ignore", false, "Ignore errors when installing multiple scenarios")

	return cmdScenariosInstall
}

func runScenariosRemove(cmd *cobra.Command, args []string) error {
	flags := cmd.Flags()

	purge, err := flags.GetBool("purge")
	if err != nil {
		return err
	}

	force, err := flags.GetBool("force")
	if err != nil {
		return err
	}

	all, err := flags.GetBool("all")
	if err != nil {
		return err
	}

	if all {
		err := cwhub.RemoveMany(csConfig, cwhub.SCENARIOS, "", all, purge, force)
		if err != nil {
			return err
		}

		return nil
	}

	if len(args) == 0 {
		return fmt.Errorf("specify at least one scenario to remove or '--all'")
	}

	for _, name := range args {
		err := cwhub.RemoveMany(csConfig, cwhub.SCENARIOS, name, all, purge, force)
		if err != nil {
			return err
		}
	}

	return nil
}

func NewCmdScenariosRemove() *cobra.Command {
	cmdScenariosRemove := &cobra.Command{
		Use:               "remove <scenario>...",
		Short:             "Remove given scenario(s)",
		Long:              `remove one or more scenarios`,
		Example:           `cscli scenarios remove crowdsecurity/ssh-bf crowdsecurity/http-probing`,
		Aliases:           []string{"delete"},
		DisableAutoGenTag: true,
		ValidArgsFunction: func(cmd *cobra.Command, args []string, toComplete string) ([]string, cobra.ShellCompDirective) {
			return compInstalledItems(cwhub.SCENARIOS, args, toComplete)
		},
		RunE: runScenariosRemove,
	}

	flags := cmdScenariosRemove.Flags()
	flags.Bool("purge", false, "Delete source file too")
	flags.Bool("force", false, "Force remove: remove tainted and outdated files")
	flags.Bool("all", false, "Remove all the scenarios")

	return cmdScenariosRemove
}

func runScenariosUpgrade(cmd *cobra.Command, args []string) error {
	flags := cmd.Flags()

	force, err := flags.GetBool("force")
	if err != nil {
		return err
	}

	all, err := flags.GetBool("all")
	if err != nil {
		return err
	}

	if all {
		if err := cwhub.UpgradeConfig(csConfig, cwhub.SCENARIOS, "", force); err != nil {
			return err
		}
		return nil
	}

	if len(args) == 0 {
		return fmt.Errorf("specify at least one scenario to upgrade or '--all'")
	}

	for _, name := range args {
		if err := cwhub.UpgradeConfig(csConfig, cwhub.SCENARIOS, name, force); err != nil {
			return err
		}
	}

	return nil
}

func NewCmdScenariosUpgrade() *cobra.Command {
	cmdScenariosUpgrade := &cobra.Command{
		Use:               "upgrade <scenario>...",
		Short:             "Upgrade given scenario(s)",
		Long:              `Fetch and upgrade one or more scenarios from the hub`,
		Example:           `cscli scenarios upgrade crowdsecurity/ssh-bf crowdsecurity/http-probing`,
		DisableAutoGenTag: true,
		ValidArgsFunction: func(cmd *cobra.Command, args []string, toComplete string) ([]string, cobra.ShellCompDirective) {
			return compInstalledItems(cwhub.SCENARIOS, args, toComplete)
		},
		RunE: runScenariosUpgrade,
	}

	flags := cmdScenariosUpgrade.Flags()
	flags.BoolP("all", "a", false, "Upgrade all the scenarios")
	flags.Bool("force", false, "Force upgrade: overwrite tainted and outdated files")

	return cmdScenariosUpgrade
}

func runScenariosInspect(cmd *cobra.Command, args []string) error {
	flags := cmd.Flags()

	url, err := flags.GetString("url")
	if err != nil {
		return err
	}

<<<<<<< HEAD
	noMetrics, err := flags.GetBool("no-metrics")
	if err != nil {
		return err
	}

	for _, name := range args {
		if err = InspectItem(name, cwhub.SCENARIOS, noMetrics); err != nil {
			return err
		}
	}
=======
	if url != "" {
		csConfig.Cscli.PrometheusUrl = url
	}

	InspectItem(args[0], cwhub.SCENARIOS)
>>>>>>> 6205cc46

	return nil
}

func NewCmdScenariosInspect() *cobra.Command {
	cmdScenariosInspect := &cobra.Command{
		Use:               "inspect <scenario>",
		Short:             "Inspect a scenario",
		Long:              `Inspect a scenario`,
		Example:           `cscli scenarios inspect crowdsecurity/ssh-bf crowdsecurity/http-probing`,
		Args:              cobra.MinimumNArgs(1),
		DisableAutoGenTag: true,
		ValidArgsFunction: func(cmd *cobra.Command, args []string, toComplete string) ([]string, cobra.ShellCompDirective) {
			return compInstalledItems(cwhub.SCENARIOS, args, toComplete)
		},
		RunE: runScenariosInspect,
	}

	flags := cmdScenariosInspect.Flags()
	flags.StringP("url", "u", "", "Prometheus url")
	flags.Bool("no-metrics", false, "Don't show metrics (when cscli.output=human)")

	return cmdScenariosInspect
}

func runScenariosList(cmd *cobra.Command, args []string) error {
	flags := cmd.Flags()

	all, err := flags.GetBool("all")
	if err != nil {
		return err
	}

	// XXX: will happily ignore missing scenarios
	ListItems(color.Output, []string{cwhub.SCENARIOS}, args, false, true, all)

	return nil
}

func NewCmdScenariosList() *cobra.Command {
	cmdScenariosList := &cobra.Command{
		Use:   "list [scenario]...",
		Short: "List scenarios",
		Long:  `List of installed/available/specified scenarios`,
		Example: `cscli scenarios list
cscli scenarios list -a
cscli scenarios list crowdsecurity/ssh-bf crowdsecurity/http-probing`,
		DisableAutoGenTag: true,
		RunE:              runScenariosList,
	}

	flags := cmdScenariosList.Flags()
	flags.BoolP("all", "a", false, "List disabled items as well")

	return cmdScenariosList
}<|MERGE_RESOLUTION|>--- conflicted
+++ resolved
@@ -232,7 +232,10 @@
 		return err
 	}
 
-<<<<<<< HEAD
+	if url != "" {
+		csConfig.Cscli.PrometheusUrl = url
+	}
+
 	noMetrics, err := flags.GetBool("no-metrics")
 	if err != nil {
 		return err
@@ -243,13 +246,6 @@
 			return err
 		}
 	}
-=======
-	if url != "" {
-		csConfig.Cscli.PrometheusUrl = url
-	}
-
-	InspectItem(args[0], cwhub.SCENARIOS)
->>>>>>> 6205cc46
 
 	return nil
 }
