--- conflicted
+++ resolved
@@ -40,17 +40,13 @@
 		Short: "List installed configs",
 		Args:  cobra.ExactArgs(0),
 		Run: func(cmd *cobra.Command, args []string) {
-<<<<<<< HEAD
-			if err := cwhub.GetHubIdx(csConfig.Cscli); err != nil {
-=======
+
 			if err := csConfig.LoadHub(); err != nil {
 				log.Fatalf(err.Error())
 			}
 			if err := cwhub.GetHubIdx(csConfig.Hub); err != nil {
 				log.Fatalf("Failed to get Hub index : %v", err)
->>>>>>> f2a0155d
 				log.Infoln("Run 'sudo cscli hub update' to get the hub index")
-				log.Fatalf("Failed to get Hub index : %v", err)
 			}
 			//use LocalSync to get warnings about tainted / outdated items
 			_, warn := cwhub.LocalSync(csConfig.Cscli)
