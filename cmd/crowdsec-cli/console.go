--- conflicted
+++ resolved
@@ -125,7 +125,7 @@
 		MachineID:     cli.cfg().API.Server.OnlineClient.Credentials.Login,
 		Password:      password,
 		Scenarios:     scenarios,
-		UserAgent:     fmt.Sprintf("crowdsec/%s", version.String()),
+		UserAgent:     cwversion.UserAgent(),
 		URL:           apiURL,
 		VersionPrefix: "v3",
 	})
@@ -177,94 +177,7 @@
 		Args:              cobra.ExactArgs(1),
 		DisableAutoGenTag: true,
 		RunE: func(_ *cobra.Command, args []string) error {
-<<<<<<< HEAD
 			return cli.enroll(args[0], name, overwrite, tags, opts)
-=======
-			cfg := cli.cfg()
-			password := strfmt.Password(cfg.API.Server.OnlineClient.Credentials.Password)
-
-			apiURL, err := url.Parse(cfg.API.Server.OnlineClient.Credentials.URL)
-			if err != nil {
-				return fmt.Errorf("could not parse CAPI URL: %w", err)
-			}
-
-			hub, err := require.Hub(cfg, nil, nil)
-			if err != nil {
-				return err
-			}
-
-			scenarios, err := hub.GetInstalledNamesByType(cwhub.SCENARIOS)
-			if err != nil {
-				return fmt.Errorf("failed to get installed scenarios: %w", err)
-			}
-
-			if len(scenarios) == 0 {
-				scenarios = make([]string, 0)
-			}
-
-			enableOpts := []string{csconfig.SEND_MANUAL_SCENARIOS, csconfig.SEND_TAINTED_SCENARIOS}
-			if len(opts) != 0 {
-				for _, opt := range opts {
-					valid := false
-					if opt == "all" {
-						enableOpts = csconfig.CONSOLE_CONFIGS
-						break
-					}
-					for _, availableOpt := range csconfig.CONSOLE_CONFIGS {
-						if opt == availableOpt {
-							valid = true
-							enable := true
-							for _, enabledOpt := range enableOpts {
-								if opt == enabledOpt {
-									enable = false
-									continue
-								}
-							}
-							if enable {
-								enableOpts = append(enableOpts, opt)
-							}
-
-							break
-						}
-					}
-					if !valid {
-						return fmt.Errorf("option %s doesn't exist", opt)
-					}
-				}
-			}
-
-			c, _ := apiclient.NewClient(&apiclient.Config{
-				MachineID:     cli.cfg().API.Server.OnlineClient.Credentials.Login,
-				Password:      password,
-				Scenarios:     scenarios,
-				UserAgent:     cwversion.UserAgent(),
-				URL:           apiURL,
-				VersionPrefix: "v3",
-			})
-
-			resp, err := c.Auth.EnrollWatcher(context.Background(), args[0], name, tags, overwrite)
-			if err != nil {
-				return fmt.Errorf("could not enroll instance: %w", err)
-			}
-
-			if resp.Response.StatusCode == 200 && !overwrite {
-				log.Warning("Instance already enrolled. You can use '--overwrite' to force enroll")
-				return nil
-			}
-
-			if err := cli.setConsoleOpts(enableOpts, true); err != nil {
-				return err
-			}
-
-			for _, opt := range enableOpts {
-				log.Infof("Enabled %s : %s", opt, csconfig.CONSOLE_CONFIGS_HELP[opt])
-			}
-
-			log.Info("Watcher successfully enrolled. Visit https://app.crowdsec.net to accept it.")
-			log.Info("Please restart crowdsec after accepting the enrollment.")
-
-			return nil
->>>>>>> 7d6514c7
 		},
 	}
 
