package main

import (
	"context"
	"encoding/csv"
	"encoding/json"
	"errors"
	"fmt"
	"io/fs"
	"net/url"
	"os"

	"github.com/fatih/color"
	"github.com/go-openapi/strfmt"
	log "github.com/sirupsen/logrus"
	"github.com/spf13/cobra"

	"github.com/crowdsecurity/crowdsec/pkg/apiclient"
	"github.com/crowdsecurity/crowdsec/pkg/csconfig"
	"github.com/crowdsecurity/crowdsec/pkg/cwhub"
	"github.com/crowdsecurity/crowdsec/pkg/cwversion"
	"github.com/crowdsecurity/crowdsec/pkg/types"
)

func NewConsoleCmd() *cobra.Command {
	var cmdConsole = &cobra.Command{
		Use:               "console [action]",
		Short:             "Manage interaction with Crowdsec console (https://app.crowdsec.net)",
		Args:              cobra.MinimumNArgs(1),
		DisableAutoGenTag: true,
		PersistentPreRunE: func(cmd *cobra.Command, args []string) error {
			if err := csConfig.LoadAPIServer(); err != nil || csConfig.DisableAPI {
				var fdErr *fs.PathError
				if errors.As(err, &fdErr) {
					log.Fatalf("Unable to load Local API : %s", fdErr)
				}
				if err != nil {
					log.Fatalf("Unable to load required Local API Configuration : %s", err)
				}
				log.Fatal("Local API is disabled, please run this command on the local API machine")
			}
			if csConfig.DisableAPI {
				log.Fatal("Local API is disabled, please run this command on the local API machine")
			}
			if csConfig.API.Server.OnlineClient == nil {
				log.Fatalf("No configuration for Central API (CAPI) in '%s'", *csConfig.FilePath)
			}
			if csConfig.API.Server.OnlineClient.Credentials == nil {
				log.Fatal("You must configure Central API (CAPI) with `cscli capi register` before accessing console features.")
			}
			return nil
		},
	}

	name := ""
	overwrite := false
	tags := []string{}

	cmdEnroll := &cobra.Command{
		Use:   "enroll [enroll-key]",
		Short: "Enroll this instance to https://app.crowdsec.net [requires local API]",
		Long: `
Enroll this instance to https://app.crowdsec.net
		
You can get your enrollment key by creating an account on https://app.crowdsec.net.
After running this command your will need to validate the enrollment in the webapp.`,
		Example: `cscli console enroll YOUR-ENROLL-KEY
		cscli console enroll --name [instance_name] YOUR-ENROLL-KEY
		cscli console enroll --name [instance_name] --tags [tag_1] --tags [tag_2] YOUR-ENROLL-KEY
`,
		Args:              cobra.ExactArgs(1),
		DisableAutoGenTag: true,
		Run: func(cmd *cobra.Command, args []string) {
			password := strfmt.Password(csConfig.API.Server.OnlineClient.Credentials.Password)
			apiURL, err := url.Parse(csConfig.API.Server.OnlineClient.Credentials.URL)
			if err != nil {
				log.Fatalf("Could not parse CAPI URL : %s", err)
			}

			if err := csConfig.LoadHub(); err != nil {
				log.Fatal(err)
			}

			if err := cwhub.GetHubIdx(csConfig.Hub); err != nil {
				log.Fatalf("Failed to load hub index : %s", err)
				log.Info("Run 'sudo cscli hub update' to get the hub index")
			}

			scenarios, err := cwhub.GetInstalledScenariosAsString()
			if err != nil {
				log.Fatalf("failed to get scenarios : %s", err)
			}

			if len(scenarios) == 0 {
				scenarios = make([]string, 0)
			}

			c, _ := apiclient.NewClient(&apiclient.Config{
				MachineID:     csConfig.API.Server.OnlineClient.Credentials.Login,
				Password:      password,
				Scenarios:     scenarios,
				UserAgent:     fmt.Sprintf("crowdsec/%s", cwversion.VersionStr()),
				URL:           apiURL,
				VersionPrefix: "v2",
			})
			resp, err := c.Auth.EnrollWatcher(context.Background(), args[0], name, tags, overwrite)
			if err != nil {
				log.Fatalf("Could not enroll instance: %s", err)
			}
			if resp.Response.StatusCode == 200 && !overwrite {
				log.Warning("Instance already enrolled. You can use '--overwrite' to force enroll")
				return
			}

			SetConsoleOpts(csconfig.CONSOLE_CONFIGS, true)
			if err := csConfig.API.Server.DumpConsoleConfig(); err != nil {
				log.Fatalf("failed writing console config : %s", err)
			}
			log.Infof("Enabled tainted&manual alerts sharing, see 'cscli console status'.")
			log.Infof("Watcher successfully enrolled. Visit https://app.crowdsec.net to accept it.")
			log.Infof("Please restart crowdsec after accepting the enrollment.")
		},
	}
	cmdEnroll.Flags().StringVarP(&name, "name", "n", "", "Name to display in the console")
	cmdEnroll.Flags().BoolVarP(&overwrite, "overwrite", "", false, "Force enroll the instance")
	cmdEnroll.Flags().StringSliceVarP(&tags, "tags", "t", tags, "Tags to display in the console")
	cmdConsole.AddCommand(cmdEnroll)

	var enableAll, disableAll bool

	cmdEnable := &cobra.Command{
		Use:     "enable [option]",
		Short:   "Enable a console option",
		Example: "sudo cscli console enable tainted",
		Long: `
Enable given information push to the central API. Allows to empower the console`,
		ValidArgs:         csconfig.CONSOLE_CONFIGS,
		DisableAutoGenTag: true,
		Run: func(cmd *cobra.Command, args []string) {
			if enableAll {
				SetConsoleOpts(csconfig.CONSOLE_CONFIGS, true)
				log.Infof("All features have been enabled successfully")
			} else {
				if len(args) == 0 {
					log.Fatalf("You must specify at least one feature to enable")
				}
				SetConsoleOpts(args, true)
				log.Infof("%v have been enabled", args)
			}
			if err := csConfig.API.Server.DumpConsoleConfig(); err != nil {
				log.Fatalf("failed writing console config : %s", err)
			}
			log.Infof(ReloadMessage())
		},
	}
	cmdEnable.Flags().BoolVarP(&enableAll, "all", "a", false, "Enable all console options")
	cmdConsole.AddCommand(cmdEnable)

	cmdDisable := &cobra.Command{
		Use:     "disable [option]",
		Short:   "Disable a console option",
		Example: "sudo cscli console disable tainted",
		Long: `
Disable given information push to the central API.`,
		ValidArgs:         csconfig.CONSOLE_CONFIGS,
		Args:              cobra.MinimumNArgs(1),
		DisableAutoGenTag: true,
		Run: func(cmd *cobra.Command, args []string) {
			if disableAll {
				SetConsoleOpts(csconfig.CONSOLE_CONFIGS, false)
			} else {
				SetConsoleOpts(args, false)
			}

			if err := csConfig.API.Server.DumpConsoleConfig(); err != nil {
				log.Fatalf("failed writing console config : %s", err)
			}
			if disableAll {
				log.Infof("All features have been disabled")
			} else {
				log.Infof("%v have been disabled", args)
			}
			log.Infof(ReloadMessage())
		},
	}
	cmdDisable.Flags().BoolVarP(&disableAll, "all", "a", false, "Disable all console options")
	cmdConsole.AddCommand(cmdDisable)

	cmdConsoleStatus := &cobra.Command{
		Use:               "status [option]",
		Short:             "Shows status of one or all console options",
		Example:           `sudo cscli console status`,
		DisableAutoGenTag: true,
		Run: func(cmd *cobra.Command, args []string) {
			switch csConfig.Cscli.Output {
			case "human":
<<<<<<< HEAD
				table := tablewriter.NewWriter(os.Stdout)

				table.SetHeaderAlignment(tablewriter.ALIGN_LEFT)
				table.SetAlignment(tablewriter.ALIGN_LEFT)
				table.SetHeader([]string{"Option Name", "Activated", "Description"})
				for _, option := range csconfig.CONSOLE_CONFIGS {
					switch option {
					case csconfig.SEND_CUSTOM_SCENARIOS:
						activated := string(emoji.CrossMark)
						if *csConfig.API.Server.ConsoleConfig.ShareCustomScenarios {
							activated = string(emoji.CheckMarkButton)
						}
						table.Append([]string{option, activated, "Send alerts from custom scenarios to the console"})
					case csconfig.SEND_MANUAL_SCENARIOS:
						activated := string(emoji.CrossMark)
						if *csConfig.API.Server.ConsoleConfig.ShareManualDecisions {
							activated = string(emoji.CheckMarkButton)
						}
						table.Append([]string{option, activated, "Send manual decisions to the console"})
					case csconfig.SEND_TAINTED_SCENARIOS:
						activated := string(emoji.CrossMark)
						if *csConfig.API.Server.ConsoleConfig.ShareTaintedScenarios {
							activated = string(emoji.CheckMarkButton)
						}
						table.Append([]string{option, activated, "Send alerts from tainted scenarios to the console"})
					case csconfig.RECEIVE_DECISIONS:
						activated := string(emoji.CrossMark)
						if *csConfig.API.Server.ConsoleConfig.ReceiveDecisions {
							activated = string(emoji.CheckMarkButton)
						}
						table.Append([]string{option, activated, "Receive decisions from the console polling API"})
					}
				}
				table.Render()
=======
				cmdConsoleStatusTable(color.Output, *csConfig)
>>>>>>> 6fb962a9
			case "json":
				data, err := json.MarshalIndent(csConfig.API.Server.ConsoleConfig, "", "  ")
				if err != nil {
					log.Fatalf("failed to marshal configuration: %s", err)
				}
				fmt.Printf("%s\n", string(data))
			case "raw":
				csvwriter := csv.NewWriter(os.Stdout)
				err := csvwriter.Write([]string{"option", "enabled"})
				if err != nil {
					log.Fatal(err)
				}

				rows := [][]string{
					{"share_manual_decisions", fmt.Sprintf("%t", *csConfig.API.Server.ConsoleConfig.ShareManualDecisions)},
					{"share_custom", fmt.Sprintf("%t", *csConfig.API.Server.ConsoleConfig.ShareCustomScenarios)},
					{"share_tainted", fmt.Sprintf("%t", *csConfig.API.Server.ConsoleConfig.ShareTaintedScenarios)},
					{"share_context", fmt.Sprintf("%t", *csConfig.API.Server.ConsoleConfig.ShareContext)},
				}
				for _, row := range rows {
					err = csvwriter.Write(row)
					if err != nil {
						log.Fatal(err)
					}
				}
				csvwriter.Flush()
			}
		},
	}
	cmdConsole.AddCommand(cmdConsoleStatus)

	return cmdConsole
}

func SetConsoleOpts(args []string, wanted bool) {
	for _, arg := range args {
		switch arg {
		case csconfig.RECEIVE_DECISIONS:
			/*for each flag check if it's already set before setting it*/
			if csConfig.API.Server.ConsoleConfig.ReceiveDecisions != nil {
				if *csConfig.API.Server.ConsoleConfig.ReceiveDecisions == wanted {
					log.Infof("%s already set to %t", csconfig.RECEIVE_DECISIONS, wanted)
				} else {
					log.Infof("%s set to %t", csconfig.RECEIVE_DECISIONS, wanted)
					*csConfig.API.Server.ConsoleConfig.ReceiveDecisions = wanted
				}
			} else {
				log.Infof("%s set to %t", csconfig.RECEIVE_DECISIONS, wanted)
				csConfig.API.Server.ConsoleConfig.ReceiveDecisions = types.BoolPtr(wanted)
			}
		case csconfig.SEND_CUSTOM_SCENARIOS:
			/*for each flag check if it's already set before setting it*/
			if csConfig.API.Server.ConsoleConfig.ShareCustomScenarios != nil {
				if *csConfig.API.Server.ConsoleConfig.ShareCustomScenarios == wanted {
					log.Infof("%s already set to %t", csconfig.SEND_CUSTOM_SCENARIOS, wanted)
				} else {
					log.Infof("%s set to %t", csconfig.SEND_CUSTOM_SCENARIOS, wanted)
					*csConfig.API.Server.ConsoleConfig.ShareCustomScenarios = wanted
				}
			} else {
				log.Infof("%s set to %t", csconfig.SEND_CUSTOM_SCENARIOS, wanted)
				csConfig.API.Server.ConsoleConfig.ShareCustomScenarios = types.BoolPtr(wanted)
			}
		case csconfig.SEND_TAINTED_SCENARIOS:
			/*for each flag check if it's already set before setting it*/
			if csConfig.API.Server.ConsoleConfig.ShareTaintedScenarios != nil {
				if *csConfig.API.Server.ConsoleConfig.ShareTaintedScenarios == wanted {
					log.Infof("%s already set to %t", csconfig.SEND_TAINTED_SCENARIOS, wanted)
				} else {
					log.Infof("%s set to %t", csconfig.SEND_TAINTED_SCENARIOS, wanted)
					*csConfig.API.Server.ConsoleConfig.ShareTaintedScenarios = wanted
				}
			} else {
				log.Infof("%s set to %t", csconfig.SEND_TAINTED_SCENARIOS, wanted)
				csConfig.API.Server.ConsoleConfig.ShareTaintedScenarios = types.BoolPtr(wanted)
			}
		case csconfig.SEND_MANUAL_SCENARIOS:
			/*for each flag check if it's already set before setting it*/
			if csConfig.API.Server.ConsoleConfig.ShareManualDecisions != nil {
				if *csConfig.API.Server.ConsoleConfig.ShareManualDecisions == wanted {
					log.Infof("%s already set to %t", csconfig.SEND_MANUAL_SCENARIOS, wanted)
				} else {
					log.Infof("%s set to %t", csconfig.SEND_MANUAL_SCENARIOS, wanted)
					*csConfig.API.Server.ConsoleConfig.ShareManualDecisions = wanted
				}
			} else {
				log.Infof("%s set to %t", csconfig.SEND_MANUAL_SCENARIOS, wanted)
				csConfig.API.Server.ConsoleConfig.ShareManualDecisions = types.BoolPtr(wanted)
			}
		case csconfig.SEND_CONTEXT:
			/*for each flag check if it's already set before setting it*/
			if csConfig.API.Server.ConsoleConfig.ShareContext != nil {
				if *csConfig.API.Server.ConsoleConfig.ShareContext == wanted {
					log.Infof("%s already set to %t", csconfig.SEND_CONTEXT, wanted)
				} else {
					log.Infof("%s set to %t", csconfig.SEND_CONTEXT, wanted)
					*csConfig.API.Server.ConsoleConfig.ShareContext = wanted
				}
			} else {
				log.Infof("%s set to %t", csconfig.SEND_CONTEXT, wanted)
				csConfig.API.Server.ConsoleConfig.ShareContext = types.BoolPtr(wanted)
			}
		default:
			log.Fatalf("unknown flag %s", arg)
		}
	}

}<|MERGE_RESOLUTION|>--- conflicted
+++ resolved
@@ -194,44 +194,7 @@
 		Run: func(cmd *cobra.Command, args []string) {
 			switch csConfig.Cscli.Output {
 			case "human":
-<<<<<<< HEAD
-				table := tablewriter.NewWriter(os.Stdout)
-
-				table.SetHeaderAlignment(tablewriter.ALIGN_LEFT)
-				table.SetAlignment(tablewriter.ALIGN_LEFT)
-				table.SetHeader([]string{"Option Name", "Activated", "Description"})
-				for _, option := range csconfig.CONSOLE_CONFIGS {
-					switch option {
-					case csconfig.SEND_CUSTOM_SCENARIOS:
-						activated := string(emoji.CrossMark)
-						if *csConfig.API.Server.ConsoleConfig.ShareCustomScenarios {
-							activated = string(emoji.CheckMarkButton)
-						}
-						table.Append([]string{option, activated, "Send alerts from custom scenarios to the console"})
-					case csconfig.SEND_MANUAL_SCENARIOS:
-						activated := string(emoji.CrossMark)
-						if *csConfig.API.Server.ConsoleConfig.ShareManualDecisions {
-							activated = string(emoji.CheckMarkButton)
-						}
-						table.Append([]string{option, activated, "Send manual decisions to the console"})
-					case csconfig.SEND_TAINTED_SCENARIOS:
-						activated := string(emoji.CrossMark)
-						if *csConfig.API.Server.ConsoleConfig.ShareTaintedScenarios {
-							activated = string(emoji.CheckMarkButton)
-						}
-						table.Append([]string{option, activated, "Send alerts from tainted scenarios to the console"})
-					case csconfig.RECEIVE_DECISIONS:
-						activated := string(emoji.CrossMark)
-						if *csConfig.API.Server.ConsoleConfig.ReceiveDecisions {
-							activated = string(emoji.CheckMarkButton)
-						}
-						table.Append([]string{option, activated, "Receive decisions from the console polling API"})
-					}
-				}
-				table.Render()
-=======
 				cmdConsoleStatusTable(color.Output, *csConfig)
->>>>>>> 6fb962a9
 			case "json":
 				data, err := json.MarshalIndent(csConfig.API.Server.ConsoleConfig, "", "  ")
 				if err != nil {
