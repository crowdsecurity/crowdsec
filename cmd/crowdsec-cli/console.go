--- conflicted
+++ resolved
@@ -97,11 +97,8 @@
 You can get your enrollment key by creating an account on https://app.crowdsec.net.
 After running this command your will need to validate the enrollment in the webapp.`,
 		Example: `cscli console enroll YOUR-ENROLL-KEY
-<<<<<<< HEAD
-=======
 		cscli console enroll --name [instance_name] YOUR-ENROLL-KEY
 		cscli console enroll --name [instance_name] --tags [tag_1] --tags [tag_2] YOUR-ENROLL-KEY
->>>>>>> 3bca25fd
 `,
 		Args:              cobra.ExactArgs(1),
 		DisableAutoGenTag: true,
@@ -145,11 +142,8 @@
 			log.Infof("Watcher successfully enrolled. Visit https://app.crowdsec.net to accept it.")
 		},
 	}
-<<<<<<< HEAD
-=======
 	cmdEnroll.Flags().StringVarP(&name, "name", "n", "", "Name to display in the console")
 	cmdEnroll.Flags().StringSliceVarP(&tags, "tags", "t", tags, "Tags to display in the console")
->>>>>>> 3bca25fd
 	cmdConsole.AddCommand(cmdEnroll)
 
 	var enableAll, disableAll bool
