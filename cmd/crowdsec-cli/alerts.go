package main

import (
	"context"
	"encoding/csv"
	"encoding/json"
	"errors"
	"fmt"
	"net/url"
	"os"
	"sort"
	"strconv"
	"strings"
	"text/template"

	"github.com/fatih/color"
	"github.com/go-openapi/strfmt"
	log "github.com/sirupsen/logrus"
	"github.com/spf13/cobra"
	"gopkg.in/yaml.v3"

	"github.com/crowdsecurity/crowdsec/cmd/crowdsec-cli/require"
	"github.com/crowdsecurity/crowdsec/pkg/apiclient"
	"github.com/crowdsecurity/crowdsec/pkg/cwversion"
	"github.com/crowdsecurity/crowdsec/pkg/database"
	"github.com/crowdsecurity/crowdsec/pkg/models"
	"github.com/crowdsecurity/crowdsec/pkg/types"
)

func DecisionsFromAlert(alert *models.Alert) string {
	ret := ""
	decMap := make(map[string]int)

	for _, decision := range alert.Decisions {
		k := *decision.Type
		if *decision.Simulated {
			k = fmt.Sprintf("(simul)%s", k)
		}

		v := decMap[k]
		decMap[k] = v + 1
	}

	for k, v := range decMap {
		if len(ret) > 0 {
			ret += " "
		}

		ret += fmt.Sprintf("%s:%d", k, v)
	}

	return ret
}

func (cli *cliAlerts) alertsToTable(alerts *models.GetAlertsResponse, printMachine bool) error {
	switch cli.cfg().Cscli.Output {
	case "raw":
		csvwriter := csv.NewWriter(os.Stdout)
		header := []string{"id", "scope", "value", "reason", "country", "as", "decisions", "created_at"}

		if printMachine {
			header = append(header, "machine")
		}

		if err := csvwriter.Write(header); err != nil {
			return err
		}

		for _, alertItem := range *alerts {
			row := []string{
				strconv.FormatInt(alertItem.ID, 10),
				*alertItem.Source.Scope,
				*alertItem.Source.Value,
				*alertItem.Scenario,
				alertItem.Source.Cn,
				alertItem.Source.GetAsNumberName(),
				DecisionsFromAlert(alertItem),
				*alertItem.StartAt,
			}
			if printMachine {
				row = append(row, alertItem.MachineID)
			}

			if err := csvwriter.Write(row); err != nil {
				return err
			}
		}

		csvwriter.Flush()
	case "json":
		if *alerts == nil {
			// avoid returning "null" in json
			// could be cleaner if we used slice of alerts directly
			fmt.Println("[]")
			return nil
		}

		x, _ := json.MarshalIndent(alerts, "", " ")
		fmt.Print(string(x))
	case "human":
		if len(*alerts) == 0 {
			fmt.Println("No active alerts")
			return nil
		}

		alertsTable(color.Output, alerts, printMachine)
	}

	return nil
}

func (cli *cliAlerts) displayOneAlert(alert *models.Alert, withDetail bool) error {
	alertTemplate := `
################################################################################################

 - ID           : {{.ID}}
 - Date         : {{.CreatedAt}}
 - Machine      : {{.MachineID}}
 - Simulation   : {{.Simulated}}
 - Reason       : {{.Scenario}}
 - Events Count : {{.EventsCount}}
 - Scope:Value  : {{.Source.Scope}}{{if .Source.Value}}:{{.Source.Value}}{{end}}
 - Country      : {{.Source.Cn}}
 - AS           : {{.Source.AsName}}
 - Begin        : {{.StartAt}}
 - End          : {{.StopAt}}
 - UUID         : {{.UUID}}

`

	tmpl, err := template.New("alert").Parse(alertTemplate)
	if err != nil {
		return err
	}

	if err = tmpl.Execute(os.Stdout, alert); err != nil {
		return err
	}

	alertDecisionsTable(color.Output, alert)

	if len(alert.Meta) > 0 {
		fmt.Printf("\n - Context  :\n")
		sort.Slice(alert.Meta, func(i, j int) bool {
			return alert.Meta[i].Key < alert.Meta[j].Key
		})

		table := newTable(color.Output)
		table.SetRowLines(false)
		table.SetHeaders("Key", "Value")

		for _, meta := range alert.Meta {
			var valSlice []string
			if err := json.Unmarshal([]byte(meta.Value), &valSlice); err != nil {
				return fmt.Errorf("unknown context value type '%s': %w", meta.Value, err)
			}

			for _, value := range valSlice {
				table.AddRow(
					meta.Key,
					value,
				)
			}
		}

		table.Render()
	}

	if withDetail {
		fmt.Printf("\n - Events  :\n")

		for _, event := range alert.Events {
			alertEventTable(color.Output, event)
		}
	}

	return nil
}

type cliAlerts struct {
	client *apiclient.ApiClient
	cfg    configGetter
}

func NewCLIAlerts(getconfig configGetter) *cliAlerts {
	return &cliAlerts{
		cfg: getconfig,
	}
}

func (cli *cliAlerts) NewCommand() *cobra.Command {
	cmd := &cobra.Command{
		Use:               "alerts [action]",
		Short:             "Manage alerts",
		Args:              cobra.MinimumNArgs(1),
		DisableAutoGenTag: true,
		Aliases:           []string{"alert"},
		PersistentPreRunE: func(_ *cobra.Command, _ []string) error {
			cfg := cli.cfg()
			if err := cfg.LoadAPIClient(); err != nil {
				return fmt.Errorf("loading api client: %w", err)
			}
			apiURL, err := url.Parse(cfg.API.Client.Credentials.URL)
			if err != nil {
				return fmt.Errorf("parsing api url %s: %w", apiURL, err)
			}

			cli.client, err = apiclient.NewClient(&apiclient.Config{
				MachineID:     cfg.API.Client.Credentials.Login,
				Password:      strfmt.Password(cfg.API.Client.Credentials.Password),
				UserAgent:     cwversion.UserAgent(),
				URL:           apiURL,
				VersionPrefix: "v1",
			})
			if err != nil {
				return fmt.Errorf("new api client: %w", err)
			}

			return nil
		},
	}

	cmd.AddCommand(cli.NewListCmd())
	cmd.AddCommand(cli.NewInspectCmd())
	cmd.AddCommand(cli.NewFlushCmd())
	cmd.AddCommand(cli.NewDeleteCmd())

	return cmd
}

func (cli *cliAlerts) list(alertListFilter apiclient.AlertsListOpts, limit *int, contained *bool, printMachine bool) error {
	if err := manageCliDecisionAlerts(alertListFilter.IPEquals, alertListFilter.RangeEquals,
		alertListFilter.ScopeEquals, alertListFilter.ValueEquals); err != nil {
		return err
	}
	if limit != nil {
		alertListFilter.Limit = limit
	}

	if *alertListFilter.Until == "" {
		alertListFilter.Until = nil
	} else if strings.HasSuffix(*alertListFilter.Until, "d") {
		/*time.ParseDuration support hours 'h' as bigger unit, let's make the user's life easier*/
		realDuration := strings.TrimSuffix(*alertListFilter.Until, "d")
		days, err := strconv.Atoi(realDuration)
		if err != nil {
			return fmt.Errorf("can't parse duration %s, valid durations format: 1d, 4h, 4h15m", *alertListFilter.Until)
		}
		*alertListFilter.Until = fmt.Sprintf("%d%s", days*24, "h")
	}
	if *alertListFilter.Since == "" {
		alertListFilter.Since = nil
	} else if strings.HasSuffix(*alertListFilter.Since, "d") {
		/*time.ParseDuration support hours 'h' as bigger unit, let's make the user's life easier*/
		realDuration := strings.TrimSuffix(*alertListFilter.Since, "d")
		days, err := strconv.Atoi(realDuration)
		if err != nil {
			return fmt.Errorf("can't parse duration %s, valid durations format: 1d, 4h, 4h15m", *alertListFilter.Since)
		}
		*alertListFilter.Since = fmt.Sprintf("%d%s", days*24, "h")
	}

	if *alertListFilter.IncludeCAPI {
		*alertListFilter.Limit = 0
	}

	if *alertListFilter.TypeEquals == "" {
		alertListFilter.TypeEquals = nil
	}
	if *alertListFilter.ScopeEquals == "" {
		alertListFilter.ScopeEquals = nil
	}
	if *alertListFilter.ValueEquals == "" {
		alertListFilter.ValueEquals = nil
	}
	if *alertListFilter.ScenarioEquals == "" {
		alertListFilter.ScenarioEquals = nil
	}
	if *alertListFilter.IPEquals == "" {
		alertListFilter.IPEquals = nil
	}
	if *alertListFilter.RangeEquals == "" {
		alertListFilter.RangeEquals = nil
	}

	if *alertListFilter.OriginEquals == "" {
		alertListFilter.OriginEquals = nil
	}

	if contained != nil && *contained {
		alertListFilter.Contains = new(bool)
	}

	alerts, _, err := cli.client.Alerts.List(context.Background(), alertListFilter)
	if err != nil {
		return fmt.Errorf("unable to list alerts: %w", err)
	}

	if err = cli.alertsToTable(alerts, printMachine); err != nil {
		return fmt.Errorf("unable to list alerts: %w", err)
	}

	return nil
}

func (cli *cliAlerts) NewListCmd() *cobra.Command {
	alertListFilter := apiclient.AlertsListOpts{
		ScopeEquals:    new(string),
		ValueEquals:    new(string),
		ScenarioEquals: new(string),
		IPEquals:       new(string),
		RangeEquals:    new(string),
		Since:          new(string),
		Until:          new(string),
		TypeEquals:     new(string),
		IncludeCAPI:    new(bool),
		OriginEquals:   new(string),
	}

	limit := new(int)
	contained := new(bool)

	var printMachine bool

	cmd := &cobra.Command{
		Use:   "list [filters]",
		Short: "List alerts",
		Example: `cscli alerts list
cscli alerts list --ip 1.2.3.4
cscli alerts list --range 1.2.3.0/24
cscli alerts list --origin lists
cscli alerts list -s crowdsecurity/ssh-bf
cscli alerts list --type ban`,
		Long:              `List alerts with optional filters`,
		DisableAutoGenTag: true,
		RunE: func(cmd *cobra.Command, _ []string) error {
			return cli.list(alertListFilter, limit, contained, printMachine)
		},
	}

	flags := cmd.Flags()
	flags.SortFlags = false
	flags.BoolVarP(alertListFilter.IncludeCAPI, "all", "a", false, "Include decisions from Central API")
	flags.StringVar(alertListFilter.Until, "until", "", "restrict to alerts older than until (ie. 4h, 30d)")
	flags.StringVar(alertListFilter.Since, "since", "", "restrict to alerts newer than since (ie. 4h, 30d)")
	flags.StringVarP(alertListFilter.IPEquals, "ip", "i", "", "restrict to alerts from this source ip (shorthand for --scope ip --value <IP>)")
	flags.StringVarP(alertListFilter.ScenarioEquals, "scenario", "s", "", "the scenario (ie. crowdsecurity/ssh-bf)")
	flags.StringVarP(alertListFilter.RangeEquals, "range", "r", "", "restrict to alerts from this range (shorthand for --scope range --value <RANGE/X>)")
	flags.StringVar(alertListFilter.TypeEquals, "type", "", "restrict to alerts with given decision type (ie. ban, captcha)")
	flags.StringVar(alertListFilter.ScopeEquals, "scope", "", "restrict to alerts of this scope (ie. ip,range)")
	flags.StringVarP(alertListFilter.ValueEquals, "value", "v", "", "the value to match for in the specified scope")
	flags.StringVar(alertListFilter.OriginEquals, "origin", "", fmt.Sprintf("the value to match for the specified origin (%s ...)", strings.Join(types.GetOrigins(), ",")))
	flags.BoolVar(contained, "contained", false, "query decisions contained by range")
	flags.BoolVarP(&printMachine, "machine", "m", false, "print machines that sent alerts")
	flags.IntVarP(limit, "limit", "l", 50, "limit size of alerts list table (0 to view all alerts)")

	return cmd
}

func (cli *cliAlerts) NewDeleteCmd() *cobra.Command {
	var (
		ActiveDecision *bool
		AlertDeleteAll bool
		delAlertByID   string
	)

	alertDeleteFilter := apiclient.AlertsDeleteOpts{
		ScopeEquals:    new(string),
		ValueEquals:    new(string),
		ScenarioEquals: new(string),
		IPEquals:       new(string),
		RangeEquals:    new(string),
	}

	contained := new(bool)

	cmd := &cobra.Command{
		Use: "delete [filters] [--all]",
		Short: `Delete alerts
/!\ This command can be use only on the same machine than the local API.`,
		Example: `cscli alerts delete --ip 1.2.3.4
cscli alerts delete --range 1.2.3.0/24
cscli alerts delete -s crowdsecurity/ssh-bf"`,
		DisableAutoGenTag: true,
		Aliases:           []string{"remove"},
		Args:              cobra.ExactArgs(0),
		PreRunE: func(cmd *cobra.Command, _ []string) error {
			if AlertDeleteAll {
				return nil
			}
			if *alertDeleteFilter.ScopeEquals == "" && *alertDeleteFilter.ValueEquals == "" &&
				*alertDeleteFilter.ScenarioEquals == "" && *alertDeleteFilter.IPEquals == "" &&
				*alertDeleteFilter.RangeEquals == "" && delAlertByID == "" {
				_ = cmd.Usage()
				return errors.New("at least one filter or --all must be specified")
			}

			return nil
		},
		RunE: func(cmd *cobra.Command, _ []string) error {
			var err error

			if !AlertDeleteAll {
				if err = manageCliDecisionAlerts(alertDeleteFilter.IPEquals, alertDeleteFilter.RangeEquals,
					alertDeleteFilter.ScopeEquals, alertDeleteFilter.ValueEquals); err != nil {
					printHelp(cmd)
					return err
				}
				if ActiveDecision != nil {
					alertDeleteFilter.ActiveDecisionEquals = ActiveDecision
				}

				if *alertDeleteFilter.ScopeEquals == "" {
					alertDeleteFilter.ScopeEquals = nil
				}
				if *alertDeleteFilter.ValueEquals == "" {
					alertDeleteFilter.ValueEquals = nil
				}
				if *alertDeleteFilter.ScenarioEquals == "" {
					alertDeleteFilter.ScenarioEquals = nil
				}
				if *alertDeleteFilter.IPEquals == "" {
					alertDeleteFilter.IPEquals = nil
				}
				if *alertDeleteFilter.RangeEquals == "" {
					alertDeleteFilter.RangeEquals = nil
				}
				if contained != nil && *contained {
					alertDeleteFilter.Contains = new(bool)
				}
				limit := 0
				alertDeleteFilter.Limit = &limit
			} else {
				limit := 0
				alertDeleteFilter = apiclient.AlertsDeleteOpts{Limit: &limit}
			}

			var alerts *models.DeleteAlertsResponse
			if delAlertByID == "" {
				alerts, _, err = cli.client.Alerts.Delete(context.Background(), alertDeleteFilter)
				if err != nil {
					return fmt.Errorf("unable to delete alerts: %w", err)
				}
			} else {
				alerts, _, err = cli.client.Alerts.DeleteOne(context.Background(), delAlertByID)
				if err != nil {
					return fmt.Errorf("unable to delete alert: %w", err)
				}
			}
			log.Infof("%s alert(s) deleted", alerts.NbDeleted)

			return nil
		},
	}

	flags := cmd.Flags()
	flags.SortFlags = false
	flags.StringVar(alertDeleteFilter.ScopeEquals, "scope", "", "the scope (ie. ip,range)")
	flags.StringVarP(alertDeleteFilter.ValueEquals, "value", "v", "", "the value to match for in the specified scope")
	flags.StringVarP(alertDeleteFilter.ScenarioEquals, "scenario", "s", "", "the scenario (ie. crowdsecurity/ssh-bf)")
	flags.StringVarP(alertDeleteFilter.IPEquals, "ip", "i", "", "Source ip (shorthand for --scope ip --value <IP>)")
	flags.StringVarP(alertDeleteFilter.RangeEquals, "range", "r", "", "Range source ip (shorthand for --scope range --value <RANGE>)")
	flags.StringVar(&delAlertByID, "id", "", "alert ID")
	flags.BoolVarP(&AlertDeleteAll, "all", "a", false, "delete all alerts")
	flags.BoolVar(contained, "contained", false, "query decisions contained by range")

	return cmd
}

func (cli *cliAlerts) inspect(details bool, alertIDs ...string) error {
	cfg := cli.cfg()
	for _, alertID := range alertIDs {
		id, err := strconv.Atoi(alertID)
		if err != nil {
			return fmt.Errorf("bad alert id %s", alertID)
		}
		alert, _, err := cli.client.Alerts.GetByID(context.Background(), id)
		if err != nil {
			return fmt.Errorf("can't find alert with id %s: %w", alertID, err)
		}
		switch cfg.Cscli.Output {
		case "human":
			if err := cli.displayOneAlert(alert, details); err != nil {
				continue
			}
		case "json":
			data, err := json.MarshalIndent(alert, "", "  ")
			if err != nil {
				return fmt.Errorf("unable to marshal alert with id %s: %w", alertID, err)
			}
			fmt.Printf("%s\n", string(data))
		case "raw":
			data, err := yaml.Marshal(alert)
			if err != nil {
				return fmt.Errorf("unable to marshal alert with id %s: %w", alertID, err)
			}
			fmt.Println(string(data))
		}
	}

	return nil
}

func (cli *cliAlerts) NewInspectCmd() *cobra.Command {
	var details bool

	cmd := &cobra.Command{
		Use:               `inspect "alert_id"`,
		Short:             `Show info about an alert`,
		Example:           `cscli alerts inspect 123`,
		DisableAutoGenTag: true,
		RunE: func(cmd *cobra.Command, args []string) error {
			if len(args) == 0 {
				printHelp(cmd)
				return errors.New("missing alert_id")
			}
<<<<<<< HEAD
			return cli.inspect(details, args...)
=======
			for _, alertID := range args {
				id, err := strconv.Atoi(alertID)
				if err != nil {
					return fmt.Errorf("bad alert id %s", alertID)
				}
				alert, _, err := cli.client.Alerts.GetByID(context.Background(), id)
				if err != nil {
					return fmt.Errorf("can't find alert with id %s: %w", alertID, err)
				}
				switch cfg.Cscli.Output {
				case "human":
					if err := cli.displayOneAlert(alert, details); err != nil {
						log.Warnf("unable to display alert with id %s: %s", alertID, err)
						continue
					}
				case "json":
					data, err := json.MarshalIndent(alert, "", "  ")
					if err != nil {
						return fmt.Errorf("unable to marshal alert with id %s: %w", alertID, err)
					}
					fmt.Printf("%s\n", string(data))
				case "raw":
					data, err := yaml.Marshal(alert)
					if err != nil {
						return fmt.Errorf("unable to marshal alert with id %s: %w", alertID, err)
					}
					fmt.Println(string(data))
				}
			}

			return nil
>>>>>>> 7d6514c7
		},
	}

	cmd.Flags().SortFlags = false
	cmd.Flags().BoolVarP(&details, "details", "d", false, "show alerts with events")

	return cmd
}

func (cli *cliAlerts) NewFlushCmd() *cobra.Command {
	var (
		maxItems int
		maxAge   string
	)

	cmd := &cobra.Command{
		Use: `flush`,
		Short: `Flush alerts
/!\ This command can be used only on the same machine than the local API`,
		Example:           `cscli alerts flush --max-items 1000 --max-age 7d`,
		DisableAutoGenTag: true,
		RunE: func(_ *cobra.Command, _ []string) error {
			cfg := cli.cfg()
			if err := require.LAPI(cfg); err != nil {
				return err
			}
			db, err := database.NewClient(cfg.DbConfig)
			if err != nil {
				return fmt.Errorf("unable to create new database client: %w", err)
			}
			log.Info("Flushing alerts. !! This may take a long time !!")
			err = db.FlushAlerts(maxAge, maxItems)
			if err != nil {
				return fmt.Errorf("unable to flush alerts: %w", err)
			}
			log.Info("Alerts flushed")

			return nil
		},
	}

	cmd.Flags().SortFlags = false
	cmd.Flags().IntVar(&maxItems, "max-items", 5000, "Maximum number of alert items to keep in the database")
	cmd.Flags().StringVar(&maxAge, "max-age", "7d", "Maximum age of alert items to keep in the database")

	return cmd
}<|MERGE_RESOLUTION|>--- conflicted
+++ resolved
@@ -481,6 +481,7 @@
 		switch cfg.Cscli.Output {
 		case "human":
 			if err := cli.displayOneAlert(alert, details); err != nil {
+				log.Warnf("unable to display alert with id %s: %s", alertID, err)
 				continue
 			}
 		case "json":
@@ -514,41 +515,7 @@
 				printHelp(cmd)
 				return errors.New("missing alert_id")
 			}
-<<<<<<< HEAD
 			return cli.inspect(details, args...)
-=======
-			for _, alertID := range args {
-				id, err := strconv.Atoi(alertID)
-				if err != nil {
-					return fmt.Errorf("bad alert id %s", alertID)
-				}
-				alert, _, err := cli.client.Alerts.GetByID(context.Background(), id)
-				if err != nil {
-					return fmt.Errorf("can't find alert with id %s: %w", alertID, err)
-				}
-				switch cfg.Cscli.Output {
-				case "human":
-					if err := cli.displayOneAlert(alert, details); err != nil {
-						log.Warnf("unable to display alert with id %s: %s", alertID, err)
-						continue
-					}
-				case "json":
-					data, err := json.MarshalIndent(alert, "", "  ")
-					if err != nil {
-						return fmt.Errorf("unable to marshal alert with id %s: %w", alertID, err)
-					}
-					fmt.Printf("%s\n", string(data))
-				case "raw":
-					data, err := yaml.Marshal(alert)
-					if err != nil {
-						return fmt.Errorf("unable to marshal alert with id %s: %w", alertID, err)
-					}
-					fmt.Println(string(data))
-				}
-			}
-
-			return nil
->>>>>>> 7d6514c7
 		},
 	}
 
