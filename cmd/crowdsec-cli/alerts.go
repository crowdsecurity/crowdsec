package main

import (
	"context"
	"encoding/csv"
	"encoding/json"
	"fmt"
	"net/url"
	"os"
	"sort"
	"strconv"
	"strings"

	"github.com/fatih/color"
	"github.com/go-openapi/strfmt"
	"github.com/pkg/errors"
	log "github.com/sirupsen/logrus"
	"github.com/spf13/cobra"
	"gopkg.in/yaml.v2"

	"github.com/crowdsecurity/crowdsec/pkg/apiclient"
	"github.com/crowdsecurity/crowdsec/pkg/cwversion"
	"github.com/crowdsecurity/crowdsec/pkg/database"
	"github.com/crowdsecurity/crowdsec/pkg/models"
)

var printMachine bool
var limit *int

func DecisionsFromAlert(alert *models.Alert) string {
	ret := ""
	var decMap = make(map[string]int)
	for _, decision := range alert.Decisions {
		k := *decision.Type
		if *decision.Simulated {
			k = fmt.Sprintf("(simul)%s", k)
		}
		v := decMap[k]
		decMap[k] = v + 1
	}
	for k, v := range decMap {
		if len(ret) > 0 {
			ret += " "
		}
		ret += fmt.Sprintf("%s:%d", k, v)
	}
	return ret
}

func DateFromAlert(alert *models.Alert) string {
	ts, err := time.Parse(time.RFC3339, alert.CreatedAt)
	if err != nil {
		log.Infof("while parsing %s with %s : %s", alert.CreatedAt, time.RFC3339, err)
		return alert.CreatedAt
	}
	return ts.Format(time.RFC822)
}

func SourceFromAlert(alert *models.Alert) string {

	//more than one item, just number and scope
	if len(alert.Decisions) > 1 {
		return fmt.Sprintf("%d %ss (%s)", len(alert.Decisions), *alert.Decisions[0].Scope, *alert.Decisions[0].Origin)
	}
	//try to compose a human friendly version
	if *alert.Source.Value != "" && *alert.Source.Scope != "" {
		scope := ""
		scope = fmt.Sprintf("%s:%s", *alert.Source.Scope, *alert.Source.Value)
		extra := ""
		if alert.Source.Cn != "" {
			extra = alert.Source.Cn
		}
		if alert.Source.AsNumber != "" {
			extra += fmt.Sprintf("/%s", alert.Source.AsNumber)
		}
		if alert.Source.AsName != "" {
			extra += fmt.Sprintf("/%s", alert.Source.AsName)
		}

		if extra != "" {
			scope += " (" + extra + ")"
		}
		return scope
	}
	//fallback on single decision information
	if len(alert.Decisions) == 1 {
		return fmt.Sprintf("%s:%s", *alert.Decisions[0].Scope, *alert.Decisions[0].Value)
	}

	return ""
}

func AlertsToTable(alerts *models.GetAlertsResponse, printMachine bool) error {

	if csConfig.Cscli.Output == "raw" {
		csvwriter := csv.NewWriter(os.Stdout)
		header := []string{"id", "scope", "value", "reason", "country", "as", "decisions", "created_at"}
		if printMachine {
			header = append(header, "machine")
		}
		err := csvwriter.Write(header)
		if err != nil {
			return err
		}
		for _, alertItem := range *alerts {
			row := []string{
				fmt.Sprintf("%d", alertItem.ID),
				*alertItem.Source.Scope,
				*alertItem.Source.Value,
				*alertItem.Scenario,
				alertItem.Source.Cn,
				alertItem.Source.GetAsNumberName(),
				DecisionsFromAlert(alertItem),
				*alertItem.StartAt,
			}
			if printMachine {
				row = append(row, alertItem.MachineID)
			}
			err := csvwriter.Write(row)
			if err != nil {
				return err
			}
		}
		csvwriter.Flush()
	} else if csConfig.Cscli.Output == "json" {
		x, _ := json.MarshalIndent(alerts, "", " ")
		fmt.Printf("%s", string(x))
	} else if csConfig.Cscli.Output == "human" {
<<<<<<< HEAD

		table := tablewriter.NewWriter(os.Stdout)
		header := []string{"ID", "value", "reason", "created_at"}
		if printMachine {
			header = append(header, "machine")
		}
		table.SetHeader(header)

=======
>>>>>>> 6fb962a9
		if len(*alerts) == 0 {
			fmt.Println("No active alerts")
			return nil
		}
<<<<<<< HEAD
		for _, alertItem := range *alerts {

			row := []string{
				strconv.Itoa(int(alertItem.ID)),
				SourceFromAlert(alertItem),
				*alertItem.Scenario,
				DateFromAlert(alertItem),
			}
			if printMachine {
				row = append(row, alertItem.MachineID)
			}
			table.Append(row)
		}
		table.Render() // Send output
=======
		alertsTable(color.Output, alerts, printMachine)
>>>>>>> 6fb962a9
	}
	return nil
}

func DisplayOneAlert(alert *models.Alert, withDetail bool) error {
	if csConfig.Cscli.Output == "human" {
		fmt.Printf("\n################################################################################################\n\n")
		scopeAndValue := *alert.Source.Scope
		if *alert.Source.Value != "" {
			scopeAndValue += ":" + *alert.Source.Value
		}
		fmt.Printf(" - ID         : %d\n", alert.ID)
		fmt.Printf(" - Date       : %s\n", alert.CreatedAt)
		fmt.Printf(" - Machine    : %s\n", alert.MachineID)
		fmt.Printf(" - Simulation : %v\n", *alert.Simulated)
		fmt.Printf(" - Reason     : %s\n", *alert.Scenario)
		fmt.Printf(" - Events Count : %d\n", *alert.EventsCount)
		fmt.Printf(" - Scope:Value: %s\n", scopeAndValue)
		fmt.Printf(" - Country    : %s\n", alert.Source.Cn)
		fmt.Printf(" - AS         : %s\n", alert.Source.AsName)
		fmt.Printf(" - Begin      : %s\n", *alert.StartAt)
		fmt.Printf(" - End        : %s\n\n", *alert.StopAt)

		alertDecisionsTable(color.Output, alert)

		if len(alert.Meta) > 0 {
			fmt.Printf("\n - Context  :\n")
			sort.Slice(alert.Meta, func(i, j int) bool {
				return alert.Meta[i].Key < alert.Meta[j].Key
			})
			table := newTable(color.Output)
			table.SetRowLines(false)
			table.SetHeaders("Key", "Value")
			for _, meta := range alert.Meta {
				var valSlice []string
				if err := json.Unmarshal([]byte(meta.Value), &valSlice); err != nil {
					return fmt.Errorf("unknown context value type '%s' : %s", meta.Value, err)
				}
				for _, value := range valSlice {
					table.AddRow(
						meta.Key,
						value,
					)
				}
			}
			table.Render()
		}

		if withDetail {
			fmt.Printf("\n - Events  :\n")
			for _, event := range alert.Events {
				alertEventTable(color.Output, event)
			}
		}
	}
	return nil
}

func NewAlertsCmd() *cobra.Command {
	/* ---- ALERTS COMMAND */
	var cmdAlerts = &cobra.Command{
		Use:               "alerts [action]",
		Short:             "Manage alerts",
		Args:              cobra.MinimumNArgs(1),
		DisableAutoGenTag: true,
		PersistentPreRunE: func(cmd *cobra.Command, args []string) error {
			var err error
			if err := csConfig.LoadAPIClient(); err != nil {
				return errors.Wrap(err, "loading api client")
			}
			apiURL, err := url.Parse(csConfig.API.Client.Credentials.URL)
			if err != nil {
				return errors.Wrapf(err, "parsing api url %s", apiURL)
			}
			Client, err = apiclient.NewClient(&apiclient.Config{
				MachineID:     csConfig.API.Client.Credentials.Login,
				Password:      strfmt.Password(csConfig.API.Client.Credentials.Password),
				UserAgent:     fmt.Sprintf("crowdsec/%s", cwversion.VersionStr()),
				URL:           apiURL,
				VersionPrefix: "v1",
			})

			if err != nil {
				return errors.Wrap(err, "new api client")
			}
			return nil
		},
	}

	var alertListFilter = apiclient.AlertsListOpts{
		ScopeEquals:    new(string),
		ValueEquals:    new(string),
		ScenarioEquals: new(string),
		IPEquals:       new(string),
		RangeEquals:    new(string),
		Since:          new(string),
		Until:          new(string),
		TypeEquals:     new(string),
		IncludeCAPI:    new(bool),
		OriginEquals:   new(string),
	}
	limit = new(int)
	contained := new(bool)
	var cmdAlertsList = &cobra.Command{
		Use:   "list [filters]",
		Short: "List alerts",
		Example: `cscli alerts list
cscli alerts list --ip 1.2.3.4
cscli alerts list --range 1.2.3.0/24
cscli alerts list -s crowdsecurity/ssh-bf
cscli alerts list --type ban`,
		DisableAutoGenTag: true,
		Run: func(cmd *cobra.Command, args []string) {
			var err error

			if err := manageCliDecisionAlerts(alertListFilter.IPEquals, alertListFilter.RangeEquals,
				alertListFilter.ScopeEquals, alertListFilter.ValueEquals); err != nil {
				printHelp(cmd)
				log.Fatalf("%s", err)
			}
			if limit != nil {
				alertListFilter.Limit = limit
			}

			if *alertListFilter.Until == "" {
				alertListFilter.Until = nil
			} else if strings.HasSuffix(*alertListFilter.Until, "d") {
				/*time.ParseDuration support hours 'h' as bigger unit, let's make the user's life easier*/
				realDuration := strings.TrimSuffix(*alertListFilter.Until, "d")
				days, err := strconv.Atoi(realDuration)
				if err != nil {
					printHelp(cmd)
					log.Fatalf("Can't parse duration %s, valid durations format: 1d, 4h, 4h15m", *alertListFilter.Until)
				}
				*alertListFilter.Until = fmt.Sprintf("%d%s", days*24, "h")
			}
			if *alertListFilter.Since == "" {
				alertListFilter.Since = nil
			} else if strings.HasSuffix(*alertListFilter.Since, "d") {
				/*time.ParseDuration support hours 'h' as bigger unit, let's make the user's life easier*/
				realDuration := strings.TrimSuffix(*alertListFilter.Since, "d")
				days, err := strconv.Atoi(realDuration)
				if err != nil {
					printHelp(cmd)
					log.Fatalf("Can't parse duration %s, valid durations format: 1d, 4h, 4h15m", *alertListFilter.Since)
				}
				*alertListFilter.Since = fmt.Sprintf("%d%s", days*24, "h")
			}

			if *alertListFilter.IncludeCAPI {
				*alertListFilter.Limit = 0
			}

			if *alertListFilter.TypeEquals == "" {
				alertListFilter.TypeEquals = nil
			}
			if *alertListFilter.ScopeEquals == "" {
				alertListFilter.ScopeEquals = nil
			}
			if *alertListFilter.ValueEquals == "" {
				alertListFilter.ValueEquals = nil
			}
			if *alertListFilter.ScenarioEquals == "" {
				alertListFilter.ScenarioEquals = nil
			}
			if *alertListFilter.IPEquals == "" {
				alertListFilter.IPEquals = nil
			}
			if *alertListFilter.RangeEquals == "" {
				alertListFilter.RangeEquals = nil
			}
			if contained != nil && *contained {
				alertListFilter.Contains = new(bool)
			}
			alerts, _, err := Client.Alerts.List(context.Background(), alertListFilter)
			if err != nil {
				log.Fatalf("Unable to list alerts : %v", err)
			}

			err = AlertsToTable(alerts, printMachine)
			if err != nil {
				log.Fatalf("unable to list alerts : %v", err)
			}
		},
	}
	cmdAlertsList.Flags().SortFlags = false
	cmdAlertsList.Flags().BoolVarP(alertListFilter.IncludeCAPI, "all", "a", false, "Include decisions from Central API")
	cmdAlertsList.Flags().StringVar(alertListFilter.Until, "until", "", "restrict to alerts older than until (ie. 4h, 30d)")
	cmdAlertsList.Flags().StringVar(alertListFilter.Since, "since", "", "restrict to alerts newer than since (ie. 4h, 30d)")
	cmdAlertsList.Flags().StringVarP(alertListFilter.IPEquals, "ip", "i", "", "restrict to alerts from this source ip (shorthand for --scope ip --value <IP>)")
	cmdAlertsList.Flags().StringVarP(alertListFilter.ScenarioEquals, "scenario", "s", "", "the scenario (ie. crowdsecurity/ssh-bf)")
	cmdAlertsList.Flags().StringVarP(alertListFilter.RangeEquals, "range", "r", "", "restrict to alerts from this range (shorthand for --scope range --value <RANGE/X>)")
	cmdAlertsList.Flags().StringVar(alertListFilter.TypeEquals, "type", "", "restrict to alerts with given decision type (ie. ban, captcha)")
	cmdAlertsList.Flags().StringVar(alertListFilter.ScopeEquals, "scope", "", "restrict to alerts of this scope (ie. ip,range)")
	cmdAlertsList.Flags().StringVarP(alertListFilter.ValueEquals, "value", "v", "", "the value to match for in the specified scope")
	cmdAlertsList.Flags().StringVar(alertListFilter.OriginEquals, "origin", "", "the value to match for the specified origin (CAPI, crowdsec, console ..)")
	cmdAlertsList.Flags().BoolVar(contained, "contained", false, "query decisions contained by range")
	cmdAlertsList.Flags().BoolVarP(&printMachine, "machine", "m", false, "print machines that sent alerts")
	cmdAlertsList.Flags().IntVarP(limit, "limit", "l", 50, "limit size of alerts list table (0 to view all alerts)")
	cmdAlerts.AddCommand(cmdAlertsList)

	var ActiveDecision *bool
	var AlertDeleteAll bool
	var delAlertByID string
	var alertDeleteFilter = apiclient.AlertsDeleteOpts{
		ScopeEquals:    new(string),
		ValueEquals:    new(string),
		ScenarioEquals: new(string),
		IPEquals:       new(string),
		RangeEquals:    new(string),
	}
	var cmdAlertsDelete = &cobra.Command{
		Use: "delete [filters] [--all]",
		Short: `Delete alerts
/!\ This command can be use only on the same machine than the local API.`,
		Example: `cscli alerts delete --ip 1.2.3.4
cscli alerts delete --range 1.2.3.0/24
cscli alerts delete -s crowdsecurity/ssh-bf"`,
		DisableAutoGenTag: true,
		Aliases:           []string{"remove"},
		Args:              cobra.ExactArgs(0),
		PreRun: func(cmd *cobra.Command, args []string) {
			if AlertDeleteAll {
				return
			}
			if *alertDeleteFilter.ScopeEquals == "" && *alertDeleteFilter.ValueEquals == "" &&
				*alertDeleteFilter.ScenarioEquals == "" && *alertDeleteFilter.IPEquals == "" &&
				*alertDeleteFilter.RangeEquals == "" && delAlertByID == "" {
				_ = cmd.Usage()
				log.Fatalln("At least one filter or --all must be specified")
			}
		},
		Run: func(cmd *cobra.Command, args []string) {
			var err error

			if !AlertDeleteAll {
				if err := manageCliDecisionAlerts(alertDeleteFilter.IPEquals, alertDeleteFilter.RangeEquals,
					alertDeleteFilter.ScopeEquals, alertDeleteFilter.ValueEquals); err != nil {
					printHelp(cmd)
					log.Fatalf("%s", err)
				}
				if ActiveDecision != nil {
					alertDeleteFilter.ActiveDecisionEquals = ActiveDecision
				}

				if *alertDeleteFilter.ScopeEquals == "" {
					alertDeleteFilter.ScopeEquals = nil
				}
				if *alertDeleteFilter.ValueEquals == "" {
					alertDeleteFilter.ValueEquals = nil
				}
				if *alertDeleteFilter.ScenarioEquals == "" {
					alertDeleteFilter.ScenarioEquals = nil
				}
				if *alertDeleteFilter.IPEquals == "" {
					alertDeleteFilter.IPEquals = nil
				}
				if *alertDeleteFilter.RangeEquals == "" {
					alertDeleteFilter.RangeEquals = nil
				}
				if contained != nil && *contained {
					alertDeleteFilter.Contains = new(bool)
				}
				limit := 0
				alertDeleteFilter.Limit = &limit
			} else {
				limit := 0
				alertDeleteFilter = apiclient.AlertsDeleteOpts{Limit: &limit}
			}

			var alerts *models.DeleteAlertsResponse
			if delAlertByID == "" {
				alerts, _, err = Client.Alerts.Delete(context.Background(), alertDeleteFilter)
				if err != nil {
					log.Fatalf("Unable to delete alerts : %v", err)
				}
			} else {
				alerts, _, err = Client.Alerts.DeleteOne(context.Background(), delAlertByID)
				if err != nil {
					log.Fatalf("Unable to delete alert :  %v", err)
				}
			}
			log.Infof("%s alert(s) deleted", alerts.NbDeleted)
		},
	}
	cmdAlertsDelete.Flags().SortFlags = false
	cmdAlertsDelete.Flags().StringVar(alertDeleteFilter.ScopeEquals, "scope", "", "the scope (ie. ip,range)")
	cmdAlertsDelete.Flags().StringVarP(alertDeleteFilter.ValueEquals, "value", "v", "", "the value to match for in the specified scope")
	cmdAlertsDelete.Flags().StringVarP(alertDeleteFilter.ScenarioEquals, "scenario", "s", "", "the scenario (ie. crowdsecurity/ssh-bf)")
	cmdAlertsDelete.Flags().StringVarP(alertDeleteFilter.IPEquals, "ip", "i", "", "Source ip (shorthand for --scope ip --value <IP>)")
	cmdAlertsDelete.Flags().StringVarP(alertDeleteFilter.RangeEquals, "range", "r", "", "Range source ip (shorthand for --scope range --value <RANGE>)")
	cmdAlertsDelete.Flags().StringVar(&delAlertByID, "id", "", "alert ID")
	cmdAlertsDelete.Flags().BoolVarP(&AlertDeleteAll, "all", "a", false, "delete all alerts")
	cmdAlertsDelete.Flags().BoolVar(contained, "contained", false, "query decisions contained by range")

	cmdAlerts.AddCommand(cmdAlertsDelete)

	var details bool
	var cmdAlertsInspect = &cobra.Command{
		Use:               `inspect "alert_id"`,
		Short:             `Show info about an alert`,
		Example:           `cscli alerts inspect 123`,
		DisableAutoGenTag: true,
		Run: func(cmd *cobra.Command, args []string) {
			if len(args) == 0 {
				printHelp(cmd)
				return
			}
			for _, alertID := range args {
				id, err := strconv.Atoi(alertID)
				if err != nil {
					log.Fatalf("bad alert id %s", alertID)
					continue
				}
				alert, _, err := Client.Alerts.GetByID(context.Background(), id)
				if err != nil {
					log.Fatalf("can't find alert with id %s: %s", alertID, err)
				}
				switch csConfig.Cscli.Output {
				case "human":
					if err := DisplayOneAlert(alert, details); err != nil {
						continue
					}
				case "json":
					data, err := json.MarshalIndent(alert, "", "  ")
					if err != nil {
						log.Fatalf("unable to marshal alert with id %s: %s", alertID, err)
					}
					fmt.Printf("%s\n", string(data))
				case "raw":
					data, err := yaml.Marshal(alert)
					if err != nil {
						log.Fatalf("unable to marshal alert with id %s: %s", alertID, err)
					}
					fmt.Printf("%s\n", string(data))
				}
			}
		},
	}
	cmdAlertsInspect.Flags().SortFlags = false
	cmdAlertsInspect.Flags().BoolVarP(&details, "details", "d", false, "show alerts with events")

	cmdAlerts.AddCommand(cmdAlertsInspect)

	var maxItems int
	var maxAge string
	var cmdAlertsFlush = &cobra.Command{
		Use: `flush`,
		Short: `Flush alerts
/!\ This command can be used only on the same machine than the local API`,
		Example:           `cscli alerts flush --max-items 1000 --max-age 7d`,
		DisableAutoGenTag: true,
		Run: func(cmd *cobra.Command, args []string) {
			var err error
			if err := csConfig.LoadAPIServer(); err != nil || csConfig.DisableAPI {
				log.Fatal("Local API is disabled, please run this command on the local API machine")
			}
			dbClient, err = database.NewClient(csConfig.DbConfig)
			if err != nil {
				log.Fatalf("unable to create new database client: %s", err)
			}
			log.Info("Flushing alerts. !! This may take a long time !!")
			err = dbClient.FlushAlerts(maxAge, maxItems)
			if err != nil {
				log.Fatalf("unable to flush alerts: %s", err)
			}
			log.Info("Alerts flushed")
		},
	}

	cmdAlertsFlush.Flags().SortFlags = false
	cmdAlertsFlush.Flags().IntVar(&maxItems, "max-items", 5000, "Maximum number of alert items to keep in the database")
	cmdAlertsFlush.Flags().StringVar(&maxAge, "max-age", "7d", "Maximum age of alert items to keep in the database")

	cmdAlerts.AddCommand(cmdAlertsFlush)

	return cmdAlerts
}<|MERGE_RESOLUTION|>--- conflicted
+++ resolved
@@ -126,39 +126,11 @@
 		x, _ := json.MarshalIndent(alerts, "", " ")
 		fmt.Printf("%s", string(x))
 	} else if csConfig.Cscli.Output == "human" {
-<<<<<<< HEAD
-
-		table := tablewriter.NewWriter(os.Stdout)
-		header := []string{"ID", "value", "reason", "created_at"}
-		if printMachine {
-			header = append(header, "machine")
-		}
-		table.SetHeader(header)
-
-=======
->>>>>>> 6fb962a9
 		if len(*alerts) == 0 {
 			fmt.Println("No active alerts")
 			return nil
 		}
-<<<<<<< HEAD
-		for _, alertItem := range *alerts {
-
-			row := []string{
-				strconv.Itoa(int(alertItem.ID)),
-				SourceFromAlert(alertItem),
-				*alertItem.Scenario,
-				DateFromAlert(alertItem),
-			}
-			if printMachine {
-				row = append(row, alertItem.MachineID)
-			}
-			table.Append(row)
-		}
-		table.Render() // Send output
-=======
 		alertsTable(color.Output, alerts, printMachine)
->>>>>>> 6fb962a9
 	}
 	return nil
 }
