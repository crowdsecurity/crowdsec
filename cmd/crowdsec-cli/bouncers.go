--- conflicted
+++ resolved
@@ -4,11 +4,7 @@
 	"encoding/csv"
 	"encoding/json"
 	"fmt"
-<<<<<<< HEAD
-	"strings"
-=======
 	"io"
->>>>>>> 66543493
 	"time"
 
 	"github.com/fatih/color"
