package clicapi

import (
	"context"
	"errors"
	"fmt"
	"io"
	"net/url"
	"os"

	"github.com/fatih/color"
	"github.com/go-openapi/strfmt"
	log "github.com/sirupsen/logrus"
	"github.com/spf13/cobra"
	"gopkg.in/yaml.v3"

	"github.com/crowdsecurity/crowdsec/cmd/crowdsec-cli/args"
	"github.com/crowdsecurity/crowdsec/cmd/crowdsec-cli/idgen"
	"github.com/crowdsecurity/crowdsec/cmd/crowdsec-cli/reload"
	"github.com/crowdsecurity/crowdsec/cmd/crowdsec-cli/require"
	"github.com/crowdsecurity/crowdsec/pkg/apiclient"
	"github.com/crowdsecurity/crowdsec/pkg/csconfig"
	"github.com/crowdsecurity/crowdsec/pkg/cwhub"
	"github.com/crowdsecurity/crowdsec/pkg/database"
	"github.com/crowdsecurity/crowdsec/pkg/models"
	"github.com/crowdsecurity/crowdsec/pkg/types"
)

type configGetter = func() *csconfig.Config

type cliCapi struct {
	cfg configGetter
}

func New(cfg configGetter) *cliCapi {
	return &cliCapi{
		cfg: cfg,
	}
}

func (cli *cliCapi) NewCommand() *cobra.Command {
	cmd := &cobra.Command{
		Use:               "capi [action]",
		Short:             "Manage interaction with Central API (CAPI)",
		DisableAutoGenTag: true,
		PersistentPreRunE: func(_ *cobra.Command, _ []string) error {
			cfg := cli.cfg()
			if err := require.LAPI(cfg); err != nil {
				return err
			}

			return require.CAPI(cfg)
		},
	}

	cmd.AddCommand(cli.newRegisterCmd())
	cmd.AddCommand(cli.newStatusCmd())

	return cmd
}

func (cli *cliCapi) register(ctx context.Context, capiUserPrefix string, outputFile string) error {
	cfg := cli.cfg()

	capiUser, err := idgen.GenerateMachineID(capiUserPrefix)
	if err != nil {
		return fmt.Errorf("unable to generate machine id: %w", err)
	}

	pstr, err := idgen.GeneratePassword(idgen.PasswordLength)
	if err != nil {
		return err
	}

	password := strfmt.Password(pstr)

	apiurl, err := url.Parse(types.CAPIBaseURL)
	if err != nil {
		return fmt.Errorf("unable to parse api url %s: %w", types.CAPIBaseURL, err)
	}

	_, err = apiclient.RegisterClient(ctx, &apiclient.Config{
		MachineID:     capiUser,
		Password:      password,
		URL:           apiurl,
		VersionPrefix: "v3",
	}, nil)
	if err != nil {
		return fmt.Errorf("api client register ('%s'): %w", types.CAPIBaseURL, err)
	}

	log.Infof("Successfully registered to Central API (CAPI)")

	var dumpFile string

	switch {
	case outputFile != "":
		dumpFile = outputFile
	case cfg.API.Server.OnlineClient.CredentialsFilePath != "":
		dumpFile = cfg.API.Server.OnlineClient.CredentialsFilePath
	default:
		dumpFile = ""
	}

	apiCfg := csconfig.ApiCredentialsCfg{
		Login:    capiUser,
		Password: password.String(),
		URL:      types.CAPIBaseURL,
	}

	apiConfigDump, err := yaml.Marshal(apiCfg)
	if err != nil {
		return fmt.Errorf("unable to serialize api credentials: %w", err)
	}

	if dumpFile != "" {
		err = os.WriteFile(dumpFile, apiConfigDump, 0o600)
		if err != nil {
			return fmt.Errorf("write api credentials in '%s' failed: %w", dumpFile, err)
		}

		log.Infof("Central API credentials written to '%s'", dumpFile)
	} else {
		fmt.Fprintln(os.Stdout, string(apiConfigDump))
	}

	if msg := reload.UserMessage(); msg != "" {
		log.Warning(msg)
	}

	return nil
}

func (cli *cliCapi) newRegisterCmd() *cobra.Command {
	var (
		capiUserPrefix string
		outputFile     string
	)

	cmd := &cobra.Command{
		Use:               "register",
		Short:             "Register to Central API (CAPI)",
		Args:              args.NoArgs,
		DisableAutoGenTag: true,
		RunE: func(cmd *cobra.Command, _ []string) error {
			return cli.register(cmd.Context(), capiUserPrefix, outputFile)
		},
	}

	cmd.Flags().StringVarP(&outputFile, "file", "f", "", "output file destination")
	cmd.Flags().StringVar(&capiUserPrefix, "schmilblick", "", "set a schmilblick (use in tests only)")

	_ = cmd.Flags().MarkHidden("schmilblick")

	return cmd
}

<<<<<<< HEAD
// queryCAPIStatus checks if the Central API is reachable, and if the credentials are correct. It then checks if the instance is enrolle in the console.
func queryCAPIStatus(ctx context.Context, hub *cwhub.Hub, credURL string, login string, password string) (bool, bool, string, error) {
=======
// queryCAPIStatus checks if the Central API is reachable, and if the credentials are correct. It then checks if the instance is enrolled in the console.
func queryCAPIStatus(ctx context.Context, db *database.Client, hub *cwhub.Hub, credURL string, login string, password string) (bool, bool, error) {
>>>>>>> 5fe038df
	apiURL, err := url.Parse(credURL)
	if err != nil {
		return false, false, "", err
	}

	itemsForAPI := hub.GetInstalledListForAPI()

	if len(itemsForAPI) == 0 {
		return false, false, "", errors.New("no scenarios or appsec-rules installed, abort")
	}

	passwd := strfmt.Password(password)

	client, err := apiclient.NewClient(&apiclient.Config{
		MachineID: login,
		Password:  passwd,
		URL:       apiURL,
		// I don't believe papi is neede to check enrollement
		// PapiURL:       papiURL,
		VersionPrefix: "v3",
		UpdateScenario: func(_ context.Context) ([]string, error) {
			return itemsForAPI, nil
		},
	})
	if err != nil {
		return false, false, "", err
	}

	pw := strfmt.Password(password)

	t := models.WatcherAuthRequest{
		MachineID: &login,
		Password:  &pw,
		Scenarios: itemsForAPI,
	}

	authResp, _, err := client.Auth.AuthenticateWatcher(ctx, t)
	if err != nil {
		return false, false, "", err
	}

	if err := db.SaveAPICToken(ctx, apiclient.TokenDBField, authResp.Token); err != nil {
		return false, false, err
	}

	client.GetClient().Transport.(*apiclient.JWTTransport).Token = authResp.Token

	if client.IsEnrolled() {
		return true, true, client.GetSubscriptionType(), nil
	}

	return true, false, "", nil
}

func (cli *cliCapi) Status(ctx context.Context, db *database.Client, out io.Writer, hub *cwhub.Hub) error {
	cfg := cli.cfg()

	if err := require.CAPIRegistered(cfg); err != nil {
		return err
	}

	cred := cfg.API.Server.OnlineClient.Credentials

	fmt.Fprintf(out, "Loaded credentials from %s\n", cfg.API.Server.OnlineClient.CredentialsFilePath)
	fmt.Fprintf(out, "Trying to authenticate with username %s on %s\n", cred.Login, cred.URL)

<<<<<<< HEAD
	auth, enrolled, subType, err := queryCAPIStatus(ctx, hub, cred.URL, cred.Login, cred.Password)
=======
	auth, enrolled, err := queryCAPIStatus(ctx, db, hub, cred.URL, cred.Login, cred.Password)
>>>>>>> 5fe038df
	if err != nil {
		return fmt.Errorf("failed to authenticate to Central API (CAPI): %w", err)
	}

	if auth {
		fmt.Fprint(out, "You can successfully interact with Central API (CAPI)\n")
	}

	if enrolled {
		fmt.Fprint(out, "Your instance is enrolled in the console\n")
		fmt.Fprintf(out, "Subscription type: %s\n", subType)
	}

	switch *cfg.API.Server.OnlineClient.Sharing {
	case true:
		fmt.Fprint(out, "Sharing signals is enabled\n")
	case false:
		fmt.Fprint(out, "Sharing signals is disabled\n")
	}

	switch *cfg.API.Server.OnlineClient.PullConfig.Community {
	case true:
		fmt.Fprint(out, "Pulling community blocklist is enabled\n")
	case false:
		fmt.Fprint(out, "Pulling community blocklist is disabled\n")
	}

	switch *cfg.API.Server.OnlineClient.PullConfig.Blocklists {
	case true:
		fmt.Fprint(out, "Pulling blocklists from the console is enabled\n")
	case false:
		fmt.Fprint(out, "Pulling blocklists from the console is disabled\n")
	}

	return nil
}

func (cli *cliCapi) newStatusCmd() *cobra.Command {
	cmd := &cobra.Command{
		Use:               "status",
		Short:             "Check status with the Central API (CAPI)",
		Args:              args.NoArgs,
		DisableAutoGenTag: true,
		RunE: func(cmd *cobra.Command, _ []string) error {
			cfg := cli.cfg()
			ctx := cmd.Context()

			hub, err := require.Hub(cfg, nil)
			if err != nil {
				return err
			}

			db, err := require.DBClient(ctx, cfg.DbConfig)
			if err != nil {
				return err
			}

			return cli.Status(ctx, db, color.Output, hub)
		},
	}

	return cmd
}<|MERGE_RESOLUTION|>--- conflicted
+++ resolved
@@ -155,13 +155,8 @@
 	return cmd
 }
 
-<<<<<<< HEAD
-// queryCAPIStatus checks if the Central API is reachable, and if the credentials are correct. It then checks if the instance is enrolle in the console.
-func queryCAPIStatus(ctx context.Context, hub *cwhub.Hub, credURL string, login string, password string) (bool, bool, string, error) {
-=======
 // queryCAPIStatus checks if the Central API is reachable, and if the credentials are correct. It then checks if the instance is enrolled in the console.
-func queryCAPIStatus(ctx context.Context, db *database.Client, hub *cwhub.Hub, credURL string, login string, password string) (bool, bool, error) {
->>>>>>> 5fe038df
+func queryCAPIStatus(ctx context.Context, db *database.Client, hub *cwhub.Hub, credURL string, login string, password string) (bool, bool, string, error) {
 	apiURL, err := url.Parse(credURL)
 	if err != nil {
 		return false, false, "", err
@@ -204,7 +199,7 @@
 	}
 
 	if err := db.SaveAPICToken(ctx, apiclient.TokenDBField, authResp.Token); err != nil {
-		return false, false, err
+		return false, false, "", err
 	}
 
 	client.GetClient().Transport.(*apiclient.JWTTransport).Token = authResp.Token
@@ -228,11 +223,7 @@
 	fmt.Fprintf(out, "Loaded credentials from %s\n", cfg.API.Server.OnlineClient.CredentialsFilePath)
 	fmt.Fprintf(out, "Trying to authenticate with username %s on %s\n", cred.Login, cred.URL)
 
-<<<<<<< HEAD
-	auth, enrolled, subType, err := queryCAPIStatus(ctx, hub, cred.URL, cred.Login, cred.Password)
-=======
-	auth, enrolled, err := queryCAPIStatus(ctx, db, hub, cred.URL, cred.Login, cred.Password)
->>>>>>> 5fe038df
+	auth, enrolled, subType, err := queryCAPIStatus(ctx, db, hub, cred.URL, cred.Login, cred.Password)
 	if err != nil {
 		return fmt.Errorf("failed to authenticate to Central API (CAPI): %w", err)
 	}
