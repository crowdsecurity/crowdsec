package main

import (
	"encoding/csv"
	"encoding/json"
	"fmt"
	"io"
	"math"
	"net"
	"net/http"
	"slices"
	"strconv"
	"strings"
	"time"

	"github.com/agext/levenshtein"
	"github.com/fatih/color"
	dto "github.com/prometheus/client_model/go"
	"github.com/prometheus/prom2json"
	log "github.com/sirupsen/logrus"
	"github.com/spf13/cobra"
<<<<<<< HEAD
	"golang.org/x/exp/slices"
=======
	"github.com/agext/levenshtein"
>>>>>>> d2d788c5
	"gopkg.in/yaml.v2"

	"github.com/crowdsecurity/go-cs-lib/trace"

	"github.com/crowdsecurity/crowdsec/cmd/crowdsec-cli/require"
	"github.com/crowdsecurity/crowdsec/pkg/cwhub"
	"github.com/crowdsecurity/crowdsec/pkg/database"
	"github.com/crowdsecurity/crowdsec/pkg/types"
)

const MaxDistance = 7

func printHelp(cmd *cobra.Command) {
	err := cmd.Help()
	if err != nil {
		log.Fatalf("unable to print help(): %s", err)
	}
}

func Suggest(itemType string, baseItem string, suggestItem string, score int, ignoreErr bool) {
	errMsg := ""
	if score < MaxDistance {
		errMsg = fmt.Sprintf("unable to find %s '%s', did you mean %s ?", itemType, baseItem, suggestItem)
	} else {
		errMsg = fmt.Sprintf("unable to find %s '%s'", itemType, baseItem)
	}
	if ignoreErr {
		log.Error(errMsg)
	} else {
		log.Fatalf(errMsg)
	}
}

func GetDistance(itemType string, itemName string) (*cwhub.Item, int) {
	allItems := make([]string, 0)
	nearestScore := 100
	nearestItem := &cwhub.Item{}
	hubItems := cwhub.GetHubStatusForItemType(itemType, "", true)
	for _, item := range hubItems {
		allItems = append(allItems, item.Name)
	}

	for _, s := range allItems {
		d := levenshtein.Distance(itemName, s, nil)
		if d < nearestScore {
			nearestScore = d
			nearestItem = cwhub.GetItem(itemType, s)
		}
	}
	return nearestItem, nearestScore
}

func compAllItems(itemType string, args []string, toComplete string) ([]string, cobra.ShellCompDirective) {
	if err := require.Hub(csConfig); err != nil {
		return nil, cobra.ShellCompDirectiveDefault
	}

	comp := make([]string, 0)
	hubItems := cwhub.GetHubStatusForItemType(itemType, "", true)
	for _, item := range hubItems {
		if !slices.Contains(args, item.Name) && strings.Contains(item.Name, toComplete) {
			comp = append(comp, item.Name)
		}
	}
	cobra.CompDebugln(fmt.Sprintf("%s: %+v", itemType, comp), true)
	return comp, cobra.ShellCompDirectiveNoFileComp
}

func compInstalledItems(itemType string, args []string, toComplete string) ([]string, cobra.ShellCompDirective) {
<<<<<<< HEAD
	if err := LoadHub(); err != nil {
		return nil, cobra.ShellCompDirectiveDefault
	}

	var items []string
	var err error
	switch itemType {
	case cwhub.PARSERS:
		items, err = cwhub.GetInstalledParsersAsString()
	case cwhub.SCENARIOS:
		items, err = cwhub.GetInstalledScenariosAsString()
	case cwhub.PARSERS_OVFLW:
		items, err = cwhub.GetInstalledPostOverflowsAsString()
	case cwhub.COLLECTIONS:
		items, err = cwhub.GetInstalledCollectionsAsString()
	case cwhub.WAAP_RULES:
		items, err = cwhub.GetInstalledWafRulesAsString()
	default:
=======
	if err := require.Hub(csConfig); err != nil {
>>>>>>> d2d788c5
		return nil, cobra.ShellCompDirectiveDefault
	}

	items, err := cwhub.GetInstalledItemsAsString(itemType)
	if err != nil {
		cobra.CompDebugln(fmt.Sprintf("list installed %s err: %s", itemType, err), true)
		return nil, cobra.ShellCompDirectiveDefault
	}

	comp := make([]string, 0)

	if toComplete != "" {
		for _, item := range items {
			if strings.Contains(item, toComplete) {
				comp = append(comp, item)
			}
		}
	} else {
		comp = items
	}

	cobra.CompDebugln(fmt.Sprintf("%s: %+v", itemType, comp), true)

	return comp, cobra.ShellCompDirectiveNoFileComp
}

func ListItems(out io.Writer, itemTypes []string, args []string, showType bool, showHeader bool, all bool) {
	var hubStatusByItemType = make(map[string][]cwhub.ItemHubStatus)

	for _, itemType := range itemTypes {
		itemName := ""
		if len(args) == 1 {
			itemName = args[0]
		}
		hubStatusByItemType[itemType] = cwhub.GetHubStatusForItemType(itemType, itemName, all)
	}

	if csConfig.Cscli.Output == "human" {
		for _, itemType := range itemTypes {
			var statuses []cwhub.ItemHubStatus
			var ok bool
			if statuses, ok = hubStatusByItemType[itemType]; !ok {
				log.Errorf("unknown item type: %s", itemType)
				continue
			}
			listHubItemTable(out, "\n"+strings.ToUpper(itemType), statuses)
		}
	} else if csConfig.Cscli.Output == "json" {
		x, err := json.MarshalIndent(hubStatusByItemType, "", " ")
		if err != nil {
			log.Fatalf("failed to unmarshal")
		}
		out.Write(x)
	} else if csConfig.Cscli.Output == "raw" {
		csvwriter := csv.NewWriter(out)
		if showHeader {
			header := []string{"name", "status", "version", "description"}
			if showType {
				header = append(header, "type")
			}
			err := csvwriter.Write(header)
			if err != nil {
				log.Fatalf("failed to write header: %s", err)
			}

		}
		for _, itemType := range itemTypes {
			var statuses []cwhub.ItemHubStatus
			var ok bool
			if statuses, ok = hubStatusByItemType[itemType]; !ok {
				log.Errorf("unknown item type: %s", itemType)
				continue
			}
			for _, status := range statuses {
				if status.LocalVersion == "" {
					status.LocalVersion = "n/a"
				}
				row := []string{
					status.Name,
					status.Status,
					status.LocalVersion,
					status.Description,
				}
				if showType {
					row = append(row, itemType)
				}
				err := csvwriter.Write(row)
				if err != nil {
					log.Fatalf("failed to write raw output : %s", err)
				}
			}
		}
		csvwriter.Flush()
	}
}

func InspectItem(name string, objecitemType string) {

	hubItem := cwhub.GetItem(objecitemType, name)
	if hubItem == nil {
		log.Fatalf("unable to retrieve item.")
	}
	var b []byte
	var err error
	switch csConfig.Cscli.Output {
	case "human", "raw":
		b, err = yaml.Marshal(*hubItem)
		if err != nil {
			log.Fatalf("unable to marshal item : %s", err)
		}
	case "json":
		b, err = json.MarshalIndent(*hubItem, "", " ")
		if err != nil {
			log.Fatalf("unable to marshal item : %s", err)
		}
	}
	fmt.Printf("%s", string(b))
	if csConfig.Cscli.Output == "json" || csConfig.Cscli.Output == "raw" {
		return
	}

	if prometheusURL == "" {
		//This is technically wrong to do this, as the prometheus section contains a listen address, not an URL to query prometheus
		//But for ease of use, we will use the listen address as the prometheus URL because it will be 127.0.0.1 in the default case
		listenAddr := csConfig.Prometheus.ListenAddr
		if listenAddr == "" {
			listenAddr = "127.0.0.1"
		}
		listenPort := csConfig.Prometheus.ListenPort
		if listenPort == 0 {
			listenPort = 6060
		}
		prometheusURL = fmt.Sprintf("http://%s:%d/metrics", listenAddr, listenPort)
		log.Debugf("No prometheus URL provided using: %s", prometheusURL)
	}

	fmt.Printf("\nCurrent metrics : \n")
	ShowMetrics(hubItem)
}

func manageCliDecisionAlerts(ip *string, ipRange *string, scope *string, value *string) error {

	/*if a range is provided, change the scope*/
	if *ipRange != "" {
		_, _, err := net.ParseCIDR(*ipRange)
		if err != nil {
			return fmt.Errorf("%s isn't a valid range", *ipRange)
		}
	}
	if *ip != "" {
		ipRepr := net.ParseIP(*ip)
		if ipRepr == nil {
			return fmt.Errorf("%s isn't a valid ip", *ip)
		}
	}

	//avoid confusion on scope (ip vs Ip and range vs Range)
	switch strings.ToLower(*scope) {
	case "ip":
		*scope = types.Ip
	case "range":
		*scope = types.Range
	case "country":
		*scope = types.Country
	case "as":
		*scope = types.AS
	}
	return nil
}

func ShowMetrics(hubItem *cwhub.Item) {
	switch hubItem.Type {
	case cwhub.PARSERS:
		metrics := GetParserMetric(prometheusURL, hubItem.Name)
		parserMetricsTable(color.Output, hubItem.Name, metrics)
	case cwhub.SCENARIOS:
		metrics := GetScenarioMetric(prometheusURL, hubItem.Name)
		scenarioMetricsTable(color.Output, hubItem.Name, metrics)
	case cwhub.COLLECTIONS:
		for _, item := range hubItem.Parsers {
			metrics := GetParserMetric(prometheusURL, item)
			parserMetricsTable(color.Output, item, metrics)
		}
		for _, item := range hubItem.Scenarios {
			metrics := GetScenarioMetric(prometheusURL, item)
			scenarioMetricsTable(color.Output, item, metrics)
		}
		for _, item := range hubItem.Collections {
			hubItem = cwhub.GetItem(cwhub.COLLECTIONS, item)
			if hubItem == nil {
				log.Fatalf("unable to retrieve item '%s' from collection '%s'", item, hubItem.Name)
			}
			ShowMetrics(hubItem)
		}
	case cwhub.WAAP_RULES:
		log.Fatalf("FIXME: not implemented yet")
	default:
		log.Errorf("item of type '%s' is unknown", hubItem.Type)
	}
}

// GetParserMetric is a complete rip from prom2json
func GetParserMetric(url string, itemName string) map[string]map[string]int {
	stats := make(map[string]map[string]int)

	result := GetPrometheusMetric(url)
	for idx, fam := range result {
		if !strings.HasPrefix(fam.Name, "cs_") {
			continue
		}
		log.Tracef("round %d", idx)
		for _, m := range fam.Metrics {
			metric, ok := m.(prom2json.Metric)
			if !ok {
				log.Debugf("failed to convert metric to prom2json.Metric")
				continue
			}
			name, ok := metric.Labels["name"]
			if !ok {
				log.Debugf("no name in Metric %v", metric.Labels)
			}
			if name != itemName {
				continue
			}
			source, ok := metric.Labels["source"]
			if !ok {
				log.Debugf("no source in Metric %v", metric.Labels)
			} else {
				if srctype, ok := metric.Labels["type"]; ok {
					source = srctype + ":" + source
				}
			}
			value := m.(prom2json.Metric).Value
			fval, err := strconv.ParseFloat(value, 32)
			if err != nil {
				log.Errorf("Unexpected int value %s : %s", value, err)
				continue
			}
			ival := int(fval)

			switch fam.Name {
			case "cs_reader_hits_total":
				if _, ok := stats[source]; !ok {
					stats[source] = make(map[string]int)
					stats[source]["parsed"] = 0
					stats[source]["reads"] = 0
					stats[source]["unparsed"] = 0
					stats[source]["hits"] = 0
				}
				stats[source]["reads"] += ival
			case "cs_parser_hits_ok_total":
				if _, ok := stats[source]; !ok {
					stats[source] = make(map[string]int)
				}
				stats[source]["parsed"] += ival
			case "cs_parser_hits_ko_total":
				if _, ok := stats[source]; !ok {
					stats[source] = make(map[string]int)
				}
				stats[source]["unparsed"] += ival
			case "cs_node_hits_total":
				if _, ok := stats[source]; !ok {
					stats[source] = make(map[string]int)
				}
				stats[source]["hits"] += ival
			case "cs_node_hits_ok_total":
				if _, ok := stats[source]; !ok {
					stats[source] = make(map[string]int)
				}
				stats[source]["parsed"] += ival
			case "cs_node_hits_ko_total":
				if _, ok := stats[source]; !ok {
					stats[source] = make(map[string]int)
				}
				stats[source]["unparsed"] += ival
			default:
				continue
			}
		}
	}
	return stats
}

func GetScenarioMetric(url string, itemName string) map[string]int {
	stats := make(map[string]int)

	stats["instantiation"] = 0
	stats["curr_count"] = 0
	stats["overflow"] = 0
	stats["pour"] = 0
	stats["underflow"] = 0

	result := GetPrometheusMetric(url)
	for idx, fam := range result {
		if !strings.HasPrefix(fam.Name, "cs_") {
			continue
		}
		log.Tracef("round %d", idx)
		for _, m := range fam.Metrics {
			metric, ok := m.(prom2json.Metric)
			if !ok {
				log.Debugf("failed to convert metric to prom2json.Metric")
				continue
			}
			name, ok := metric.Labels["name"]
			if !ok {
				log.Debugf("no name in Metric %v", metric.Labels)
			}
			if name != itemName {
				continue
			}
			value := m.(prom2json.Metric).Value
			fval, err := strconv.ParseFloat(value, 32)
			if err != nil {
				log.Errorf("Unexpected int value %s : %s", value, err)
				continue
			}
			ival := int(fval)

			switch fam.Name {
			case "cs_bucket_created_total":
				stats["instantiation"] += ival
			case "cs_buckets":
				stats["curr_count"] += ival
			case "cs_bucket_overflowed_total":
				stats["overflow"] += ival
			case "cs_bucket_poured_total":
				stats["pour"] += ival
			case "cs_bucket_underflowed_total":
				stats["underflow"] += ival
			default:
				continue
			}
		}
	}
	return stats
}

func GetPrometheusMetric(url string) []*prom2json.Family {
	mfChan := make(chan *dto.MetricFamily, 1024)

	// Start with the DefaultTransport for sane defaults.
	transport := http.DefaultTransport.(*http.Transport).Clone()
	// Conservatively disable HTTP keep-alives as this program will only
	// ever need a single HTTP request.
	transport.DisableKeepAlives = true
	// Timeout early if the server doesn't even return the headers.
	transport.ResponseHeaderTimeout = time.Minute

	go func() {
		defer trace.CatchPanic("crowdsec/GetPrometheusMetric")
		err := prom2json.FetchMetricFamilies(url, mfChan, transport)
		if err != nil {
			log.Fatalf("failed to fetch prometheus metrics : %v", err)
		}
	}()

	result := []*prom2json.Family{}
	for mf := range mfChan {
		result = append(result, prom2json.NewFamily(mf))
	}
	log.Debugf("Finished reading prometheus output, %d entries", len(result))

	return result
}

type unit struct {
	value  int64
	symbol string
}

var ranges = []unit{
	{value: 1e18, symbol: "E"},
	{value: 1e15, symbol: "P"},
	{value: 1e12, symbol: "T"},
	{value: 1e9, symbol: "G"},
	{value: 1e6, symbol: "M"},
	{value: 1e3, symbol: "k"},
	{value: 1, symbol: ""},
}

func formatNumber(num int) string {
	goodUnit := unit{}
	for _, u := range ranges {
		if int64(num) >= u.value {
			goodUnit = u
			break
		}
	}

	if goodUnit.value == 1 {
		return fmt.Sprintf("%d%s", num, goodUnit.symbol)
	}

	res := math.Round(float64(num)/float64(goodUnit.value)*100) / 100
	return fmt.Sprintf("%.2f%s", res, goodUnit.symbol)
}

func getDBClient() (*database.Client, error) {
	var err error
	if err := csConfig.LoadAPIServer(); err != nil || csConfig.DisableAPI {
		return nil, err
	}
	ret, err := database.NewClient(csConfig.DbConfig)
	if err != nil {
		return nil, err
	}
	return ret, nil
}

func removeFromSlice(val string, slice []string) []string {
	var i int
	var value string

	valueFound := false

	// get the index
	for i, value = range slice {
		if value == val {
			valueFound = true
			break
		}
	}

	if valueFound {
		slice[i] = slice[len(slice)-1]
		slice[len(slice)-1] = ""
		slice = slice[:len(slice)-1]
	}

	return slice

}<|MERGE_RESOLUTION|>--- conflicted
+++ resolved
@@ -19,11 +19,6 @@
 	"github.com/prometheus/prom2json"
 	log "github.com/sirupsen/logrus"
 	"github.com/spf13/cobra"
-<<<<<<< HEAD
-	"golang.org/x/exp/slices"
-=======
-	"github.com/agext/levenshtein"
->>>>>>> d2d788c5
 	"gopkg.in/yaml.v2"
 
 	"github.com/crowdsecurity/go-cs-lib/trace"
@@ -93,28 +88,7 @@
 }
 
 func compInstalledItems(itemType string, args []string, toComplete string) ([]string, cobra.ShellCompDirective) {
-<<<<<<< HEAD
-	if err := LoadHub(); err != nil {
-		return nil, cobra.ShellCompDirectiveDefault
-	}
-
-	var items []string
-	var err error
-	switch itemType {
-	case cwhub.PARSERS:
-		items, err = cwhub.GetInstalledParsersAsString()
-	case cwhub.SCENARIOS:
-		items, err = cwhub.GetInstalledScenariosAsString()
-	case cwhub.PARSERS_OVFLW:
-		items, err = cwhub.GetInstalledPostOverflowsAsString()
-	case cwhub.COLLECTIONS:
-		items, err = cwhub.GetInstalledCollectionsAsString()
-	case cwhub.WAAP_RULES:
-		items, err = cwhub.GetInstalledWafRulesAsString()
-	default:
-=======
 	if err := require.Hub(csConfig); err != nil {
->>>>>>> d2d788c5
 		return nil, cobra.ShellCompDirectiveDefault
 	}
 
