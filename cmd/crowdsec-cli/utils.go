package main

import (
	"fmt"
	"net"
	"strings"

	log "github.com/sirupsen/logrus"
	"github.com/spf13/cobra"

	"github.com/crowdsecurity/crowdsec/pkg/database"
	"github.com/crowdsecurity/crowdsec/pkg/types"
)

func printHelp(cmd *cobra.Command) {
	err := cmd.Help()
	if err != nil {
		log.Fatalf("unable to print help(): %s", err)
	}
}

<<<<<<< HEAD
func Suggest(itemType string, baseItem string, suggestItem string, score int, ignoreErr bool) {
	errMsg := ""
	if score < MaxDistance {
		errMsg = fmt.Sprintf("can't find '%s' in %s, did you mean %s?", baseItem, itemType, suggestItem)
	} else {
		errMsg = fmt.Sprintf("can't find '%s' in %s", baseItem, itemType)
	}
	if ignoreErr {
		log.Error(errMsg)
	} else {
		log.Fatalf(errMsg)
	}
}

func GetDistance(itemType string, itemName string) (*cwhub.Item, int) {
	allItems := make([]string, 0)
	nearestScore := 100
	nearestItem := &cwhub.Item{}
	hubItems := cwhub.GetHubStatusForItemType(itemType, "", true)
	for _, item := range hubItems {
		allItems = append(allItems, item.Name)
	}

	for _, s := range allItems {
		d := levenshtein.Distance(itemName, s, nil)
		if d < nearestScore {
			nearestScore = d
			nearestItem = cwhub.GetItem(itemType, s)
		}
	}
	return nearestItem, nearestScore
}

func compAllItems(itemType string, args []string, toComplete string) ([]string, cobra.ShellCompDirective) {
	if err := require.Hub(csConfig); err != nil {
		return nil, cobra.ShellCompDirectiveDefault
	}

	comp := make([]string, 0)
	hubItems := cwhub.GetHubStatusForItemType(itemType, "", true)
	for _, item := range hubItems {
		if !slices.Contains(args, item.Name) && strings.Contains(item.Name, toComplete) {
			comp = append(comp, item.Name)
		}
	}
	cobra.CompDebugln(fmt.Sprintf("%s: %+v", itemType, comp), true)
	return comp, cobra.ShellCompDirectiveNoFileComp
}

func compInstalledItems(itemType string, args []string, toComplete string) ([]string, cobra.ShellCompDirective) {
	if err := require.Hub(csConfig); err != nil {
		return nil, cobra.ShellCompDirectiveDefault
	}

	items, err := cwhub.GetInstalledItemsAsString(itemType)
	if err != nil {
		cobra.CompDebugln(fmt.Sprintf("list installed %s err: %s", itemType, err), true)
		return nil, cobra.ShellCompDirectiveDefault
	}

	comp := make([]string, 0)

	if toComplete != "" {
		for _, item := range items {
			if strings.Contains(item, toComplete) {
				comp = append(comp, item)
			}
		}
	} else {
		comp = items
	}

	cobra.CompDebugln(fmt.Sprintf("%s: %+v", itemType, comp), true)

	return comp, cobra.ShellCompDirectiveNoFileComp
}

func ListItems(out io.Writer, itemTypes []string, args []string, showType bool, showHeader bool, all bool) {
	var hubStatusByItemType = make(map[string][]cwhub.ItemHubStatus)

	for _, itemType := range itemTypes {
		itemName := ""
		if len(args) == 1 {
			itemName = args[0]
		}
		hubStatusByItemType[itemType] = cwhub.GetHubStatusForItemType(itemType, itemName, all)
	}

	if csConfig.Cscli.Output == "human" {
		for _, itemType := range itemTypes {
			var statuses []cwhub.ItemHubStatus
			var ok bool
			if statuses, ok = hubStatusByItemType[itemType]; !ok {
				log.Errorf("unknown item type: %s", itemType)
				continue
			}
			listHubItemTable(out, "\n"+strings.ToUpper(itemType), statuses)
		}
	} else if csConfig.Cscli.Output == "json" {
		x, err := json.MarshalIndent(hubStatusByItemType, "", " ")
		if err != nil {
			log.Fatalf("failed to unmarshal")
		}
		out.Write(x)
	} else if csConfig.Cscli.Output == "raw" {
		csvwriter := csv.NewWriter(out)
		if showHeader {
			header := []string{"name", "status", "version", "description"}
			if showType {
				header = append(header, "type")
			}
			err := csvwriter.Write(header)
			if err != nil {
				log.Fatalf("failed to write header: %s", err)
			}

		}
		for _, itemType := range itemTypes {
			var statuses []cwhub.ItemHubStatus
			var ok bool
			if statuses, ok = hubStatusByItemType[itemType]; !ok {
				log.Errorf("unknown item type: %s", itemType)
				continue
			}
			for _, status := range statuses {
				if status.LocalVersion == "" {
					status.LocalVersion = "n/a"
				}
				row := []string{
					status.Name,
					status.Status,
					status.LocalVersion,
					status.Description,
				}
				if showType {
					row = append(row, itemType)
				}
				err := csvwriter.Write(row)
				if err != nil {
					log.Fatalf("failed to write raw output : %s", err)
				}
			}
		}
		csvwriter.Flush()
	}
}

func InspectItem(name string, itemType string, noMetrics bool) error {
	hubItem := cwhub.GetItem(itemType, name)
	if hubItem == nil {
		return fmt.Errorf("can't find '%s' in %s", name, itemType)
	}

	var (
		b []byte
		err error
	)

	switch csConfig.Cscli.Output {
	case "human", "raw":
		b, err = yaml.Marshal(*hubItem)
		if err != nil {
			return fmt.Errorf("unable to marshal item: %s", err)
		}
	case "json":
		b, err = json.MarshalIndent(*hubItem, "", " ")
		if err != nil {
			return fmt.Errorf("unable to marshal item: %s", err)
		}
	}

	fmt.Printf("%s", string(b))

	if noMetrics || csConfig.Cscli.Output == "json" || csConfig.Cscli.Output == "raw" {
		return nil
	}

	fmt.Printf("\nCurrent metrics: \n")
	ShowMetrics(hubItem)

	return nil
}

=======
>>>>>>> 0f901b3d
func manageCliDecisionAlerts(ip *string, ipRange *string, scope *string, value *string) error {

	/*if a range is provided, change the scope*/
	if *ipRange != "" {
		_, _, err := net.ParseCIDR(*ipRange)
		if err != nil {
			return fmt.Errorf("%s isn't a valid range", *ipRange)
		}
	}
	if *ip != "" {
		ipRepr := net.ParseIP(*ip)
		if ipRepr == nil {
			return fmt.Errorf("%s isn't a valid ip", *ip)
		}
	}

	//avoid confusion on scope (ip vs Ip and range vs Range)
	switch strings.ToLower(*scope) {
	case "ip":
		*scope = types.Ip
	case "range":
		*scope = types.Range
	case "country":
		*scope = types.Country
	case "as":
		*scope = types.AS
	}
	return nil
}

<<<<<<< HEAD
func ShowMetrics(hubItem *cwhub.Item) {
	switch hubItem.Type {
	case cwhub.PARSERS:
		metrics := GetParserMetric(hubItem.Name)
		parserMetricsTable(color.Output, hubItem.Name, metrics)
	case cwhub.SCENARIOS:
		metrics := GetScenarioMetric(hubItem.Name)
		scenarioMetricsTable(color.Output, hubItem.Name, metrics)
	case cwhub.COLLECTIONS:
		for _, item := range hubItem.Parsers {
			metrics := GetParserMetric(item)
			parserMetricsTable(color.Output, item, metrics)
		}
		for _, item := range hubItem.Scenarios {
			metrics := GetScenarioMetric(item)
			scenarioMetricsTable(color.Output, item, metrics)
		}
		for _, item := range hubItem.Collections {
			hubItem = cwhub.GetItem(cwhub.COLLECTIONS, item)
			if hubItem == nil {
				log.Fatalf("unable to retrieve item '%s' from collection '%s'", item, hubItem.Name)
			}
			ShowMetrics(hubItem)
		}
	default:
		log.Errorf("item of type '%s' is unknown", hubItem.Type)
	}
}

// GetParserMetric is a complete rip from prom2json
func GetParserMetric(itemName string) map[string]map[string]int {
	stats := make(map[string]map[string]int)

	result := GetPrometheusMetric()
	for idx, fam := range result {
		if !strings.HasPrefix(fam.Name, "cs_") {
			continue
		}
		log.Tracef("round %d", idx)
		for _, m := range fam.Metrics {
			metric, ok := m.(prom2json.Metric)
			if !ok {
				log.Debugf("failed to convert metric to prom2json.Metric")
				continue
			}
			name, ok := metric.Labels["name"]
			if !ok {
				log.Debugf("no name in Metric %v", metric.Labels)
			}
			if name != itemName {
				continue
			}
			source, ok := metric.Labels["source"]
			if !ok {
				log.Debugf("no source in Metric %v", metric.Labels)
			} else {
				if srctype, ok := metric.Labels["type"]; ok {
					source = srctype + ":" + source
				}
			}
			value := m.(prom2json.Metric).Value
			fval, err := strconv.ParseFloat(value, 32)
			if err != nil {
				log.Errorf("Unexpected int value %s : %s", value, err)
				continue
			}
			ival := int(fval)

			switch fam.Name {
			case "cs_reader_hits_total":
				if _, ok := stats[source]; !ok {
					stats[source] = make(map[string]int)
					stats[source]["parsed"] = 0
					stats[source]["reads"] = 0
					stats[source]["unparsed"] = 0
					stats[source]["hits"] = 0
				}
				stats[source]["reads"] += ival
			case "cs_parser_hits_ok_total":
				if _, ok := stats[source]; !ok {
					stats[source] = make(map[string]int)
				}
				stats[source]["parsed"] += ival
			case "cs_parser_hits_ko_total":
				if _, ok := stats[source]; !ok {
					stats[source] = make(map[string]int)
				}
				stats[source]["unparsed"] += ival
			case "cs_node_hits_total":
				if _, ok := stats[source]; !ok {
					stats[source] = make(map[string]int)
				}
				stats[source]["hits"] += ival
			case "cs_node_hits_ok_total":
				if _, ok := stats[source]; !ok {
					stats[source] = make(map[string]int)
				}
				stats[source]["parsed"] += ival
			case "cs_node_hits_ko_total":
				if _, ok := stats[source]; !ok {
					stats[source] = make(map[string]int)
				}
				stats[source]["unparsed"] += ival
			default:
				continue
			}
		}
	}
	return stats
}

func GetScenarioMetric(itemName string) map[string]int {
	stats := make(map[string]int)

	stats["instantiation"] = 0
	stats["curr_count"] = 0
	stats["overflow"] = 0
	stats["pour"] = 0
	stats["underflow"] = 0

	result := GetPrometheusMetric()
	for idx, fam := range result {
		if !strings.HasPrefix(fam.Name, "cs_") {
			continue
		}
		log.Tracef("round %d", idx)
		for _, m := range fam.Metrics {
			metric, ok := m.(prom2json.Metric)
			if !ok {
				log.Debugf("failed to convert metric to prom2json.Metric")
				continue
			}
			name, ok := metric.Labels["name"]
			if !ok {
				log.Debugf("no name in Metric %v", metric.Labels)
			}
			if name != itemName {
				continue
			}
			value := m.(prom2json.Metric).Value
			fval, err := strconv.ParseFloat(value, 32)
			if err != nil {
				log.Errorf("Unexpected int value %s : %s", value, err)
				continue
			}
			ival := int(fval)

			switch fam.Name {
			case "cs_bucket_created_total":
				stats["instantiation"] += ival
			case "cs_buckets":
				stats["curr_count"] += ival
			case "cs_bucket_overflowed_total":
				stats["overflow"] += ival
			case "cs_bucket_poured_total":
				stats["pour"] += ival
			case "cs_bucket_underflowed_total":
				stats["underflow"] += ival
			default:
				continue
			}
		}
	}
	return stats
}

func GetPrometheusMetric() []*prom2json.Family {
	mfChan := make(chan *dto.MetricFamily, 1024)

	// Start with the DefaultTransport for sane defaults.
	transport := http.DefaultTransport.(*http.Transport).Clone()
	// Conservatively disable HTTP keep-alives as this program will only
	// ever need a single HTTP request.
	transport.DisableKeepAlives = true
	// Timeout early if the server doesn't even return the headers.
	transport.ResponseHeaderTimeout = time.Minute

	go func() {
		defer trace.CatchPanic("crowdsec/GetPrometheusMetric")
		err := prom2json.FetchMetricFamilies(csConfig.Cscli.PrometheusUrl, mfChan, transport)
		if err != nil {
			log.Fatalf("failed to fetch prometheus metrics : %v", err)
		}
	}()

	result := []*prom2json.Family{}
	for mf := range mfChan {
		result = append(result, prom2json.NewFamily(mf))
	}
	log.Debugf("Finished reading prometheus output, %d entries", len(result))

	return result
}

type unit struct {
	value  int64
	symbol string
}

var ranges = []unit{
	{value: 1e18, symbol: "E"},
	{value: 1e15, symbol: "P"},
	{value: 1e12, symbol: "T"},
	{value: 1e9,  symbol: "G"},
	{value: 1e6,  symbol: "M"},
	{value: 1e3,  symbol: "k"},
	{value: 1,    symbol: ""},
}

func formatNumber(num int) string {
	goodUnit := unit{}
	for _, u := range ranges {
		if int64(num) >= u.value {
			goodUnit = u
			break
		}
	}

	if goodUnit.value == 1 {
		return fmt.Sprintf("%d%s", num, goodUnit.symbol)
	}

	res := math.Round(float64(num)/float64(goodUnit.value)*100) / 100
	return fmt.Sprintf("%.2f%s", res, goodUnit.symbol)
}

=======
>>>>>>> 0f901b3d
func getDBClient() (*database.Client, error) {
	var err error
	if err := csConfig.LoadAPIServer(); err != nil || csConfig.DisableAPI {
		return nil, err
	}
	ret, err := database.NewClient(csConfig.DbConfig)
	if err != nil {
		return nil, err
	}
	return ret, nil
}

func removeFromSlice(val string, slice []string) []string {
	var i int
	var value string

	valueFound := false

	// get the index
	for i, value = range slice {
		if value == val {
			valueFound = true
			break
		}
	}

	if valueFound {
		slice[i] = slice[len(slice)-1]
		slice[len(slice)-1] = ""
		slice = slice[:len(slice)-1]
	}

	return slice
}<|MERGE_RESOLUTION|>--- conflicted
+++ resolved
@@ -19,192 +19,6 @@
 	}
 }
 
-<<<<<<< HEAD
-func Suggest(itemType string, baseItem string, suggestItem string, score int, ignoreErr bool) {
-	errMsg := ""
-	if score < MaxDistance {
-		errMsg = fmt.Sprintf("can't find '%s' in %s, did you mean %s?", baseItem, itemType, suggestItem)
-	} else {
-		errMsg = fmt.Sprintf("can't find '%s' in %s", baseItem, itemType)
-	}
-	if ignoreErr {
-		log.Error(errMsg)
-	} else {
-		log.Fatalf(errMsg)
-	}
-}
-
-func GetDistance(itemType string, itemName string) (*cwhub.Item, int) {
-	allItems := make([]string, 0)
-	nearestScore := 100
-	nearestItem := &cwhub.Item{}
-	hubItems := cwhub.GetHubStatusForItemType(itemType, "", true)
-	for _, item := range hubItems {
-		allItems = append(allItems, item.Name)
-	}
-
-	for _, s := range allItems {
-		d := levenshtein.Distance(itemName, s, nil)
-		if d < nearestScore {
-			nearestScore = d
-			nearestItem = cwhub.GetItem(itemType, s)
-		}
-	}
-	return nearestItem, nearestScore
-}
-
-func compAllItems(itemType string, args []string, toComplete string) ([]string, cobra.ShellCompDirective) {
-	if err := require.Hub(csConfig); err != nil {
-		return nil, cobra.ShellCompDirectiveDefault
-	}
-
-	comp := make([]string, 0)
-	hubItems := cwhub.GetHubStatusForItemType(itemType, "", true)
-	for _, item := range hubItems {
-		if !slices.Contains(args, item.Name) && strings.Contains(item.Name, toComplete) {
-			comp = append(comp, item.Name)
-		}
-	}
-	cobra.CompDebugln(fmt.Sprintf("%s: %+v", itemType, comp), true)
-	return comp, cobra.ShellCompDirectiveNoFileComp
-}
-
-func compInstalledItems(itemType string, args []string, toComplete string) ([]string, cobra.ShellCompDirective) {
-	if err := require.Hub(csConfig); err != nil {
-		return nil, cobra.ShellCompDirectiveDefault
-	}
-
-	items, err := cwhub.GetInstalledItemsAsString(itemType)
-	if err != nil {
-		cobra.CompDebugln(fmt.Sprintf("list installed %s err: %s", itemType, err), true)
-		return nil, cobra.ShellCompDirectiveDefault
-	}
-
-	comp := make([]string, 0)
-
-	if toComplete != "" {
-		for _, item := range items {
-			if strings.Contains(item, toComplete) {
-				comp = append(comp, item)
-			}
-		}
-	} else {
-		comp = items
-	}
-
-	cobra.CompDebugln(fmt.Sprintf("%s: %+v", itemType, comp), true)
-
-	return comp, cobra.ShellCompDirectiveNoFileComp
-}
-
-func ListItems(out io.Writer, itemTypes []string, args []string, showType bool, showHeader bool, all bool) {
-	var hubStatusByItemType = make(map[string][]cwhub.ItemHubStatus)
-
-	for _, itemType := range itemTypes {
-		itemName := ""
-		if len(args) == 1 {
-			itemName = args[0]
-		}
-		hubStatusByItemType[itemType] = cwhub.GetHubStatusForItemType(itemType, itemName, all)
-	}
-
-	if csConfig.Cscli.Output == "human" {
-		for _, itemType := range itemTypes {
-			var statuses []cwhub.ItemHubStatus
-			var ok bool
-			if statuses, ok = hubStatusByItemType[itemType]; !ok {
-				log.Errorf("unknown item type: %s", itemType)
-				continue
-			}
-			listHubItemTable(out, "\n"+strings.ToUpper(itemType), statuses)
-		}
-	} else if csConfig.Cscli.Output == "json" {
-		x, err := json.MarshalIndent(hubStatusByItemType, "", " ")
-		if err != nil {
-			log.Fatalf("failed to unmarshal")
-		}
-		out.Write(x)
-	} else if csConfig.Cscli.Output == "raw" {
-		csvwriter := csv.NewWriter(out)
-		if showHeader {
-			header := []string{"name", "status", "version", "description"}
-			if showType {
-				header = append(header, "type")
-			}
-			err := csvwriter.Write(header)
-			if err != nil {
-				log.Fatalf("failed to write header: %s", err)
-			}
-
-		}
-		for _, itemType := range itemTypes {
-			var statuses []cwhub.ItemHubStatus
-			var ok bool
-			if statuses, ok = hubStatusByItemType[itemType]; !ok {
-				log.Errorf("unknown item type: %s", itemType)
-				continue
-			}
-			for _, status := range statuses {
-				if status.LocalVersion == "" {
-					status.LocalVersion = "n/a"
-				}
-				row := []string{
-					status.Name,
-					status.Status,
-					status.LocalVersion,
-					status.Description,
-				}
-				if showType {
-					row = append(row, itemType)
-				}
-				err := csvwriter.Write(row)
-				if err != nil {
-					log.Fatalf("failed to write raw output : %s", err)
-				}
-			}
-		}
-		csvwriter.Flush()
-	}
-}
-
-func InspectItem(name string, itemType string, noMetrics bool) error {
-	hubItem := cwhub.GetItem(itemType, name)
-	if hubItem == nil {
-		return fmt.Errorf("can't find '%s' in %s", name, itemType)
-	}
-
-	var (
-		b []byte
-		err error
-	)
-
-	switch csConfig.Cscli.Output {
-	case "human", "raw":
-		b, err = yaml.Marshal(*hubItem)
-		if err != nil {
-			return fmt.Errorf("unable to marshal item: %s", err)
-		}
-	case "json":
-		b, err = json.MarshalIndent(*hubItem, "", " ")
-		if err != nil {
-			return fmt.Errorf("unable to marshal item: %s", err)
-		}
-	}
-
-	fmt.Printf("%s", string(b))
-
-	if noMetrics || csConfig.Cscli.Output == "json" || csConfig.Cscli.Output == "raw" {
-		return nil
-	}
-
-	fmt.Printf("\nCurrent metrics: \n")
-	ShowMetrics(hubItem)
-
-	return nil
-}
-
-=======
->>>>>>> 0f901b3d
 func manageCliDecisionAlerts(ip *string, ipRange *string, scope *string, value *string) error {
 
 	/*if a range is provided, change the scope*/
@@ -235,235 +49,6 @@
 	return nil
 }
 
-<<<<<<< HEAD
-func ShowMetrics(hubItem *cwhub.Item) {
-	switch hubItem.Type {
-	case cwhub.PARSERS:
-		metrics := GetParserMetric(hubItem.Name)
-		parserMetricsTable(color.Output, hubItem.Name, metrics)
-	case cwhub.SCENARIOS:
-		metrics := GetScenarioMetric(hubItem.Name)
-		scenarioMetricsTable(color.Output, hubItem.Name, metrics)
-	case cwhub.COLLECTIONS:
-		for _, item := range hubItem.Parsers {
-			metrics := GetParserMetric(item)
-			parserMetricsTable(color.Output, item, metrics)
-		}
-		for _, item := range hubItem.Scenarios {
-			metrics := GetScenarioMetric(item)
-			scenarioMetricsTable(color.Output, item, metrics)
-		}
-		for _, item := range hubItem.Collections {
-			hubItem = cwhub.GetItem(cwhub.COLLECTIONS, item)
-			if hubItem == nil {
-				log.Fatalf("unable to retrieve item '%s' from collection '%s'", item, hubItem.Name)
-			}
-			ShowMetrics(hubItem)
-		}
-	default:
-		log.Errorf("item of type '%s' is unknown", hubItem.Type)
-	}
-}
-
-// GetParserMetric is a complete rip from prom2json
-func GetParserMetric(itemName string) map[string]map[string]int {
-	stats := make(map[string]map[string]int)
-
-	result := GetPrometheusMetric()
-	for idx, fam := range result {
-		if !strings.HasPrefix(fam.Name, "cs_") {
-			continue
-		}
-		log.Tracef("round %d", idx)
-		for _, m := range fam.Metrics {
-			metric, ok := m.(prom2json.Metric)
-			if !ok {
-				log.Debugf("failed to convert metric to prom2json.Metric")
-				continue
-			}
-			name, ok := metric.Labels["name"]
-			if !ok {
-				log.Debugf("no name in Metric %v", metric.Labels)
-			}
-			if name != itemName {
-				continue
-			}
-			source, ok := metric.Labels["source"]
-			if !ok {
-				log.Debugf("no source in Metric %v", metric.Labels)
-			} else {
-				if srctype, ok := metric.Labels["type"]; ok {
-					source = srctype + ":" + source
-				}
-			}
-			value := m.(prom2json.Metric).Value
-			fval, err := strconv.ParseFloat(value, 32)
-			if err != nil {
-				log.Errorf("Unexpected int value %s : %s", value, err)
-				continue
-			}
-			ival := int(fval)
-
-			switch fam.Name {
-			case "cs_reader_hits_total":
-				if _, ok := stats[source]; !ok {
-					stats[source] = make(map[string]int)
-					stats[source]["parsed"] = 0
-					stats[source]["reads"] = 0
-					stats[source]["unparsed"] = 0
-					stats[source]["hits"] = 0
-				}
-				stats[source]["reads"] += ival
-			case "cs_parser_hits_ok_total":
-				if _, ok := stats[source]; !ok {
-					stats[source] = make(map[string]int)
-				}
-				stats[source]["parsed"] += ival
-			case "cs_parser_hits_ko_total":
-				if _, ok := stats[source]; !ok {
-					stats[source] = make(map[string]int)
-				}
-				stats[source]["unparsed"] += ival
-			case "cs_node_hits_total":
-				if _, ok := stats[source]; !ok {
-					stats[source] = make(map[string]int)
-				}
-				stats[source]["hits"] += ival
-			case "cs_node_hits_ok_total":
-				if _, ok := stats[source]; !ok {
-					stats[source] = make(map[string]int)
-				}
-				stats[source]["parsed"] += ival
-			case "cs_node_hits_ko_total":
-				if _, ok := stats[source]; !ok {
-					stats[source] = make(map[string]int)
-				}
-				stats[source]["unparsed"] += ival
-			default:
-				continue
-			}
-		}
-	}
-	return stats
-}
-
-func GetScenarioMetric(itemName string) map[string]int {
-	stats := make(map[string]int)
-
-	stats["instantiation"] = 0
-	stats["curr_count"] = 0
-	stats["overflow"] = 0
-	stats["pour"] = 0
-	stats["underflow"] = 0
-
-	result := GetPrometheusMetric()
-	for idx, fam := range result {
-		if !strings.HasPrefix(fam.Name, "cs_") {
-			continue
-		}
-		log.Tracef("round %d", idx)
-		for _, m := range fam.Metrics {
-			metric, ok := m.(prom2json.Metric)
-			if !ok {
-				log.Debugf("failed to convert metric to prom2json.Metric")
-				continue
-			}
-			name, ok := metric.Labels["name"]
-			if !ok {
-				log.Debugf("no name in Metric %v", metric.Labels)
-			}
-			if name != itemName {
-				continue
-			}
-			value := m.(prom2json.Metric).Value
-			fval, err := strconv.ParseFloat(value, 32)
-			if err != nil {
-				log.Errorf("Unexpected int value %s : %s", value, err)
-				continue
-			}
-			ival := int(fval)
-
-			switch fam.Name {
-			case "cs_bucket_created_total":
-				stats["instantiation"] += ival
-			case "cs_buckets":
-				stats["curr_count"] += ival
-			case "cs_bucket_overflowed_total":
-				stats["overflow"] += ival
-			case "cs_bucket_poured_total":
-				stats["pour"] += ival
-			case "cs_bucket_underflowed_total":
-				stats["underflow"] += ival
-			default:
-				continue
-			}
-		}
-	}
-	return stats
-}
-
-func GetPrometheusMetric() []*prom2json.Family {
-	mfChan := make(chan *dto.MetricFamily, 1024)
-
-	// Start with the DefaultTransport for sane defaults.
-	transport := http.DefaultTransport.(*http.Transport).Clone()
-	// Conservatively disable HTTP keep-alives as this program will only
-	// ever need a single HTTP request.
-	transport.DisableKeepAlives = true
-	// Timeout early if the server doesn't even return the headers.
-	transport.ResponseHeaderTimeout = time.Minute
-
-	go func() {
-		defer trace.CatchPanic("crowdsec/GetPrometheusMetric")
-		err := prom2json.FetchMetricFamilies(csConfig.Cscli.PrometheusUrl, mfChan, transport)
-		if err != nil {
-			log.Fatalf("failed to fetch prometheus metrics : %v", err)
-		}
-	}()
-
-	result := []*prom2json.Family{}
-	for mf := range mfChan {
-		result = append(result, prom2json.NewFamily(mf))
-	}
-	log.Debugf("Finished reading prometheus output, %d entries", len(result))
-
-	return result
-}
-
-type unit struct {
-	value  int64
-	symbol string
-}
-
-var ranges = []unit{
-	{value: 1e18, symbol: "E"},
-	{value: 1e15, symbol: "P"},
-	{value: 1e12, symbol: "T"},
-	{value: 1e9,  symbol: "G"},
-	{value: 1e6,  symbol: "M"},
-	{value: 1e3,  symbol: "k"},
-	{value: 1,    symbol: ""},
-}
-
-func formatNumber(num int) string {
-	goodUnit := unit{}
-	for _, u := range ranges {
-		if int64(num) >= u.value {
-			goodUnit = u
-			break
-		}
-	}
-
-	if goodUnit.value == 1 {
-		return fmt.Sprintf("%d%s", num, goodUnit.symbol)
-	}
-
-	res := math.Round(float64(num)/float64(goodUnit.value)*100) / 100
-	return fmt.Sprintf("%.2f%s", res, goodUnit.symbol)
-}
-
-=======
->>>>>>> 0f901b3d
 func getDBClient() (*database.Client, error) {
 	var err error
 	if err := csConfig.LoadAPIServer(); err != nil || csConfig.DisableAPI {
