package main

import (
	"fmt"
	"net"
	"strings"

<<<<<<< HEAD
	"github.com/agext/levenshtein"
	"github.com/fatih/color"
	dto "github.com/prometheus/client_model/go"
	"github.com/prometheus/prom2json"
	log "github.com/sirupsen/logrus"
	"github.com/spf13/cobra"
	"gopkg.in/yaml.v2"
=======
	log "github.com/sirupsen/logrus"
	"github.com/spf13/cobra"
>>>>>>> 57d3ebba

	"github.com/crowdsecurity/crowdsec/pkg/database"
	"github.com/crowdsecurity/crowdsec/pkg/types"
)

func printHelp(cmd *cobra.Command) {
	err := cmd.Help()
	if err != nil {
		log.Fatalf("unable to print help(): %s", err)
	}
}

func manageCliDecisionAlerts(ip *string, ipRange *string, scope *string, value *string) error {

	/*if a range is provided, change the scope*/
	if *ipRange != "" {
		_, _, err := net.ParseCIDR(*ipRange)
		if err != nil {
			return fmt.Errorf("%s isn't a valid range", *ipRange)
		}
	}
	if *ip != "" {
		ipRepr := net.ParseIP(*ip)
		if ipRepr == nil {
			return fmt.Errorf("%s isn't a valid ip", *ip)
		}
	}

	//avoid confusion on scope (ip vs Ip and range vs Range)
	switch strings.ToLower(*scope) {
	case "ip":
		*scope = types.Ip
	case "range":
		*scope = types.Range
	case "country":
		*scope = types.Country
	case "as":
		*scope = types.AS
	}
	return nil
}

<<<<<<< HEAD
func ShowMetrics(hubItem *cwhub.Item) {
	switch hubItem.Type {
	case cwhub.PARSERS:
		metrics := GetParserMetric(prometheusURL, hubItem.Name)
		parserMetricsTable(color.Output, hubItem.Name, metrics)
	case cwhub.SCENARIOS:
		metrics := GetScenarioMetric(prometheusURL, hubItem.Name)
		scenarioMetricsTable(color.Output, hubItem.Name, metrics)
	case cwhub.COLLECTIONS:
		for _, item := range hubItem.Parsers {
			metrics := GetParserMetric(prometheusURL, item)
			parserMetricsTable(color.Output, item, metrics)
		}
		for _, item := range hubItem.Scenarios {
			metrics := GetScenarioMetric(prometheusURL, item)
			scenarioMetricsTable(color.Output, item, metrics)
		}
		for _, item := range hubItem.Collections {
			hubItem = cwhub.GetItem(cwhub.COLLECTIONS, item)
			if hubItem == nil {
				log.Fatalf("unable to retrieve item '%s' from collection '%s'", item, hubItem.Name)
			}
			ShowMetrics(hubItem)
		}
	case cwhub.WAAP_RULES:
		log.Fatalf("FIXME: not implemented yet")
	default:
		log.Errorf("item of type '%s' is unknown", hubItem.Type)
	}
}

// GetParserMetric is a complete rip from prom2json
func GetParserMetric(url string, itemName string) map[string]map[string]int {
	stats := make(map[string]map[string]int)

	result := GetPrometheusMetric(url)
	for idx, fam := range result {
		if !strings.HasPrefix(fam.Name, "cs_") {
			continue
		}
		log.Tracef("round %d", idx)
		for _, m := range fam.Metrics {
			metric, ok := m.(prom2json.Metric)
			if !ok {
				log.Debugf("failed to convert metric to prom2json.Metric")
				continue
			}
			name, ok := metric.Labels["name"]
			if !ok {
				log.Debugf("no name in Metric %v", metric.Labels)
			}
			if name != itemName {
				continue
			}
			source, ok := metric.Labels["source"]
			if !ok {
				log.Debugf("no source in Metric %v", metric.Labels)
			} else {
				if srctype, ok := metric.Labels["type"]; ok {
					source = srctype + ":" + source
				}
			}
			value := m.(prom2json.Metric).Value
			fval, err := strconv.ParseFloat(value, 32)
			if err != nil {
				log.Errorf("Unexpected int value %s : %s", value, err)
				continue
			}
			ival := int(fval)

			switch fam.Name {
			case "cs_reader_hits_total":
				if _, ok := stats[source]; !ok {
					stats[source] = make(map[string]int)
					stats[source]["parsed"] = 0
					stats[source]["reads"] = 0
					stats[source]["unparsed"] = 0
					stats[source]["hits"] = 0
				}
				stats[source]["reads"] += ival
			case "cs_parser_hits_ok_total":
				if _, ok := stats[source]; !ok {
					stats[source] = make(map[string]int)
				}
				stats[source]["parsed"] += ival
			case "cs_parser_hits_ko_total":
				if _, ok := stats[source]; !ok {
					stats[source] = make(map[string]int)
				}
				stats[source]["unparsed"] += ival
			case "cs_node_hits_total":
				if _, ok := stats[source]; !ok {
					stats[source] = make(map[string]int)
				}
				stats[source]["hits"] += ival
			case "cs_node_hits_ok_total":
				if _, ok := stats[source]; !ok {
					stats[source] = make(map[string]int)
				}
				stats[source]["parsed"] += ival
			case "cs_node_hits_ko_total":
				if _, ok := stats[source]; !ok {
					stats[source] = make(map[string]int)
				}
				stats[source]["unparsed"] += ival
			default:
				continue
			}
		}
	}
	return stats
}

func GetScenarioMetric(url string, itemName string) map[string]int {
	stats := make(map[string]int)

	stats["instantiation"] = 0
	stats["curr_count"] = 0
	stats["overflow"] = 0
	stats["pour"] = 0
	stats["underflow"] = 0

	result := GetPrometheusMetric(url)
	for idx, fam := range result {
		if !strings.HasPrefix(fam.Name, "cs_") {
			continue
		}
		log.Tracef("round %d", idx)
		for _, m := range fam.Metrics {
			metric, ok := m.(prom2json.Metric)
			if !ok {
				log.Debugf("failed to convert metric to prom2json.Metric")
				continue
			}
			name, ok := metric.Labels["name"]
			if !ok {
				log.Debugf("no name in Metric %v", metric.Labels)
			}
			if name != itemName {
				continue
			}
			value := m.(prom2json.Metric).Value
			fval, err := strconv.ParseFloat(value, 32)
			if err != nil {
				log.Errorf("Unexpected int value %s : %s", value, err)
				continue
			}
			ival := int(fval)

			switch fam.Name {
			case "cs_bucket_created_total":
				stats["instantiation"] += ival
			case "cs_buckets":
				stats["curr_count"] += ival
			case "cs_bucket_overflowed_total":
				stats["overflow"] += ival
			case "cs_bucket_poured_total":
				stats["pour"] += ival
			case "cs_bucket_underflowed_total":
				stats["underflow"] += ival
			default:
				continue
			}
		}
	}
	return stats
}

func GetPrometheusMetric(url string) []*prom2json.Family {
	mfChan := make(chan *dto.MetricFamily, 1024)

	// Start with the DefaultTransport for sane defaults.
	transport := http.DefaultTransport.(*http.Transport).Clone()
	// Conservatively disable HTTP keep-alives as this program will only
	// ever need a single HTTP request.
	transport.DisableKeepAlives = true
	// Timeout early if the server doesn't even return the headers.
	transport.ResponseHeaderTimeout = time.Minute

	go func() {
		defer trace.CatchPanic("crowdsec/GetPrometheusMetric")
		err := prom2json.FetchMetricFamilies(url, mfChan, transport)
		if err != nil {
			log.Fatalf("failed to fetch prometheus metrics : %v", err)
		}
	}()

	result := []*prom2json.Family{}
	for mf := range mfChan {
		result = append(result, prom2json.NewFamily(mf))
	}
	log.Debugf("Finished reading prometheus output, %d entries", len(result))

	return result
}

type unit struct {
	value  int64
	symbol string
}

var ranges = []unit{
	{value: 1e18, symbol: "E"},
	{value: 1e15, symbol: "P"},
	{value: 1e12, symbol: "T"},
	{value: 1e9, symbol: "G"},
	{value: 1e6, symbol: "M"},
	{value: 1e3, symbol: "k"},
	{value: 1, symbol: ""},
}

func formatNumber(num int) string {
	goodUnit := unit{}
	for _, u := range ranges {
		if int64(num) >= u.value {
			goodUnit = u
			break
		}
	}

	if goodUnit.value == 1 {
		return fmt.Sprintf("%d%s", num, goodUnit.symbol)
	}

	res := math.Round(float64(num)/float64(goodUnit.value)*100) / 100
	return fmt.Sprintf("%.2f%s", res, goodUnit.symbol)
}

=======
>>>>>>> 57d3ebba
func getDBClient() (*database.Client, error) {
	var err error
	if err := csConfig.LoadAPIServer(); err != nil || csConfig.DisableAPI {
		return nil, err
	}
	ret, err := database.NewClient(csConfig.DbConfig)
	if err != nil {
		return nil, err
	}
	return ret, nil
}

func removeFromSlice(val string, slice []string) []string {
	var i int
	var value string

	valueFound := false

	// get the index
	for i, value = range slice {
		if value == val {
			valueFound = true
			break
		}
	}

	if valueFound {
		slice[i] = slice[len(slice)-1]
		slice[len(slice)-1] = ""
		slice = slice[:len(slice)-1]
	}

	return slice
}<|MERGE_RESOLUTION|>--- conflicted
+++ resolved
@@ -5,18 +5,8 @@
 	"net"
 	"strings"
 
-<<<<<<< HEAD
-	"github.com/agext/levenshtein"
-	"github.com/fatih/color"
-	dto "github.com/prometheus/client_model/go"
-	"github.com/prometheus/prom2json"
 	log "github.com/sirupsen/logrus"
 	"github.com/spf13/cobra"
-	"gopkg.in/yaml.v2"
-=======
-	log "github.com/sirupsen/logrus"
-	"github.com/spf13/cobra"
->>>>>>> 57d3ebba
 
 	"github.com/crowdsecurity/crowdsec/pkg/database"
 	"github.com/crowdsecurity/crowdsec/pkg/types"
@@ -59,237 +49,6 @@
 	return nil
 }
 
-<<<<<<< HEAD
-func ShowMetrics(hubItem *cwhub.Item) {
-	switch hubItem.Type {
-	case cwhub.PARSERS:
-		metrics := GetParserMetric(prometheusURL, hubItem.Name)
-		parserMetricsTable(color.Output, hubItem.Name, metrics)
-	case cwhub.SCENARIOS:
-		metrics := GetScenarioMetric(prometheusURL, hubItem.Name)
-		scenarioMetricsTable(color.Output, hubItem.Name, metrics)
-	case cwhub.COLLECTIONS:
-		for _, item := range hubItem.Parsers {
-			metrics := GetParserMetric(prometheusURL, item)
-			parserMetricsTable(color.Output, item, metrics)
-		}
-		for _, item := range hubItem.Scenarios {
-			metrics := GetScenarioMetric(prometheusURL, item)
-			scenarioMetricsTable(color.Output, item, metrics)
-		}
-		for _, item := range hubItem.Collections {
-			hubItem = cwhub.GetItem(cwhub.COLLECTIONS, item)
-			if hubItem == nil {
-				log.Fatalf("unable to retrieve item '%s' from collection '%s'", item, hubItem.Name)
-			}
-			ShowMetrics(hubItem)
-		}
-	case cwhub.WAAP_RULES:
-		log.Fatalf("FIXME: not implemented yet")
-	default:
-		log.Errorf("item of type '%s' is unknown", hubItem.Type)
-	}
-}
-
-// GetParserMetric is a complete rip from prom2json
-func GetParserMetric(url string, itemName string) map[string]map[string]int {
-	stats := make(map[string]map[string]int)
-
-	result := GetPrometheusMetric(url)
-	for idx, fam := range result {
-		if !strings.HasPrefix(fam.Name, "cs_") {
-			continue
-		}
-		log.Tracef("round %d", idx)
-		for _, m := range fam.Metrics {
-			metric, ok := m.(prom2json.Metric)
-			if !ok {
-				log.Debugf("failed to convert metric to prom2json.Metric")
-				continue
-			}
-			name, ok := metric.Labels["name"]
-			if !ok {
-				log.Debugf("no name in Metric %v", metric.Labels)
-			}
-			if name != itemName {
-				continue
-			}
-			source, ok := metric.Labels["source"]
-			if !ok {
-				log.Debugf("no source in Metric %v", metric.Labels)
-			} else {
-				if srctype, ok := metric.Labels["type"]; ok {
-					source = srctype + ":" + source
-				}
-			}
-			value := m.(prom2json.Metric).Value
-			fval, err := strconv.ParseFloat(value, 32)
-			if err != nil {
-				log.Errorf("Unexpected int value %s : %s", value, err)
-				continue
-			}
-			ival := int(fval)
-
-			switch fam.Name {
-			case "cs_reader_hits_total":
-				if _, ok := stats[source]; !ok {
-					stats[source] = make(map[string]int)
-					stats[source]["parsed"] = 0
-					stats[source]["reads"] = 0
-					stats[source]["unparsed"] = 0
-					stats[source]["hits"] = 0
-				}
-				stats[source]["reads"] += ival
-			case "cs_parser_hits_ok_total":
-				if _, ok := stats[source]; !ok {
-					stats[source] = make(map[string]int)
-				}
-				stats[source]["parsed"] += ival
-			case "cs_parser_hits_ko_total":
-				if _, ok := stats[source]; !ok {
-					stats[source] = make(map[string]int)
-				}
-				stats[source]["unparsed"] += ival
-			case "cs_node_hits_total":
-				if _, ok := stats[source]; !ok {
-					stats[source] = make(map[string]int)
-				}
-				stats[source]["hits"] += ival
-			case "cs_node_hits_ok_total":
-				if _, ok := stats[source]; !ok {
-					stats[source] = make(map[string]int)
-				}
-				stats[source]["parsed"] += ival
-			case "cs_node_hits_ko_total":
-				if _, ok := stats[source]; !ok {
-					stats[source] = make(map[string]int)
-				}
-				stats[source]["unparsed"] += ival
-			default:
-				continue
-			}
-		}
-	}
-	return stats
-}
-
-func GetScenarioMetric(url string, itemName string) map[string]int {
-	stats := make(map[string]int)
-
-	stats["instantiation"] = 0
-	stats["curr_count"] = 0
-	stats["overflow"] = 0
-	stats["pour"] = 0
-	stats["underflow"] = 0
-
-	result := GetPrometheusMetric(url)
-	for idx, fam := range result {
-		if !strings.HasPrefix(fam.Name, "cs_") {
-			continue
-		}
-		log.Tracef("round %d", idx)
-		for _, m := range fam.Metrics {
-			metric, ok := m.(prom2json.Metric)
-			if !ok {
-				log.Debugf("failed to convert metric to prom2json.Metric")
-				continue
-			}
-			name, ok := metric.Labels["name"]
-			if !ok {
-				log.Debugf("no name in Metric %v", metric.Labels)
-			}
-			if name != itemName {
-				continue
-			}
-			value := m.(prom2json.Metric).Value
-			fval, err := strconv.ParseFloat(value, 32)
-			if err != nil {
-				log.Errorf("Unexpected int value %s : %s", value, err)
-				continue
-			}
-			ival := int(fval)
-
-			switch fam.Name {
-			case "cs_bucket_created_total":
-				stats["instantiation"] += ival
-			case "cs_buckets":
-				stats["curr_count"] += ival
-			case "cs_bucket_overflowed_total":
-				stats["overflow"] += ival
-			case "cs_bucket_poured_total":
-				stats["pour"] += ival
-			case "cs_bucket_underflowed_total":
-				stats["underflow"] += ival
-			default:
-				continue
-			}
-		}
-	}
-	return stats
-}
-
-func GetPrometheusMetric(url string) []*prom2json.Family {
-	mfChan := make(chan *dto.MetricFamily, 1024)
-
-	// Start with the DefaultTransport for sane defaults.
-	transport := http.DefaultTransport.(*http.Transport).Clone()
-	// Conservatively disable HTTP keep-alives as this program will only
-	// ever need a single HTTP request.
-	transport.DisableKeepAlives = true
-	// Timeout early if the server doesn't even return the headers.
-	transport.ResponseHeaderTimeout = time.Minute
-
-	go func() {
-		defer trace.CatchPanic("crowdsec/GetPrometheusMetric")
-		err := prom2json.FetchMetricFamilies(url, mfChan, transport)
-		if err != nil {
-			log.Fatalf("failed to fetch prometheus metrics : %v", err)
-		}
-	}()
-
-	result := []*prom2json.Family{}
-	for mf := range mfChan {
-		result = append(result, prom2json.NewFamily(mf))
-	}
-	log.Debugf("Finished reading prometheus output, %d entries", len(result))
-
-	return result
-}
-
-type unit struct {
-	value  int64
-	symbol string
-}
-
-var ranges = []unit{
-	{value: 1e18, symbol: "E"},
-	{value: 1e15, symbol: "P"},
-	{value: 1e12, symbol: "T"},
-	{value: 1e9, symbol: "G"},
-	{value: 1e6, symbol: "M"},
-	{value: 1e3, symbol: "k"},
-	{value: 1, symbol: ""},
-}
-
-func formatNumber(num int) string {
-	goodUnit := unit{}
-	for _, u := range ranges {
-		if int64(num) >= u.value {
-			goodUnit = u
-			break
-		}
-	}
-
-	if goodUnit.value == 1 {
-		return fmt.Sprintf("%d%s", num, goodUnit.symbol)
-	}
-
-	res := math.Round(float64(num)/float64(goodUnit.value)*100) / 100
-	return fmt.Sprintf("%.2f%s", res, goodUnit.symbol)
-}
-
-=======
->>>>>>> 57d3ebba
 func getDBClient() (*database.Client, error) {
 	var err error
 	if err := csConfig.LoadAPIServer(); err != nil || csConfig.DisableAPI {
