--- conflicted
+++ resolved
@@ -45,17 +45,10 @@
 				continue
 			}
 
-<<<<<<< HEAD
-			//for the local/tainted ones, we backup the full file
+			//for the local/tainted ones, we back up the full file
 			if v.Tainted || v.IsLocal() || !v.UpToDate {
 				//we need to backup stages for parsers
 				if itemType == cwhub.PARSERS || itemType == cwhub.POSTOVERFLOWS {
-=======
-			//for the local/tainted ones, we back up the full file
-			if v.Tainted || v.Local || !v.UpToDate {
-				//we need to back up stages for parsers
-				if itemType == cwhub.PARSERS || itemType == cwhub.PARSERS_OVFLW {
->>>>>>> ddd6ee8e
 					fstagedir := fmt.Sprintf("%s%s", itemDirectory, v.Stage)
 					if err = os.MkdirAll(fstagedir, os.ModePerm); err != nil {
 						return fmt.Errorf("error while creating stage dir %s : %s", fstagedir, err)
