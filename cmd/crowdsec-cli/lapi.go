package main

import (
	"context"
	"errors"
	"fmt"
	"net/url"
	"os"
	"sort"
	"strings"

	"github.com/go-openapi/strfmt"
	log "github.com/sirupsen/logrus"
	"github.com/spf13/cobra"
	"gopkg.in/yaml.v2"
	"slices"

	"github.com/crowdsecurity/go-cs-lib/version"

	"github.com/crowdsecurity/crowdsec/cmd/crowdsec-cli/require"
	"github.com/crowdsecurity/crowdsec/pkg/alertcontext"
	"github.com/crowdsecurity/crowdsec/pkg/apiclient"
	"github.com/crowdsecurity/crowdsec/pkg/csconfig"
	"github.com/crowdsecurity/crowdsec/pkg/cwhub"
	"github.com/crowdsecurity/crowdsec/pkg/exprhelpers"
	"github.com/crowdsecurity/crowdsec/pkg/models"
	"github.com/crowdsecurity/crowdsec/pkg/parser"
)

const LAPIURLPrefix = "v1"

func runLapiStatus(cmd *cobra.Command, args []string) error {
	password := strfmt.Password(csConfig.API.Client.Credentials.Password)
	apiurl, err := url.Parse(csConfig.API.Client.Credentials.URL)
	login := csConfig.API.Client.Credentials.Login
	if err != nil {
		return fmt.Errorf("parsing api url: %w", err)
	}

	hub, err := require.Hub(csConfig, nil)
	if err != nil {
		return err
	}

	scenarios, err := hub.GetInstalledItemNames(cwhub.SCENARIOS)
	if err != nil {
		return fmt.Errorf("failed to get scenarios: %w", err)
	}

	Client, err = apiclient.NewDefaultClient(apiurl,
		LAPIURLPrefix,
		fmt.Sprintf("crowdsec/%s", version.String()),
		nil)
	if err != nil {
		return fmt.Errorf("init default client: %w", err)
	}
	t := models.WatcherAuthRequest{
		MachineID: &login,
		Password:  &password,
		Scenarios: scenarios,
	}

	log.Infof("Loaded credentials from %s", csConfig.API.Client.CredentialsFilePath)
	log.Infof("Trying to authenticate with username %s on %s", login, apiurl)

	_, _, err = Client.Auth.AuthenticateWatcher(context.Background(), t)
	if err != nil {
		return fmt.Errorf("failed to authenticate to Local API (LAPI): %w", err)
	}

	log.Infof("You can successfully interact with Local API (LAPI)")
	return nil
}

func runLapiRegister(cmd *cobra.Command, args []string) error {
	flags := cmd.Flags()

	apiURL, err := flags.GetString("url")
	if err != nil {
		return err
	}

	outputFile, err := flags.GetString("file")
	if err != nil {
		return err
	}

	lapiUser, err := flags.GetString("machine")
	if err != nil {
		return err
	}

	if lapiUser == "" {
		lapiUser, err = generateID("")
		if err != nil {
			return fmt.Errorf("unable to generate machine id: %w", err)
		}
	}
	password := strfmt.Password(generatePassword(passwordLength))
<<<<<<< HEAD
	apiurl, err := prepareApiURl(csConfig.API.Client, apiURL)
=======
	if apiURL == "" {
		if csConfig.API.Client == nil || csConfig.API.Client.Credentials == nil || csConfig.API.Client.Credentials.URL == "" {
			return fmt.Errorf("no Local API URL. Please provide it in your configuration or with the -u parameter")
		}
		apiURL = csConfig.API.Client.Credentials.URL
	}
	/*URL needs to end with /, but user doesn't care*/
	if !strings.HasSuffix(apiURL, "/") {
		apiURL += "/"
	}
	/*URL needs to start with http://, but user doesn't care*/
	if !strings.HasPrefix(apiURL, "http://") && !strings.HasPrefix(apiURL, "https://") {
		apiURL = "http://" + apiURL
	}
	apiurl, err := url.Parse(apiURL)
>>>>>>> acd2a14d
	if err != nil {
		return fmt.Errorf("parsing api url: %w", err)
	}
	_, err = apiclient.RegisterClient(&apiclient.Config{
		MachineID:     lapiUser,
		Password:      password,
		UserAgent:     fmt.Sprintf("crowdsec/%s", version.String()),
		URL:           apiurl,
		VersionPrefix: LAPIURLPrefix,
	}, nil)

	if err != nil {
		return fmt.Errorf("api client register: %w", err)
	}

	log.Printf("Successfully registered to Local API (LAPI)")

	var dumpFile string
	if outputFile != "" {
		dumpFile = outputFile
	} else if csConfig.API.Client.CredentialsFilePath != "" {
		dumpFile = csConfig.API.Client.CredentialsFilePath
	} else {
		dumpFile = ""
	}
	apiCfg := csconfig.ApiCredentialsCfg{
		Login:    lapiUser,
		Password: password.String(),
		URL:      apiURL,
	}
	apiConfigDump, err := yaml.Marshal(apiCfg)
	if err != nil {
		return fmt.Errorf("unable to marshal api credentials: %w", err)
	}
	if dumpFile != "" {
		err = os.WriteFile(dumpFile, apiConfigDump, 0o600)
		if err != nil {
			return fmt.Errorf("write api credentials to '%s' failed: %w", dumpFile, err)
		}
		log.Printf("Local API credentials written to '%s'", dumpFile)
	} else {
		fmt.Printf("%s\n", string(apiConfigDump))
	}
	log.Warning(ReloadMessage())

	return nil
}

func prepareApiURl(clientConfig *csconfig.LocalApiClientCfg, apiURL string) (*url.URL, error) {
	if apiURL == "" {
		if clientConfig != nil && clientConfig.Credentials != nil && clientConfig.Credentials.URL != "" {
			apiURL = clientConfig.Credentials.URL
		} else {
			return nil, fmt.Errorf("No Local API URL. Please provide it in your configuration or with the -u parameter")
		}
	}

	if !strings.HasSuffix(apiURL, "/") {
		apiURL += "/"
	}

	if !strings.HasPrefix(apiURL, "http://") && !strings.HasPrefix(apiURL, "https://") && !strings.HasPrefix(apiURL, "/") {
		apiURL = "http://" + apiURL
	}
	return url.Parse(apiURL)
}

func NewLapiStatusCmd() *cobra.Command {
	cmdLapiStatus := &cobra.Command{
		Use:               "status",
		Short:             "Check authentication to Local API (LAPI)",
		Args:              cobra.MinimumNArgs(0),
		DisableAutoGenTag: true,
		RunE:              runLapiStatus,
	}

	return cmdLapiStatus
}

func NewLapiRegisterCmd() *cobra.Command {
	cmdLapiRegister := &cobra.Command{
		Use:   "register",
		Short: "Register a machine to Local API (LAPI)",
		Long: `Register your machine to the Local API (LAPI).
Keep in mind the machine needs to be validated by an administrator on LAPI side to be effective.`,
		Args:              cobra.MinimumNArgs(0),
		DisableAutoGenTag: true,
		RunE:              runLapiRegister,
	}

	flags := cmdLapiRegister.Flags()
	flags.StringP("url", "u", "", "URL of the API (ie. http://127.0.0.1)")
	flags.StringP("file", "f", "", "output file destination")
	flags.String("machine", "", "Name of the machine to register with")

	return cmdLapiRegister
}

func NewLapiCmd() *cobra.Command {
	cmdLapi := &cobra.Command{
		Use:               "lapi [action]",
		Short:             "Manage interaction with Local API (LAPI)",
		Args:              cobra.MinimumNArgs(1),
		DisableAutoGenTag: true,
		PersistentPreRunE: func(cmd *cobra.Command, args []string) error {
			if err := csConfig.LoadAPIClient(); err != nil {
				return fmt.Errorf("loading api client: %w", err)
			}
			return nil
		},
	}

	cmdLapi.AddCommand(NewLapiRegisterCmd())
	cmdLapi.AddCommand(NewLapiStatusCmd())
	cmdLapi.AddCommand(NewLapiContextCmd())

	return cmdLapi
}

func AddContext(key string, values []string) error {
	if err := alertcontext.ValidateContextExpr(key, values); err != nil {
		return fmt.Errorf("invalid context configuration :%s", err)
	}
	if _, ok := csConfig.Crowdsec.ContextToSend[key]; !ok {
		csConfig.Crowdsec.ContextToSend[key] = make([]string, 0)

		log.Infof("key '%s' added", key)
	}
	data := csConfig.Crowdsec.ContextToSend[key]
	for _, val := range values {
		if !slices.Contains(data, val) {
			log.Infof("value '%s' added to key '%s'", val, key)
			data = append(data, val)
		}
		csConfig.Crowdsec.ContextToSend[key] = data
	}
	if err := csConfig.Crowdsec.DumpContextConfigFile(); err != nil {
		return err
	}

	return nil
}

func NewLapiContextCmd() *cobra.Command {
	cmdContext := &cobra.Command{
		Use:               "context [command]",
		Short:             "Manage context to send with alerts",
		DisableAutoGenTag: true,
		PersistentPreRunE: func(cmd *cobra.Command, args []string) error {
			if err := csConfig.LoadCrowdsec(); err != nil {
				fileNotFoundMessage := fmt.Sprintf("failed to open context file: open %s: no such file or directory", csConfig.Crowdsec.ConsoleContextPath)
				if err.Error() != fileNotFoundMessage {
					return fmt.Errorf("unable to start CrowdSec agent: %w", err)
				}
			}
			if csConfig.DisableAgent {
				return errors.New("agent is disabled and lapi context can only be used on the agent")
			}

			return nil
		},
		Run: func(cmd *cobra.Command, args []string) {
			printHelp(cmd)
		},
	}

	var keyToAdd string
	var valuesToAdd []string
	cmdContextAdd := &cobra.Command{
		Use:   "add",
		Short: "Add context to send with alerts. You must specify the output key with the expr value you want",
		Example: `cscli lapi context add --key source_ip --value evt.Meta.source_ip
cscli lapi context add --key file_source --value evt.Line.Src
cscli lapi context add --value evt.Meta.source_ip --value evt.Meta.target_user 
		`,
		DisableAutoGenTag: true,
		RunE: func(cmd *cobra.Command, args []string) error {
			hub, err := require.Hub(csConfig, nil)
			if err != nil {
				return err
			}

			if err = alertcontext.LoadConsoleContext(csConfig, hub); err != nil {
				return fmt.Errorf("while loading context: %w", err)
			}

			if keyToAdd != "" {
				if err := AddContext(keyToAdd, valuesToAdd); err != nil {
					return err
				}
				return nil
			}

			for _, v := range valuesToAdd {
				keySlice := strings.Split(v, ".")
				key := keySlice[len(keySlice)-1]
				value := []string{v}
				if err := AddContext(key, value); err != nil {
					return err
				}
			}

			return nil
		},
	}
	cmdContextAdd.Flags().StringVarP(&keyToAdd, "key", "k", "", "The key of the different values to send")
	cmdContextAdd.Flags().StringSliceVar(&valuesToAdd, "value", []string{}, "The expr fields to associate with the key")
	cmdContextAdd.MarkFlagRequired("value")
	cmdContext.AddCommand(cmdContextAdd)

	cmdContextStatus := &cobra.Command{
		Use:               "status",
		Short:             "List context to send with alerts",
		DisableAutoGenTag: true,
		RunE: func(cmd *cobra.Command, args []string) error {
			hub, err := require.Hub(csConfig, nil)
			if err != nil {
				return err
			}

			if err = alertcontext.LoadConsoleContext(csConfig, hub); err != nil {
				return fmt.Errorf("while loading context: %w", err)
			}

			if len(csConfig.Crowdsec.ContextToSend) == 0 {
				fmt.Println("No context found on this agent. You can use 'cscli lapi context add' to add context to your alerts.")
				return nil
			}

			dump, err := yaml.Marshal(csConfig.Crowdsec.ContextToSend)
			if err != nil {
				return fmt.Errorf("unable to show context status: %w", err)
			}

			fmt.Print(string(dump))

			return nil
		},
	}
	cmdContext.AddCommand(cmdContextStatus)

	var detectAll bool
	cmdContextDetect := &cobra.Command{
		Use:   "detect",
		Short: "Detect available fields from the installed parsers",
		Example: `cscli lapi context detect --all
cscli lapi context detect crowdsecurity/sshd-logs
		`,
		DisableAutoGenTag: true,
		RunE: func(cmd *cobra.Command, args []string) error {
			if !detectAll && len(args) == 0 {
				log.Infof("Please provide parsers to detect or --all flag.")
				printHelp(cmd)
			}

			// to avoid all the log.Info from the loaders functions
			log.SetLevel(log.WarnLevel)

			if err := exprhelpers.Init(nil); err != nil {
				return fmt.Errorf("failed to init expr helpers: %w", err)
			}

			hub, err := require.Hub(csConfig, nil)
			if err != nil {
				return err
			}

			csParsers := parser.NewParsers(hub)
			if csParsers, err = parser.LoadParsers(csConfig, csParsers); err != nil {
				return fmt.Errorf("unable to load parsers: %w", err)
			}

			fieldByParsers := make(map[string][]string)
			for _, node := range csParsers.Nodes {
				if !detectAll && !slices.Contains(args, node.Name) {
					continue
				}
				if !detectAll {
					args = removeFromSlice(node.Name, args)
				}
				fieldByParsers[node.Name] = make([]string, 0)
				fieldByParsers[node.Name] = detectNode(node, *csParsers.Ctx)

				subNodeFields := detectSubNode(node, *csParsers.Ctx)
				for _, field := range subNodeFields {
					if !slices.Contains(fieldByParsers[node.Name], field) {
						fieldByParsers[node.Name] = append(fieldByParsers[node.Name], field)
					}
				}
			}

			fmt.Printf("Acquisition :\n\n")
			fmt.Printf("  - evt.Line.Module\n")
			fmt.Printf("  - evt.Line.Raw\n")
			fmt.Printf("  - evt.Line.Src\n")
			fmt.Println()

			parsersKey := make([]string, 0)
			for k := range fieldByParsers {
				parsersKey = append(parsersKey, k)
			}
			sort.Strings(parsersKey)

			for _, k := range parsersKey {
				if len(fieldByParsers[k]) == 0 {
					continue
				}
				fmt.Printf("%s :\n\n", k)
				values := fieldByParsers[k]
				sort.Strings(values)
				for _, value := range values {
					fmt.Printf("  - %s\n", value)
				}
				fmt.Println()
			}

			if len(args) > 0 {
				for _, parserNotFound := range args {
					log.Errorf("parser '%s' not found, can't detect fields", parserNotFound)
				}
			}

			return nil
		},
	}
	cmdContextDetect.Flags().BoolVarP(&detectAll, "all", "a", false, "Detect evt field for all installed parser")
	cmdContext.AddCommand(cmdContextDetect)

	cmdContextDelete := &cobra.Command{
		Use:   "delete",
		Deprecated: "please manually edit the context file.",
	}
	cmdContext.AddCommand(cmdContextDelete)

	return cmdContext
}

func detectStaticField(GrokStatics []parser.ExtraField) []string {
	ret := make([]string, 0)

	for _, static := range GrokStatics {
		if static.Parsed != "" {
			fieldName := fmt.Sprintf("evt.Parsed.%s", static.Parsed)
			if !slices.Contains(ret, fieldName) {
				ret = append(ret, fieldName)
			}
		}
		if static.Meta != "" {
			fieldName := fmt.Sprintf("evt.Meta.%s", static.Meta)
			if !slices.Contains(ret, fieldName) {
				ret = append(ret, fieldName)
			}
		}
		if static.TargetByName != "" {
			fieldName := static.TargetByName
			if !strings.HasPrefix(fieldName, "evt.") {
				fieldName = "evt." + fieldName
			}
			if !slices.Contains(ret, fieldName) {
				ret = append(ret, fieldName)
			}
		}
	}

	return ret
}

func detectNode(node parser.Node, parserCTX parser.UnixParserCtx) []string {
	ret := make([]string, 0)

	if node.Grok.RunTimeRegexp != nil {
		for _, capturedField := range node.Grok.RunTimeRegexp.Names() {
			fieldName := fmt.Sprintf("evt.Parsed.%s", capturedField)
			if !slices.Contains(ret, fieldName) {
				ret = append(ret, fieldName)
			}
		}
	}

	if node.Grok.RegexpName != "" {
		grokCompiled, err := parserCTX.Grok.Get(node.Grok.RegexpName)
		// ignore error (parser does not exist?)
		if err == nil {
			for _, capturedField := range grokCompiled.Names() {
				fieldName := fmt.Sprintf("evt.Parsed.%s", capturedField)
				if !slices.Contains(ret, fieldName) {
					ret = append(ret, fieldName)
				}
			}
		}
	}

	if len(node.Grok.Statics) > 0 {
		staticsField := detectStaticField(node.Grok.Statics)
		for _, staticField := range staticsField {
			if !slices.Contains(ret, staticField) {
				ret = append(ret, staticField)
			}
		}
	}

	if len(node.Statics) > 0 {
		staticsField := detectStaticField(node.Statics)
		for _, staticField := range staticsField {
			if !slices.Contains(ret, staticField) {
				ret = append(ret, staticField)
			}
		}
	}

	return ret
}

func detectSubNode(node parser.Node, parserCTX parser.UnixParserCtx) []string {
	var ret = make([]string, 0)

	for _, subnode := range node.LeavesNodes {
		if subnode.Grok.RunTimeRegexp != nil {
			for _, capturedField := range subnode.Grok.RunTimeRegexp.Names() {
				fieldName := fmt.Sprintf("evt.Parsed.%s", capturedField)
				if !slices.Contains(ret, fieldName) {
					ret = append(ret, fieldName)
				}
			}
		}
		if subnode.Grok.RegexpName != "" {
			grokCompiled, err := parserCTX.Grok.Get(subnode.Grok.RegexpName)
			if err == nil {
				// ignore error (parser does not exist?)
				for _, capturedField := range grokCompiled.Names() {
					fieldName := fmt.Sprintf("evt.Parsed.%s", capturedField)
					if !slices.Contains(ret, fieldName) {
						ret = append(ret, fieldName)
					}
				}
			}
		}

		if len(subnode.Grok.Statics) > 0 {
			staticsField := detectStaticField(subnode.Grok.Statics)
			for _, staticField := range staticsField {
				if !slices.Contains(ret, staticField) {
					ret = append(ret, staticField)
				}
			}
		}

		if len(subnode.Statics) > 0 {
			staticsField := detectStaticField(subnode.Statics)
			for _, staticField := range staticsField {
				if !slices.Contains(ret, staticField) {
					ret = append(ret, staticField)
				}
			}
		}
	}

	return ret
}<|MERGE_RESOLUTION|>--- conflicted
+++ resolved
@@ -97,25 +97,7 @@
 		}
 	}
 	password := strfmt.Password(generatePassword(passwordLength))
-<<<<<<< HEAD
-	apiurl, err := prepareApiURl(csConfig.API.Client, apiURL)
-=======
-	if apiURL == "" {
-		if csConfig.API.Client == nil || csConfig.API.Client.Credentials == nil || csConfig.API.Client.Credentials.URL == "" {
-			return fmt.Errorf("no Local API URL. Please provide it in your configuration or with the -u parameter")
-		}
-		apiURL = csConfig.API.Client.Credentials.URL
-	}
-	/*URL needs to end with /, but user doesn't care*/
-	if !strings.HasSuffix(apiURL, "/") {
-		apiURL += "/"
-	}
-	/*URL needs to start with http://, but user doesn't care*/
-	if !strings.HasPrefix(apiURL, "http://") && !strings.HasPrefix(apiURL, "https://") {
-		apiURL = "http://" + apiURL
-	}
-	apiurl, err := url.Parse(apiURL)
->>>>>>> acd2a14d
+	apiurl, err := prepareApiURL(csConfig.API.Client, apiURL)
 	if err != nil {
 		return fmt.Errorf("parsing api url: %w", err)
 	}
@@ -164,13 +146,12 @@
 	return nil
 }
 
-func prepareApiURl(clientConfig *csconfig.LocalApiClientCfg, apiURL string) (*url.URL, error) {
+func prepareApiURL(clientConfig *csconfig.LocalApiClientCfg, apiURL string) (*url.URL, error) {
 	if apiURL == "" {
-		if clientConfig != nil && clientConfig.Credentials != nil && clientConfig.Credentials.URL != "" {
-			apiURL = clientConfig.Credentials.URL
-		} else {
-			return nil, fmt.Errorf("No Local API URL. Please provide it in your configuration or with the -u parameter")
-		}
+		if clientConfig == nil || clientConfig.Credentials == nil || clientConfig.Credentials.URL == "" {
+			return nil, fmt.Errorf("no Local API URL. Please provide it in your configuration or with the -u parameter")
+		}
+		apiURL = clientConfig.Credentials.URL
 	}
 
 	if !strings.HasSuffix(apiURL, "/") {
