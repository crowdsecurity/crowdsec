package main

import (
	saferand "crypto/rand"
	"encoding/csv"
	"encoding/json"
	"errors"
	"fmt"
	"io"
	"math/big"
	"os"
	"slices"
	"strings"
	"time"

	"github.com/AlecAivazis/survey/v2"
	"github.com/fatih/color"
	"github.com/go-openapi/strfmt"
	"github.com/google/uuid"
	"github.com/jedib0t/go-pretty/v6/table"
	log "github.com/sirupsen/logrus"
	"github.com/spf13/cobra"
	"gopkg.in/yaml.v3"

	"github.com/crowdsecurity/machineid"

	"github.com/crowdsecurity/crowdsec/pkg/csconfig"
	"github.com/crowdsecurity/crowdsec/pkg/cwhub"
	"github.com/crowdsecurity/crowdsec/pkg/database"
	"github.com/crowdsecurity/crowdsec/pkg/database/ent"
	"github.com/crowdsecurity/crowdsec/pkg/emoji"
	"github.com/crowdsecurity/crowdsec/pkg/types"

	"github.com/crowdsecurity/crowdsec/cmd/crowdsec-cli/require"
)

const passwordLength = 64

func generatePassword(length int) string {
	upper := "ABCDEFGHIJKLMNOPQRSTUVWXY"
	lower := "abcdefghijklmnopqrstuvwxyz"
	digits := "0123456789"

	charset := upper + lower + digits
	charsetLength := len(charset)

	buf := make([]byte, length)

	for i := range length {
		rInt, err := saferand.Int(saferand.Reader, big.NewInt(int64(charsetLength)))
		if err != nil {
			log.Fatalf("failed getting data from prng for password generation : %s", err)
		}

		buf[i] = charset[rInt.Int64()]
	}

	return string(buf)
}

// Returns a unique identifier for each crowdsec installation, using an
// identifier of the OS installation where available, otherwise a random
// string.
func generateIDPrefix() (string, error) {
	prefix, err := machineid.ID()
	if err == nil {
		return prefix, nil
	}

	log.Debugf("failed to get machine-id with usual files: %s", err)

	bID, err := uuid.NewRandom()
	if err == nil {
		return bID.String(), nil
	}

	return "", fmt.Errorf("generating machine id: %w", err)
}

// Generate a unique identifier, composed by a prefix and a random suffix.
// The prefix can be provided by a parameter to use in test environments.
func generateID(prefix string) (string, error) {
	var err error
	if prefix == "" {
		prefix, err = generateIDPrefix()
	}

	if err != nil {
		return "", err
	}

	prefix = strings.ReplaceAll(prefix, "-", "")[:32]
	suffix := generatePassword(16)

	return prefix + suffix, nil
}

// getLastHeartbeat returns the last heartbeat timestamp of a machine
// and a boolean indicating if the machine is considered active or not.
func getLastHeartbeat(m *ent.Machine) (string, bool) {
	if m.LastHeartbeat == nil {
		return "-", false
	}

	elapsed := time.Now().UTC().Sub(*m.LastHeartbeat)

	hb := elapsed.Truncate(time.Second).String()
	if elapsed > 2*time.Minute {
		return hb, false
	}

	return hb, true
}

type cliMachines struct {
	db  *database.Client
	cfg configGetter
}

func NewCLIMachines(cfg configGetter) *cliMachines {
	return &cliMachines{
		cfg: cfg,
	}
}

func (cli *cliMachines) NewCommand() *cobra.Command {
	cmd := &cobra.Command{
		Use:   "machines [action]",
		Short: "Manage local API machines [requires local API]",
		Long: `To list/add/delete/validate/prune machines.
Note: This command requires database direct access, so is intended to be run on the local API machine.
`,
		Example:           `cscli machines [action]`,
		DisableAutoGenTag: true,
		Aliases:           []string{"machine"},
		PersistentPreRunE: func(cmd *cobra.Command, _ []string) error {
			var err error
			if err = require.LAPI(cli.cfg()); err != nil {
				return err
			}
			cli.db, err = require.DBClient(cmd.Context(), cli.cfg().DbConfig)
			if err != nil {
				return err
			}

			return nil
		},
	}

	cmd.AddCommand(cli.newListCmd())
	cmd.AddCommand(cli.newAddCmd())
	cmd.AddCommand(cli.newDeleteCmd())
	cmd.AddCommand(cli.newValidateCmd())
	cmd.AddCommand(cli.newPruneCmd())
	cmd.AddCommand(cli.newInspectCmd())

	return cmd
}

func (*cliMachines) inspectHubHuman(out io.Writer, machine *ent.Machine) {
	state := machine.Hubstate

	if len(state) == 0 {
		fmt.Println("No hub items found for this machine")
		return
	}

	// group state rows by type for multiple tables
	rowsByType := make(map[string][]table.Row)

	for itemType, items := range state {
		for _, item := range items {
			if _, ok := rowsByType[itemType]; !ok {
				rowsByType[itemType] = make([]table.Row, 0)
			}

			row := table.Row{item.Name, item.Status, item.Version}
			rowsByType[itemType] = append(rowsByType[itemType], row)
		}
	}

	for itemType, rows := range rowsByType {
		t := newTable(out).Writer
		t.AppendHeader(table.Row{"Name", "Status", "Version"})
		t.SetTitle(itemType)
		t.AppendRows(rows)
		fmt.Fprintln(out, t.Render())
	}
}

func (cli *cliMachines) listHuman(out io.Writer, machines ent.Machines) {
	t := newLightTable(out).Writer
	t.AppendHeader(table.Row{"Name", "IP Address", "Last Update", "Status", "Version", "OS", "Auth Type", "Last Heartbeat"})

	for _, m := range machines {
		validated := emoji.Prohibited
		if m.IsValidated {
			validated = emoji.CheckMark
		}

		hb, active := getLastHeartbeat(m)
		if !active {
			hb = emoji.Warning + " " + hb
		}

		t.AppendRow(table.Row{m.MachineId, m.IpAddress, m.UpdatedAt.Format(time.RFC3339), validated, m.Version, m.GetOSNameAndVersion(), m.AuthType, hb})
	}

	fmt.Fprintln(out, t.Render())
}

// machineInfo contains only the data we want for inspect/list: no hub status, scenarios, edges, etc.
type machineInfo struct {
<<<<<<< HEAD
	CreatedAt time.Time `json:"created_at,omitempty"`
	UpdatedAt time.Time `json:"updated_at,omitempty"`
	LastPush *time.Time `json:"last_push,omitempty"`
	LastHeartbeat *time.Time `json:"last_heartbeat,omitempty"`
	MachineId string `json:"machineId,omitempty"`
	IpAddress string `json:"ipAddress,omitempty"`
	Version string `json:"version,omitempty"`
	IsValidated bool `json:"isValidated,omitempty"`
	AuthType string `json:"auth_type"`
	OS string `json:"os,omitempty"`
	Featureflags []string `json:"featureflags,omitempty"`
	Datasources map[string]int64 `json:"datasources,omitempty"`
=======
	CreatedAt     time.Time        `json:"created_at,omitempty"`
	UpdatedAt     time.Time        `json:"updated_at,omitempty"`
	LastPush      *time.Time       `json:"last_push,omitempty"`
	LastHeartbeat *time.Time       `json:"last_heartbeat,omitempty"`
	MachineId     string           `json:"machineId,omitempty"`
	IpAddress     string           `json:"ipAddress,omitempty"`
	Version       string           `json:"version,omitempty"`
	IsValidated   bool             `json:"isValidated,omitempty"`
	AuthType      string           `json:"auth_type"`
	OS            string           `json:"os,omitempty"`
	Featureflags  []string         `json:"featureflags,omitempty"`
	Datasources   map[string]int64 `json:"datasources,omitempty"`
>>>>>>> 9cebcf96
}

func newMachineInfo(m *ent.Machine) machineInfo {
	return machineInfo{
<<<<<<< HEAD
		CreatedAt: m.CreatedAt,
		UpdatedAt: m.UpdatedAt,
		LastPush: m.LastPush,
		LastHeartbeat: m.LastHeartbeat,
		MachineId: m.MachineId,
		IpAddress: m.IpAddress,
		Version: m.Version,
		IsValidated: m.IsValidated,
		AuthType: m.AuthType,
		OS: m.GetOSNameAndVersion(),
		Featureflags: m.GetFeatureFlagList(),
		Datasources: m.Datasources,
=======
		CreatedAt:     m.CreatedAt,
		UpdatedAt:     m.UpdatedAt,
		LastPush:      m.LastPush,
		LastHeartbeat: m.LastHeartbeat,
		MachineId:     m.MachineId,
		IpAddress:     m.IpAddress,
		Version:       m.Version,
		IsValidated:   m.IsValidated,
		AuthType:      m.AuthType,
		OS:            m.GetOSNameAndVersion(),
		Featureflags:  m.GetFeatureFlagList(),
		Datasources:   m.Datasources,
>>>>>>> 9cebcf96
	}
}

func (cli *cliMachines) listCSV(out io.Writer, machines ent.Machines) error {
	csvwriter := csv.NewWriter(out)

	err := csvwriter.Write([]string{"machine_id", "ip_address", "updated_at", "validated", "version", "auth_type", "last_heartbeat", "os"})
	if err != nil {
		return fmt.Errorf("failed to write header: %w", err)
	}

	for _, m := range machines {
		validated := "false"
		if m.IsValidated {
			validated = "true"
		}

		hb := "-"
		if m.LastHeartbeat != nil {
			hb = m.LastHeartbeat.Format(time.RFC3339)
		}
<<<<<<< HEAD

		if err := csvwriter.Write([]string{m.MachineId, m.IpAddress, m.UpdatedAt.Format(time.RFC3339), validated, m.Version, m.AuthType, hb, fmt.Sprintf("%s/%s", m.Osname, m.Osversion)}); err != nil {
			return fmt.Errorf("failed to write raw output: %w", err)
		}
	}

	csvwriter.Flush()
	return nil
}


=======

		if err := csvwriter.Write([]string{m.MachineId, m.IpAddress, m.UpdatedAt.Format(time.RFC3339), validated, m.Version, m.AuthType, hb, fmt.Sprintf("%s/%s", m.Osname, m.Osversion)}); err != nil {
			return fmt.Errorf("failed to write raw output: %w", err)
		}
	}

	csvwriter.Flush()

	return nil
}

>>>>>>> 9cebcf96
func (cli *cliMachines) list(out io.Writer) error {
	machines, err := cli.db.ListMachines()
	if err != nil {
		return fmt.Errorf("unable to list machines: %w", err)
	}

	switch cli.cfg().Cscli.Output {
	case "human":
		cli.listHuman(out, machines)
	case "json":
		info := make([]machineInfo, 0, len(machines))
		for _, m := range machines {
			info = append(info, newMachineInfo(m))
		}

		enc := json.NewEncoder(out)
		enc.SetIndent("", "  ")

		if err := enc.Encode(info); err != nil {
			return errors.New("failed to marshal")
		}

		return nil
	case "raw":
		return cli.listCSV(out, machines)
	}
	return nil
}

func (cli *cliMachines) newListCmd() *cobra.Command {
	cmd := &cobra.Command{
		Use:               "list",
		Short:             "list all machines in the database",
		Long:              `list all machines in the database with their status and last heartbeat`,
		Example:           `cscli machines list`,
		Args:              cobra.NoArgs,
		DisableAutoGenTag: true,
		RunE: func(_ *cobra.Command, _ []string) error {
			return cli.list(color.Output)
		},
	}

	return cmd
}

func (cli *cliMachines) newAddCmd() *cobra.Command {
	var (
		password    MachinePassword
		dumpFile    string
		apiURL      string
		interactive bool
		autoAdd     bool
		force       bool
	)

	cmd := &cobra.Command{
		Use:               "add",
		Short:             "add a single machine to the database",
		DisableAutoGenTag: true,
		Long:              `Register a new machine in the database. cscli should be on the same machine as LAPI.`,
		Example: `cscli machines add --auto
cscli machines add MyTestMachine --auto
cscli machines add MyTestMachine --password MyPassword
cscli machines add -f- --auto > /tmp/mycreds.yaml`,
		RunE: func(_ *cobra.Command, args []string) error {
			return cli.add(args, string(password), dumpFile, apiURL, interactive, autoAdd, force)
		},
	}

	flags := cmd.Flags()
	flags.VarP(&password, "password", "p", "machine password to login to the API")
	flags.StringVarP(&dumpFile, "file", "f", "", "output file destination (defaults to "+csconfig.DefaultConfigPath("local_api_credentials.yaml")+")")
	flags.StringVarP(&apiURL, "url", "u", "", "URL of the local API")
	flags.BoolVarP(&interactive, "interactive", "i", false, "interfactive mode to enter the password")
	flags.BoolVarP(&autoAdd, "auto", "a", false, "automatically generate password (and username if not provided)")
	flags.BoolVar(&force, "force", false, "will force add the machine if it already exist")

	return cmd
}

func (cli *cliMachines) add(args []string, machinePassword string, dumpFile string, apiURL string, interactive bool, autoAdd bool, force bool) error {
	var (
		err       error
		machineID string
	)

	// create machineID if not specified by user
	if len(args) == 0 {
		if !autoAdd {
			return errors.New("please specify a machine name to add, or use --auto")
		}

		machineID, err = generateID("")
		if err != nil {
			return fmt.Errorf("unable to generate machine id: %w", err)
		}
	} else {
		machineID = args[0]
	}

	clientCfg := cli.cfg().API.Client
	serverCfg := cli.cfg().API.Server

	/*check if file already exists*/
	if dumpFile == "" && clientCfg != nil && clientCfg.CredentialsFilePath != "" {
		credFile := clientCfg.CredentialsFilePath
		// use the default only if the file does not exist
		_, err = os.Stat(credFile)

		switch {
		case os.IsNotExist(err) || force:
			dumpFile = credFile
		case err != nil:
			return fmt.Errorf("unable to stat '%s': %w", credFile, err)
		default:
			return fmt.Errorf(`credentials file '%s' already exists: please remove it, use "--force" or specify a different file with "-f" ("-f -" for standard output)`, credFile)
		}
	}

	if dumpFile == "" {
		return errors.New(`please specify a file to dump credentials to, with -f ("-f -" for standard output)`)
	}

	// create a password if it's not specified by user
	if machinePassword == "" && !interactive {
		if !autoAdd {
			return errors.New("please specify a password with --password or use --auto")
		}

		machinePassword = generatePassword(passwordLength)
	} else if machinePassword == "" && interactive {
		qs := &survey.Password{
			Message: "Please provide a password for the machine:",
		}
		survey.AskOne(qs, &machinePassword)
	}

	password := strfmt.Password(machinePassword)

	_, err = cli.db.CreateMachine(&machineID, &password, "", true, force, types.PasswordAuthType)
	if err != nil {
		return fmt.Errorf("unable to create machine: %w", err)
	}

	fmt.Fprintf(os.Stderr, "Machine '%s' successfully added to the local API.\n", machineID)

	if apiURL == "" {
		if clientCfg != nil && clientCfg.Credentials != nil && clientCfg.Credentials.URL != "" {
			apiURL = clientCfg.Credentials.URL
		} else if serverCfg.ClientURL() != "" {
			apiURL = serverCfg.ClientURL()
		} else {
			return errors.New("unable to dump an api URL. Please provide it in your configuration or with the -u parameter")
		}
	}

	apiCfg := csconfig.ApiCredentialsCfg{
		Login:    machineID,
		Password: password.String(),
		URL:      apiURL,
	}

	apiConfigDump, err := yaml.Marshal(apiCfg)
	if err != nil {
		return fmt.Errorf("unable to marshal api credentials: %w", err)
	}

	if dumpFile != "" && dumpFile != "-" {
		if err = os.WriteFile(dumpFile, apiConfigDump, 0o600); err != nil {
			return fmt.Errorf("write api credentials in '%s' failed: %w", dumpFile, err)
		}

		fmt.Fprintf(os.Stderr, "API credentials written to '%s'.\n", dumpFile)
	} else {
		fmt.Print(string(apiConfigDump))
	}

	return nil
}

// validMachineID returns a list of machine IDs for command completion
func (cli *cliMachines) validMachineID(cmd *cobra.Command, args []string, toComplete string) ([]string, cobra.ShellCompDirective) {
	var err error

	cfg := cli.cfg()

	// need to load config and db because PersistentPreRunE is not called for completions

	if err = require.LAPI(cfg); err != nil {
		cobra.CompError("unable to list machines " + err.Error())
		return nil, cobra.ShellCompDirectiveNoFileComp
	}

	cli.db, err = require.DBClient(cmd.Context(), cfg.DbConfig)
	if err != nil {
		cobra.CompError("unable to list machines " + err.Error())
		return nil, cobra.ShellCompDirectiveNoFileComp
	}

	machines, err := cli.db.ListMachines()
	if err != nil {
		cobra.CompError("unable to list machines " + err.Error())
		return nil, cobra.ShellCompDirectiveNoFileComp
	}

	ret := []string{}

	for _, machine := range machines {
		if strings.Contains(machine.MachineId, toComplete) && !slices.Contains(args, machine.MachineId) {
			ret = append(ret, machine.MachineId)
		}
	}

	return ret, cobra.ShellCompDirectiveNoFileComp
}

func (cli *cliMachines) delete(machines []string) error {
	for _, machineID := range machines {
		if err := cli.db.DeleteWatcher(machineID); err != nil {
			log.Errorf("unable to delete machine '%s': %s", machineID, err)
			return nil
		}

		log.Infof("machine '%s' deleted successfully", machineID)
	}

	return nil
}

func (cli *cliMachines) newDeleteCmd() *cobra.Command {
	cmd := &cobra.Command{
		Use:               "delete [machine_name]...",
		Short:             "delete machine(s) by name",
		Example:           `cscli machines delete "machine1" "machine2"`,
		Args:              cobra.MinimumNArgs(1),
		Aliases:           []string{"remove"},
		DisableAutoGenTag: true,
		ValidArgsFunction: cli.validMachineID,
		RunE: func(_ *cobra.Command, args []string) error {
			return cli.delete(args)
		},
	}

	return cmd
}

func (cli *cliMachines) prune(duration time.Duration, notValidOnly bool, force bool) error {
	if duration < 2*time.Minute && !notValidOnly {
		if yes, err := askYesNo(
			"The duration you provided is less than 2 minutes. "+
				"This can break installations if the machines are only temporarily disconnected. Continue?", false); err != nil {
			return err
		} else if !yes {
			fmt.Println("User aborted prune. No changes were made.")
			return nil
		}
	}

	machines := []*ent.Machine{}
	if pending, err := cli.db.QueryPendingMachine(); err == nil {
		machines = append(machines, pending...)
	}

	if !notValidOnly {
		if pending, err := cli.db.QueryMachinesInactiveSince(time.Now().UTC().Add(-duration)); err == nil {
			machines = append(machines, pending...)
		}
	}

	if len(machines) == 0 {
		fmt.Println("No machines to prune.")
		return nil
	}

	cli.listHuman(color.Output, machines)

	if !force {
		if yes, err := askYesNo(
			"You are about to PERMANENTLY remove the above machines from the database. "+
				"These will NOT be recoverable. Continue?", false); err != nil {
			return err
		} else if !yes {
			fmt.Println("User aborted prune. No changes were made.")
			return nil
		}
	}

	deleted, err := cli.db.BulkDeleteWatchers(machines)
	if err != nil {
		return fmt.Errorf("unable to prune machines: %w", err)
	}

	fmt.Fprintf(os.Stderr, "successfully deleted %d machines\n", deleted)

	return nil
}

func (cli *cliMachines) newPruneCmd() *cobra.Command {
	var (
		duration     time.Duration
		notValidOnly bool
		force        bool
	)

	const defaultDuration = 10 * time.Minute

	cmd := &cobra.Command{
		Use:   "prune",
		Short: "prune multiple machines from the database",
		Long:  `prune multiple machines that are not validated or have not connected to the local API in a given duration.`,
		Example: `cscli machines prune
cscli machines prune --duration 1h
cscli machines prune --not-validated-only --force`,
		Args:              cobra.NoArgs,
		DisableAutoGenTag: true,
		RunE: func(_ *cobra.Command, _ []string) error {
			return cli.prune(duration, notValidOnly, force)
		},
	}

	flags := cmd.Flags()
	flags.DurationVarP(&duration, "duration", "d", defaultDuration, "duration of time since validated machine last heartbeat")
	flags.BoolVar(&notValidOnly, "not-validated-only", false, "only prune machines that are not validated")
	flags.BoolVar(&force, "force", false, "force prune without asking for confirmation")

	return cmd
}

func (cli *cliMachines) validate(machineID string) error {
	if err := cli.db.ValidateMachine(machineID); err != nil {
		return fmt.Errorf("unable to validate machine '%s': %w", machineID, err)
	}

	log.Infof("machine '%s' validated successfully", machineID)

	return nil
}

func (cli *cliMachines) newValidateCmd() *cobra.Command {
	cmd := &cobra.Command{
		Use:               "validate",
		Short:             "validate a machine to access the local API",
		Long:              `validate a machine to access the local API.`,
		Example:           `cscli machines validate "machine_name"`,
		Args:              cobra.ExactArgs(1),
		DisableAutoGenTag: true,
		RunE: func(_ *cobra.Command, args []string) error {
			return cli.validate(args[0])
		},
	}

	return cmd
}

func (*cliMachines) inspectHuman(out io.Writer, machine *ent.Machine) {
	t := newTable(out).Writer

	t.SetTitle("Machine: " + machine.MachineId)

	t.SetColumnConfigs([]table.ColumnConfig{
		{Number: 1, AutoMerge: true},
	})

	t.AppendRows([]table.Row{
		{"IP Address", machine.IpAddress},
		{"Created At", machine.CreatedAt},
		{"Last Update", machine.UpdatedAt},
		{"Last Heartbeat", machine.LastHeartbeat},
		{"Validated?", machine.IsValidated},
		{"CrowdSec version", machine.Version},
		{"OS", machine.GetOSNameAndVersion()},
		{"Auth type", machine.AuthType},
	})

	for dsName, dsCount := range machine.Datasources {
		t.AppendRow(table.Row{"Datasources", fmt.Sprintf("%s: %d", dsName, dsCount)})
	}

	for _, ff := range machine.GetFeatureFlagList() {
		t.AppendRow(table.Row{"Feature Flags", ff})
	}

	for _, coll := range machine.Hubstate[cwhub.COLLECTIONS] {
		t.AppendRow(table.Row{"Collections", coll.Name})
	}

	fmt.Fprintln(out, t.Render())
}

func (cli *cliMachines) inspect(machine *ent.Machine) error {
	out := color.Output
	outputFormat := cli.cfg().Cscli.Output

	switch outputFormat {
	case "human":
		cli.inspectHuman(out, machine)
	case "json":
		enc := json.NewEncoder(out)
		enc.SetIndent("", "  ")

		if err := enc.Encode(newMachineInfo(machine)); err != nil {
			return errors.New("failed to marshal")
		}

		return nil
	default:
		return fmt.Errorf("output format '%s' not supported for this command", outputFormat)
	}
<<<<<<< HEAD
=======

>>>>>>> 9cebcf96
	return nil
}

func (cli *cliMachines) inspectHub(machine *ent.Machine) error {
	out := color.Output

	switch cli.cfg().Cscli.Output {
	case "human":
		cli.inspectHubHuman(out, machine)
	case "json":
		enc := json.NewEncoder(out)
		enc.SetIndent("", "  ")

		if err := enc.Encode(machine.Hubstate); err != nil {
			return errors.New("failed to marshal")
		}

		return nil
	case "raw":
		csvwriter := csv.NewWriter(out)

		err := csvwriter.Write([]string{"type", "name", "status", "version"})
		if err != nil {
			return fmt.Errorf("failed to write header: %w", err)
		}

		rows := make([][]string, 0)

		for itemType, items := range machine.Hubstate {
			for _, item := range items {
				rows = append(rows, []string{itemType, item.Name, item.Status, item.Version})
			}
		}

		for _, row := range rows {
			if err := csvwriter.Write(row); err != nil {
				return fmt.Errorf("failed to write raw output: %w", err)
			}
		}

		csvwriter.Flush()
	}
<<<<<<< HEAD
=======

>>>>>>> 9cebcf96
	return nil
}

func (cli *cliMachines) newInspectCmd() *cobra.Command {
	var showHub bool

	cmd := &cobra.Command{
		Use:               "inspect [machine_name]",
		Short:             "inspect a machine by name",
		Example:           `cscli machines inspect "machine1"`,
		Args:              cobra.ExactArgs(1),
		DisableAutoGenTag: true,
		ValidArgsFunction: cli.validMachineID,
		RunE: func(_ *cobra.Command, args []string) error {
			machineID := args[0]
			machine, err := cli.db.QueryMachineByID(machineID)
			if err != nil {
				return fmt.Errorf("unable to read machine data '%s': %w", machineID, err)
			}

			if showHub {
				return cli.inspectHub(machine)
			}

			return cli.inspect(machine)
		},
	}

	flags := cmd.Flags()

	flags.BoolVarP(&showHub, "hub", "H", false, "show hub state")

	return cmd
}<|MERGE_RESOLUTION|>--- conflicted
+++ resolved
@@ -24,14 +24,13 @@
 
 	"github.com/crowdsecurity/machineid"
 
+	"github.com/crowdsecurity/crowdsec/cmd/crowdsec-cli/require"
 	"github.com/crowdsecurity/crowdsec/pkg/csconfig"
 	"github.com/crowdsecurity/crowdsec/pkg/cwhub"
 	"github.com/crowdsecurity/crowdsec/pkg/database"
 	"github.com/crowdsecurity/crowdsec/pkg/database/ent"
 	"github.com/crowdsecurity/crowdsec/pkg/emoji"
 	"github.com/crowdsecurity/crowdsec/pkg/types"
-
-	"github.com/crowdsecurity/crowdsec/cmd/crowdsec-cli/require"
 )
 
 const passwordLength = 64
@@ -211,20 +210,6 @@
 
 // machineInfo contains only the data we want for inspect/list: no hub status, scenarios, edges, etc.
 type machineInfo struct {
-<<<<<<< HEAD
-	CreatedAt time.Time `json:"created_at,omitempty"`
-	UpdatedAt time.Time `json:"updated_at,omitempty"`
-	LastPush *time.Time `json:"last_push,omitempty"`
-	LastHeartbeat *time.Time `json:"last_heartbeat,omitempty"`
-	MachineId string `json:"machineId,omitempty"`
-	IpAddress string `json:"ipAddress,omitempty"`
-	Version string `json:"version,omitempty"`
-	IsValidated bool `json:"isValidated,omitempty"`
-	AuthType string `json:"auth_type"`
-	OS string `json:"os,omitempty"`
-	Featureflags []string `json:"featureflags,omitempty"`
-	Datasources map[string]int64 `json:"datasources,omitempty"`
-=======
 	CreatedAt     time.Time        `json:"created_at,omitempty"`
 	UpdatedAt     time.Time        `json:"updated_at,omitempty"`
 	LastPush      *time.Time       `json:"last_push,omitempty"`
@@ -237,25 +222,10 @@
 	OS            string           `json:"os,omitempty"`
 	Featureflags  []string         `json:"featureflags,omitempty"`
 	Datasources   map[string]int64 `json:"datasources,omitempty"`
->>>>>>> 9cebcf96
 }
 
 func newMachineInfo(m *ent.Machine) machineInfo {
 	return machineInfo{
-<<<<<<< HEAD
-		CreatedAt: m.CreatedAt,
-		UpdatedAt: m.UpdatedAt,
-		LastPush: m.LastPush,
-		LastHeartbeat: m.LastHeartbeat,
-		MachineId: m.MachineId,
-		IpAddress: m.IpAddress,
-		Version: m.Version,
-		IsValidated: m.IsValidated,
-		AuthType: m.AuthType,
-		OS: m.GetOSNameAndVersion(),
-		Featureflags: m.GetFeatureFlagList(),
-		Datasources: m.Datasources,
-=======
 		CreatedAt:     m.CreatedAt,
 		UpdatedAt:     m.UpdatedAt,
 		LastPush:      m.LastPush,
@@ -268,7 +238,6 @@
 		OS:            m.GetOSNameAndVersion(),
 		Featureflags:  m.GetFeatureFlagList(),
 		Datasources:   m.Datasources,
->>>>>>> 9cebcf96
 	}
 }
 
@@ -290,7 +259,6 @@
 		if m.LastHeartbeat != nil {
 			hb = m.LastHeartbeat.Format(time.RFC3339)
 		}
-<<<<<<< HEAD
 
 		if err := csvwriter.Write([]string{m.MachineId, m.IpAddress, m.UpdatedAt.Format(time.RFC3339), validated, m.Version, m.AuthType, hb, fmt.Sprintf("%s/%s", m.Osname, m.Osversion)}); err != nil {
 			return fmt.Errorf("failed to write raw output: %w", err)
@@ -298,23 +266,10 @@
 	}
 
 	csvwriter.Flush()
+
 	return nil
 }
 
-
-=======
-
-		if err := csvwriter.Write([]string{m.MachineId, m.IpAddress, m.UpdatedAt.Format(time.RFC3339), validated, m.Version, m.AuthType, hb, fmt.Sprintf("%s/%s", m.Osname, m.Osversion)}); err != nil {
-			return fmt.Errorf("failed to write raw output: %w", err)
-		}
-	}
-
-	csvwriter.Flush()
-
-	return nil
-}
-
->>>>>>> 9cebcf96
 func (cli *cliMachines) list(out io.Writer) error {
 	machines, err := cli.db.ListMachines()
 	if err != nil {
@@ -341,6 +296,7 @@
 	case "raw":
 		return cli.listCSV(out, machines)
 	}
+
 	return nil
 }
 
@@ -723,10 +679,7 @@
 	default:
 		return fmt.Errorf("output format '%s' not supported for this command", outputFormat)
 	}
-<<<<<<< HEAD
-=======
-
->>>>>>> 9cebcf96
+
 	return nil
 }
 
@@ -769,10 +722,7 @@
 
 		csvwriter.Flush()
 	}
-<<<<<<< HEAD
-=======
-
->>>>>>> 9cebcf96
+
 	return nil
 }
 
