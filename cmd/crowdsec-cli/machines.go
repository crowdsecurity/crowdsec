package main

import (
	"bytes"
	saferand "crypto/rand"
	"encoding/csv"
	"encoding/json"
	"fmt"
	"io/ioutil"
	"math/big"
	"strings"
	"time"

	"github.com/AlecAivazis/survey/v2"
	"github.com/crowdsecurity/crowdsec/pkg/csconfig"
	"github.com/crowdsecurity/crowdsec/pkg/database"
	"github.com/crowdsecurity/crowdsec/pkg/database/ent"
	"github.com/crowdsecurity/crowdsec/pkg/types"
	"github.com/crowdsecurity/machineid"
	"github.com/enescakir/emoji"
	"github.com/go-openapi/strfmt"
	"github.com/google/uuid"
	"github.com/olekukonko/tablewriter"
	"github.com/pkg/errors"
	log "github.com/sirupsen/logrus"
	"github.com/spf13/cobra"
	"gopkg.in/yaml.v2"
)

var machineID string
var machinePassword string
var interactive bool
var apiURL string
var outputFile string
var forceAdd bool
var autoAdd bool

var (
	passwordLength = 64
	upper          = "ABCDEFGHIJKLMNOPQRSTUVWXY"
	lower          = "abcdefghijklmnopqrstuvwxyz"
	digits         = "0123456789"
)

func generatePassword(length int) string {

	charset := upper + lower + digits
	charsetLength := len(charset)

	buf := make([]byte, length)
	for i := 0; i < length; i++ {
		rInt, err := saferand.Int(saferand.Reader, big.NewInt(int64(charsetLength)))
		if err != nil {
			log.Fatalf("failed getting data from prng for password generation : %s", err)
		}
		buf[i] = charset[rInt.Int64()]
	}

	return string(buf)
}

// Returns a unique identifier for each crowdsec installation, using an
// identifier of the OS installation where available, otherwise a random
// string.
func generateIDPrefix() (string, error) {
	prefix, err := machineid.ID()
	if err == nil {
		return prefix, nil
	}
	log.Debugf("failed to get machine-id with usual files: %s", err)

	bId, err := uuid.NewRandom()
	if err == nil {
		return bId.String(), nil
	}
	return "", errors.Wrap(err, "generating machine id")
}

// Generate a unique identifier, composed by a prefix and a random suffix.
// The prefix can be provided by a parameter to use in test environments.
func generateID(prefix string) (string, error) {
	var err error
	if prefix == "" {
		prefix, err = generateIDPrefix()
	}
	if err != nil {
		return "", err
	}
	prefix = strings.ReplaceAll(prefix, "-", "")[:32]
	suffix := generatePassword(16)
	return prefix + suffix, nil
}

<<<<<<< HEAD
func getAgents(dbClient *database.Client) ([]byte, error) {
	w := bytes.NewBuffer(nil)
	machines, err := dbClient.ListMachines()
	if err != nil {
		return nil, fmt.Errorf("unable to list machines: %s", err)
	}
	if csConfig.Cscli.Output == "human" {
		table := tablewriter.NewWriter(w)
		table.SetCenterSeparator("")
		table.SetColumnSeparator("")

		table.SetHeaderAlignment(tablewriter.ALIGN_LEFT)
		table.SetAlignment(tablewriter.ALIGN_LEFT)
		table.SetHeader([]string{"Name", "IP Address", "Last Update", "Status", "Version", "Auth Type", "Last Heartbeat"})
		for _, w := range machines {
			var validated string
			if w.IsValidated {
				validated = emoji.CheckMark.String()
			} else {
				validated = emoji.Prohibited.String()
			}
			lastHeartBeat := time.Now().UTC().Sub(*w.LastHeartbeat)
			hbDisplay := lastHeartBeat.Truncate(time.Second).String()
			if lastHeartBeat > 2*time.Minute {
				hbDisplay = fmt.Sprintf("%s %s", emoji.Warning.String(), lastHeartBeat.Truncate(time.Second).String())
			}
			table.Append([]string{w.MachineId, w.IpAddress, w.UpdatedAt.Format(time.RFC3339), validated, w.Version, w.AuthType, hbDisplay})
		}
		table.Render()
	} else if csConfig.Cscli.Output == "json" {
		x, err := json.MarshalIndent(machines, "", " ")
		if err != nil {
			log.Fatalf("failed to unmarshal")
		}
		return x, nil
	} else if csConfig.Cscli.Output == "raw" {
		csvwriter := csv.NewWriter(w)
		err := csvwriter.Write([]string{"machine_id", "ip_address", "updated_at", "validated", "version", "auth_type", "last_heartbeat"})
		if err != nil {
			log.Fatalf("failed to write header: %s", err)
		}
		for _, w := range machines {
			var validated string
			if w.IsValidated {
				validated = "true"
			} else {
				validated = "false"
			}
			err := csvwriter.Write([]string{w.MachineId, w.IpAddress, w.UpdatedAt.Format(time.RFC3339), validated, w.Version, w.AuthType, time.Now().UTC().Sub(*w.LastHeartbeat).Truncate(time.Second).String()})
			if err != nil {
				log.Fatalf("failed to write raw output : %s", err)
			}
		}
		csvwriter.Flush()
	} else {
		log.Errorf("unknown output '%s'", csConfig.Cscli.Output)
	}
	return w.Bytes(), nil
=======
func displayLastHeartBeat(m *ent.Machine, fancy bool) string {
	var hbDisplay string

	if m.LastHeartbeat != nil {
		lastHeartBeat := time.Now().UTC().Sub(*m.LastHeartbeat)
		hbDisplay = lastHeartBeat.Truncate(time.Second).String()
		if fancy && lastHeartBeat > 2*time.Minute {
			hbDisplay = fmt.Sprintf("%s %s", emoji.Warning.String(), lastHeartBeat.Truncate(time.Second).String())
		}
	} else {
		hbDisplay = "-"
		if fancy {
			hbDisplay = emoji.Warning.String() + " -"
		}
	}
	return hbDisplay
>>>>>>> 37ada58f
}

func NewMachinesCmd() *cobra.Command {
	/* ---- DECISIONS COMMAND */
	var cmdMachines = &cobra.Command{
		Use:   "machines [action]",
		Short: "Manage local API machines [requires local API]",
		Long: `To list/add/delete/validate machines.
Note: This command requires database direct access, so is intended to be run on the local API machine.
`,
		Example:           `cscli machines [action]`,
		DisableAutoGenTag: true,
		Aliases:           []string{"machine"},
		PersistentPreRun: func(cmd *cobra.Command, args []string) {
			if err := csConfig.LoadAPIServer(); err != nil || csConfig.DisableAPI {
				if err != nil {
					log.Errorf("local api : %s", err)
				}
				log.Fatal("Local API is disabled, please run this command on the local API machine")
			}
			if err := csConfig.LoadDBConfig(); err != nil {
				log.Errorf("This command requires direct database access (must be run on the local API machine)")
				log.Fatalf(err.Error())
			}
		},
	}

	var cmdMachinesList = &cobra.Command{
		Use:               "list",
		Short:             "List machines",
		Long:              `List `,
		Example:           `cscli machines list`,
		Args:              cobra.MaximumNArgs(1),
		DisableAutoGenTag: true,
		PreRun: func(cmd *cobra.Command, args []string) {
			var err error
			dbClient, err = database.NewClient(csConfig.DbConfig)
			if err != nil {
				log.Fatalf("unable to create new database client: %s", err)
			}
		},
		Run: func(cmd *cobra.Command, args []string) {
			agents, err := getAgents(dbClient)
			if err != nil {
<<<<<<< HEAD
				log.Fatalf("unable to list machines: %s", err)
=======
				log.Errorf("unable to list machines: %s", err)
			}
			if csConfig.Cscli.Output == "human" {
				table := tablewriter.NewWriter(os.Stdout)
				table.SetCenterSeparator("")
				table.SetColumnSeparator("")

				table.SetHeaderAlignment(tablewriter.ALIGN_LEFT)
				table.SetAlignment(tablewriter.ALIGN_LEFT)
				table.SetHeader([]string{"Name", "IP Address", "Last Update", "Status", "Version", "Auth Type", "Last Heartbeat"})
				for _, w := range machines {
					var validated string
					if w.IsValidated {
						validated = emoji.CheckMark.String()
					} else {
						validated = emoji.Prohibited.String()
					}
					table.Append([]string{w.MachineId, w.IpAddress, w.UpdatedAt.Format(time.RFC3339), validated, w.Version, w.AuthType, displayLastHeartBeat(w, true)})
				}
				table.Render()
			} else if csConfig.Cscli.Output == "json" {
				x, err := json.MarshalIndent(machines, "", " ")
				if err != nil {
					log.Fatalf("failed to unmarshal")
				}
				fmt.Printf("%s", string(x))
			} else if csConfig.Cscli.Output == "raw" {
				csvwriter := csv.NewWriter(os.Stdout)
				err := csvwriter.Write([]string{"machine_id", "ip_address", "updated_at", "validated", "version", "auth_type", "last_heartbeat"})
				if err != nil {
					log.Fatalf("failed to write header: %s", err)
				}
				for _, w := range machines {
					var validated string
					if w.IsValidated {
						validated = "true"
					} else {
						validated = "false"
					}
					err := csvwriter.Write([]string{w.MachineId, w.IpAddress, w.UpdatedAt.Format(time.RFC3339), validated, w.Version, w.AuthType, displayLastHeartBeat(w, false)})
					if err != nil {
						log.Fatalf("failed to write raw output : %s", err)
					}
				}
				csvwriter.Flush()
			} else {
				log.Errorf("unknown output '%s'", csConfig.Cscli.Output)
>>>>>>> 37ada58f
			}
			fmt.Printf("%s\n", agents)
		},
	}
	cmdMachines.AddCommand(cmdMachinesList)

	var cmdMachinesAdd = &cobra.Command{
		Use:               "add",
		Short:             "add machine to the database.",
		DisableAutoGenTag: true,
		Long:              `Register a new machine in the database. cscli should be on the same machine as LAPI.`,
		Example: `
cscli machines add --auto
cscli machines add MyTestMachine --auto
cscli machines add MyTestMachine --password MyPassword
`,
		PreRun: func(cmd *cobra.Command, args []string) {
			var err error
			dbClient, err = database.NewClient(csConfig.DbConfig)
			if err != nil {
				log.Fatalf("unable to create new database client: %s", err)
			}
		},
		Run: func(cmd *cobra.Command, args []string) {
			var dumpFile string
			var err error

			// create machineID if not specified by user
			if len(args) == 0 {
				if !autoAdd {
					printHelp(cmd)
					return
				}
				machineID, err = generateID("")
				if err != nil {
					log.Fatalf("unable to generate machine id : %s", err)
				}
			} else {
				machineID = args[0]
			}

			/*check if file already exists*/
			if outputFile != "" {
				dumpFile = outputFile
			} else if csConfig.API.Client != nil && csConfig.API.Client.CredentialsFilePath != "" {
				dumpFile = csConfig.API.Client.CredentialsFilePath
			}

			// create a password if it's not specified by user
			if machinePassword == "" && !interactive {
				if !autoAdd {
					printHelp(cmd)
					return
				}
				machinePassword = generatePassword(passwordLength)
			} else if machinePassword == "" && interactive {
				qs := &survey.Password{
					Message: "Please provide a password for the machine",
				}
				survey.AskOne(qs, &machinePassword)
			}
			password := strfmt.Password(machinePassword)
			_, err = dbClient.CreateMachine(&machineID, &password, "", true, forceAdd, types.PasswordAuthType)
			if err != nil {
				log.Fatalf("unable to create machine: %s", err)
			}
			log.Infof("Machine '%s' successfully added to the local API", machineID)

			if apiURL == "" {
				if csConfig.API.Client != nil && csConfig.API.Client.Credentials != nil && csConfig.API.Client.Credentials.URL != "" {
					apiURL = csConfig.API.Client.Credentials.URL
				} else if csConfig.API.Server != nil && csConfig.API.Server.ListenURI != "" {
					apiURL = "http://" + csConfig.API.Server.ListenURI
				} else {
					log.Fatalf("unable to dump an api URL. Please provide it in your configuration or with the -u parameter")
				}
			}
			apiCfg := csconfig.ApiCredentialsCfg{
				Login:    machineID,
				Password: password.String(),
				URL:      apiURL,
			}
			apiConfigDump, err := yaml.Marshal(apiCfg)
			if err != nil {
				log.Fatalf("unable to marshal api credentials: %s", err)
			}
			if dumpFile != "" && dumpFile != "-" {
				err = ioutil.WriteFile(dumpFile, apiConfigDump, 0644)
				if err != nil {
					log.Fatalf("write api credentials in '%s' failed: %s", dumpFile, err)
				}
				log.Printf("API credentials dumped to '%s'", dumpFile)
			} else {
				fmt.Printf("%s\n", string(apiConfigDump))
			}
		},
	}
	cmdMachinesAdd.Flags().StringVarP(&machinePassword, "password", "p", "", "machine password to login to the API")
	cmdMachinesAdd.Flags().StringVarP(&outputFile, "file", "f", "",
		"output file destination (defaults to "+csconfig.DefaultConfigPath("local_api_credentials.yaml"))
	cmdMachinesAdd.Flags().StringVarP(&apiURL, "url", "u", "", "URL of the local API")
	cmdMachinesAdd.Flags().BoolVarP(&interactive, "interactive", "i", false, "interfactive mode to enter the password")
	cmdMachinesAdd.Flags().BoolVarP(&autoAdd, "auto", "a", false, "automatically generate password (and username if not provided)")
	cmdMachinesAdd.Flags().BoolVar(&forceAdd, "force", false, "will force add the machine if it already exist")
	cmdMachines.AddCommand(cmdMachinesAdd)

	var cmdMachinesDelete = &cobra.Command{
		Use:               "delete --machine MyTestMachine",
		Short:             "delete machines",
		Example:           `cscli machines delete "machine_name"`,
		Args:              cobra.MinimumNArgs(1),
		Aliases:           []string{"remove"},
		DisableAutoGenTag: true,
		PreRun: func(cmd *cobra.Command, args []string) {
			var err error
			dbClient, err = database.NewClient(csConfig.DbConfig)
			if err != nil {
				log.Fatalf("unable to create new database client: %s", err)
			}
		},
		Run: func(cmd *cobra.Command, args []string) {
			machineID = args[0]
			for _, machineID := range args {
				err := dbClient.DeleteWatcher(machineID)
				if err != nil {
					log.Errorf("unable to delete machine: %s", err)
					return
				}
				log.Infof("machine '%s' deleted successfully", machineID)
			}
		},
	}
	cmdMachinesDelete.Flags().StringVarP(&machineID, "machine", "m", "", "machine to delete")
	cmdMachines.AddCommand(cmdMachinesDelete)

	var cmdMachinesValidate = &cobra.Command{
		Use:               "validate",
		Short:             "validate a machine to access the local API",
		Long:              `validate a machine to access the local API.`,
		Example:           `cscli machines validate "machine_name"`,
		Args:              cobra.ExactArgs(1),
		DisableAutoGenTag: true,
		PreRun: func(cmd *cobra.Command, args []string) {
			var err error
			dbClient, err = database.NewClient(csConfig.DbConfig)
			if err != nil {
				log.Fatalf("unable to create new database client: %s", err)
			}
		},
		Run: func(cmd *cobra.Command, args []string) {
			machineID = args[0]
			if err := dbClient.ValidateMachine(machineID); err != nil {
				log.Fatalf("unable to validate machine '%s': %s", machineID, err)
			}
			log.Infof("machine '%s' validated successfully", machineID)
		},
	}
	cmdMachines.AddCommand(cmdMachinesValidate)

	return cmdMachines
}<|MERGE_RESOLUTION|>--- conflicted
+++ resolved
@@ -91,7 +91,24 @@
 	return prefix + suffix, nil
 }
 
-<<<<<<< HEAD
+func displayLastHeartBeat(m *ent.Machine, fancy bool) string {
+	var hbDisplay string
+
+	if m.LastHeartbeat != nil {
+		lastHeartBeat := time.Now().UTC().Sub(*m.LastHeartbeat)
+		hbDisplay = lastHeartBeat.Truncate(time.Second).String()
+		if fancy && lastHeartBeat > 2*time.Minute {
+			hbDisplay = fmt.Sprintf("%s %s", emoji.Warning.String(), lastHeartBeat.Truncate(time.Second).String())
+		}
+	} else {
+		hbDisplay = "-"
+		if fancy {
+			hbDisplay = emoji.Warning.String() + " -"
+		}
+	}
+	return hbDisplay
+}
+
 func getAgents(dbClient *database.Client) ([]byte, error) {
 	w := bytes.NewBuffer(nil)
 	machines, err := dbClient.ListMachines()
@@ -113,12 +130,7 @@
 			} else {
 				validated = emoji.Prohibited.String()
 			}
-			lastHeartBeat := time.Now().UTC().Sub(*w.LastHeartbeat)
-			hbDisplay := lastHeartBeat.Truncate(time.Second).String()
-			if lastHeartBeat > 2*time.Minute {
-				hbDisplay = fmt.Sprintf("%s %s", emoji.Warning.String(), lastHeartBeat.Truncate(time.Second).String())
-			}
-			table.Append([]string{w.MachineId, w.IpAddress, w.UpdatedAt.Format(time.RFC3339), validated, w.Version, w.AuthType, hbDisplay})
+			table.Append([]string{w.MachineId, w.IpAddress, w.UpdatedAt.Format(time.RFC3339), validated, w.Version, w.AuthType, displayLastHeartBeat(w, true)})
 		}
 		table.Render()
 	} else if csConfig.Cscli.Output == "json" {
@@ -140,7 +152,7 @@
 			} else {
 				validated = "false"
 			}
-			err := csvwriter.Write([]string{w.MachineId, w.IpAddress, w.UpdatedAt.Format(time.RFC3339), validated, w.Version, w.AuthType, time.Now().UTC().Sub(*w.LastHeartbeat).Truncate(time.Second).String()})
+			err := csvwriter.Write([]string{w.MachineId, w.IpAddress, w.UpdatedAt.Format(time.RFC3339), validated, w.Version, w.AuthType, displayLastHeartBeat(w, false)})
 			if err != nil {
 				log.Fatalf("failed to write raw output : %s", err)
 			}
@@ -150,24 +162,6 @@
 		log.Errorf("unknown output '%s'", csConfig.Cscli.Output)
 	}
 	return w.Bytes(), nil
-=======
-func displayLastHeartBeat(m *ent.Machine, fancy bool) string {
-	var hbDisplay string
-
-	if m.LastHeartbeat != nil {
-		lastHeartBeat := time.Now().UTC().Sub(*m.LastHeartbeat)
-		hbDisplay = lastHeartBeat.Truncate(time.Second).String()
-		if fancy && lastHeartBeat > 2*time.Minute {
-			hbDisplay = fmt.Sprintf("%s %s", emoji.Warning.String(), lastHeartBeat.Truncate(time.Second).String())
-		}
-	} else {
-		hbDisplay = "-"
-		if fancy {
-			hbDisplay = emoji.Warning.String() + " -"
-		}
-	}
-	return hbDisplay
->>>>>>> 37ada58f
 }
 
 func NewMachinesCmd() *cobra.Command {
@@ -212,57 +206,7 @@
 		Run: func(cmd *cobra.Command, args []string) {
 			agents, err := getAgents(dbClient)
 			if err != nil {
-<<<<<<< HEAD
 				log.Fatalf("unable to list machines: %s", err)
-=======
-				log.Errorf("unable to list machines: %s", err)
-			}
-			if csConfig.Cscli.Output == "human" {
-				table := tablewriter.NewWriter(os.Stdout)
-				table.SetCenterSeparator("")
-				table.SetColumnSeparator("")
-
-				table.SetHeaderAlignment(tablewriter.ALIGN_LEFT)
-				table.SetAlignment(tablewriter.ALIGN_LEFT)
-				table.SetHeader([]string{"Name", "IP Address", "Last Update", "Status", "Version", "Auth Type", "Last Heartbeat"})
-				for _, w := range machines {
-					var validated string
-					if w.IsValidated {
-						validated = emoji.CheckMark.String()
-					} else {
-						validated = emoji.Prohibited.String()
-					}
-					table.Append([]string{w.MachineId, w.IpAddress, w.UpdatedAt.Format(time.RFC3339), validated, w.Version, w.AuthType, displayLastHeartBeat(w, true)})
-				}
-				table.Render()
-			} else if csConfig.Cscli.Output == "json" {
-				x, err := json.MarshalIndent(machines, "", " ")
-				if err != nil {
-					log.Fatalf("failed to unmarshal")
-				}
-				fmt.Printf("%s", string(x))
-			} else if csConfig.Cscli.Output == "raw" {
-				csvwriter := csv.NewWriter(os.Stdout)
-				err := csvwriter.Write([]string{"machine_id", "ip_address", "updated_at", "validated", "version", "auth_type", "last_heartbeat"})
-				if err != nil {
-					log.Fatalf("failed to write header: %s", err)
-				}
-				for _, w := range machines {
-					var validated string
-					if w.IsValidated {
-						validated = "true"
-					} else {
-						validated = "false"
-					}
-					err := csvwriter.Write([]string{w.MachineId, w.IpAddress, w.UpdatedAt.Format(time.RFC3339), validated, w.Version, w.AuthType, displayLastHeartBeat(w, false)})
-					if err != nil {
-						log.Fatalf("failed to write raw output : %s", err)
-					}
-				}
-				csvwriter.Flush()
-			} else {
-				log.Errorf("unknown output '%s'", csConfig.Cscli.Output)
->>>>>>> 37ada58f
 			}
 			fmt.Printf("%s\n", agents)
 		},
