--- conflicted
+++ resolved
@@ -109,12 +109,7 @@
 	github.com/coreos/go-systemd/v22 v22.5.0 // indirect
 	github.com/cpuguy83/go-md2man/v2 v2.0.6 // indirect
 	github.com/creack/pty v1.1.21 // indirect
-<<<<<<< HEAD
-	github.com/distribution/reference v0.6.0 // indirect
-	github.com/docker/go-units v0.5.0 // indirect
 	github.com/ebitengine/purego v0.8.4 // indirect
-=======
->>>>>>> 6a095e73
 	github.com/felixge/httpsnoop v1.0.4 // indirect
 	github.com/gabriel-vasile/mimetype v1.4.8 // indirect
 	github.com/gin-contrib/sse v1.0.0 // indirect
