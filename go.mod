--- conflicted
+++ resolved
@@ -35,7 +35,7 @@
 	github.com/docker/go-units v0.5.0 // indirect
 	github.com/expr-lang/expr v1.16.9
 	github.com/fatih/color v1.18.0
-	github.com/fsnotify/fsnotify v1.8.0
+	github.com/fsnotify/fsnotify v1.7.0
 	github.com/gin-gonic/gin v1.10.0
 	github.com/go-co-op/gocron v1.37.0
 	github.com/go-openapi/errors v0.20.1
@@ -100,17 +100,10 @@
 	go.opentelemetry.io/otel/trace v1.28.0 // indirect
 	golang.org/x/crypto v0.36.0
 	golang.org/x/mod v0.23.0
-<<<<<<< HEAD
-	golang.org/x/net v0.34.0 // indirect
-	golang.org/x/sync v0.11.0
-	golang.org/x/sys v0.30.0
-	golang.org/x/text v0.21.0
-=======
 	golang.org/x/net v0.37.0 // indirect
 	golang.org/x/sync v0.12.0
 	golang.org/x/sys v0.31.0
 	golang.org/x/text v0.23.0
->>>>>>> 3843213d
 	golang.org/x/time v0.6.0 // indirect
 	google.golang.org/grpc v1.67.1
 	google.golang.org/protobuf v1.36.3
