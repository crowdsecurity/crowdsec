module github.com/crowdsecurity/crowdsec

go 1.21

// Don't use the toolchain directive to avoid uncontrolled downloads during
// a build, especially in sandboxed environments (freebsd, gentoo...).
// toolchain go1.21.3

require (
	entgo.io/ent v0.12.4
	github.com/AlecAivazis/survey/v2 v2.3.7
	github.com/Masterminds/semver/v3 v3.2.1
	github.com/Masterminds/sprig/v3 v3.2.3
	github.com/agext/levenshtein v1.2.1
	github.com/alexliesenfeld/health v0.8.0
	github.com/antonmedv/expr v1.15.3
	github.com/appleboy/gin-jwt/v2 v2.8.0
	github.com/aquasecurity/table v1.8.0
	github.com/aws/aws-lambda-go v1.38.0
	github.com/aws/aws-sdk-go v1.42.25
	github.com/beevik/etree v1.1.0
	github.com/blackfireio/osinfo v1.0.3
	github.com/bluele/gcache v0.0.2
	github.com/buger/jsonparser v1.1.1
	github.com/c-robinson/iplib v1.0.3
	github.com/cespare/xxhash/v2 v2.2.0
	github.com/crowdsecurity/dlog v0.0.0-20170105205344-4fb5f8204f26
	github.com/crowdsecurity/go-cs-lib v0.0.5
	github.com/crowdsecurity/grokky v0.2.1
	github.com/crowdsecurity/machineid v1.0.2
	github.com/davecgh/go-spew v1.1.1
	github.com/dghubble/sling v1.3.0
	github.com/docker/docker v24.0.7+incompatible
	github.com/docker/go-connections v0.4.0
	github.com/enescakir/emoji v1.0.0
	github.com/fatih/color v1.15.0
	github.com/fsnotify/fsnotify v1.6.0
	github.com/gin-gonic/gin v1.9.1
	github.com/go-co-op/gocron v1.17.0
	github.com/go-openapi/errors v0.20.1
	github.com/go-openapi/strfmt v0.19.11
	github.com/go-openapi/swag v0.22.3
	github.com/go-openapi/validate v0.20.0
	github.com/go-sql-driver/mysql v1.6.0
	github.com/goccy/go-yaml v1.11.0
	github.com/gofrs/uuid v4.0.0+incompatible
	github.com/golang-jwt/jwt/v4 v4.5.0
	github.com/google/go-querystring v1.0.0
	github.com/google/uuid v1.3.0
	github.com/google/winops v0.0.0-20230712152054-af9b550d0601
	github.com/goombaio/namegenerator v0.0.0-20181006234301-989e774b106e
	github.com/gorilla/websocket v1.5.0
	github.com/hashicorp/go-hclog v1.5.0
	github.com/hashicorp/go-plugin v1.4.10
	github.com/hashicorp/go-version v1.2.1
	github.com/ivanpirog/coloredcobra v1.0.1
	github.com/jackc/pgx/v4 v4.14.1
	github.com/jarcoal/httpmock v1.1.0
	github.com/jszwec/csvutil v1.5.1
	github.com/lithammer/dedent v1.1.0
	github.com/mattn/go-isatty v0.0.19
	github.com/mattn/go-sqlite3 v1.14.16
	github.com/mohae/deepcopy v0.0.0-20170929034955-c48cc78d4826
	github.com/nxadm/tail v1.4.8
	github.com/oschwald/geoip2-golang v1.4.0
	github.com/oschwald/maxminddb-golang v1.8.0
	github.com/pbnjay/memory v0.0.0-20210728143218-7b4eea64cf58
	github.com/pkg/errors v0.9.1
	github.com/prometheus/client_golang v1.16.0
	github.com/prometheus/client_model v0.4.0
	github.com/prometheus/prom2json v1.3.0
	github.com/r3labs/diff/v2 v2.14.1
	github.com/segmentio/kafka-go v0.4.45
	github.com/shirou/gopsutil/v3 v3.23.5
	github.com/sirupsen/logrus v1.9.3
	github.com/slack-go/slack v0.12.2
	github.com/spf13/cobra v1.7.0
	github.com/stretchr/testify v1.8.4
	github.com/umahmood/haversine v0.0.0-20151105152445-808ab04add26
	github.com/wasilibs/go-re2 v1.3.0
	github.com/xhit/go-simple-mail/v2 v2.16.0
	golang.org/x/crypto v0.15.0
	golang.org/x/mod v0.11.0
	golang.org/x/sys v0.14.0
<<<<<<< HEAD
	google.golang.org/grpc v1.56.1
	google.golang.org/protobuf v1.30.0
=======
	google.golang.org/grpc v1.56.3
	google.golang.org/protobuf v1.31.0
>>>>>>> 15542b78
	gopkg.in/natefinch/lumberjack.v2 v2.2.1
	gopkg.in/tomb.v2 v2.0.0-20161208151619-d5d1b5820637
	gopkg.in/yaml.v2 v2.4.0
)

require (
	github.com/crowdsecurity/coraza/v3 v3.0.0-20231114091225-b0f8bc435a75
	gopkg.in/yaml.v3 v3.0.1
	gotest.tools/v3 v3.5.0
	k8s.io/apiserver v0.28.4
)

require (
	ariga.io/atlas v0.14.1-0.20230918065911-83ad451a4935 // indirect
	github.com/Masterminds/goutils v1.1.1 // indirect
	github.com/Microsoft/go-winio v0.6.1 // indirect
	github.com/ahmetalpbalkan/dlog v0.0.0-20170105205344-4fb5f8204f26 // indirect
	github.com/apparentlymart/go-textseg/v13 v13.0.0 // indirect
	github.com/asaskevich/govalidator v0.0.0-20200907205600-7a23bdc65eef // indirect
	github.com/beorn7/perks v1.0.1 // indirect
	github.com/bytedance/sonic v1.9.1 // indirect
	github.com/chenzhuoyu/base64x v0.0.0-20221115062448-fe3a3abad311 // indirect
	github.com/corazawaf/libinjection-go v0.1.2 // indirect
	github.com/coreos/go-systemd/v22 v22.5.0 // indirect
	github.com/cpuguy83/go-md2man/v2 v2.0.2 // indirect
	github.com/creack/pty v1.1.18 // indirect
	github.com/docker/distribution v2.8.2+incompatible // indirect
	github.com/docker/go-units v0.5.0 // indirect
	github.com/gabriel-vasile/mimetype v1.4.2 // indirect
	github.com/gin-contrib/sse v0.1.0 // indirect
	github.com/go-logr/logr v1.2.4 // indirect
	github.com/go-ole/go-ole v1.2.6 // indirect
	github.com/go-openapi/analysis v0.19.16 // indirect
	github.com/go-openapi/inflect v0.19.0 // indirect
	github.com/go-openapi/jsonpointer v0.19.6 // indirect
	github.com/go-openapi/jsonreference v0.20.2 // indirect
	github.com/go-openapi/loads v0.20.0 // indirect
	github.com/go-openapi/runtime v0.19.24 // indirect
	github.com/go-openapi/spec v0.20.0 // indirect
	github.com/go-playground/locales v0.14.1 // indirect
	github.com/go-playground/universal-translator v0.18.1 // indirect
	github.com/go-playground/validator/v10 v10.14.0 // indirect
	github.com/go-stack/stack v1.8.0 // indirect
	github.com/goccy/go-json v0.10.2 // indirect
	github.com/gogo/protobuf v1.3.2 // indirect
	github.com/golang/glog v1.1.0 // indirect
	github.com/golang/protobuf v1.5.3 // indirect
	github.com/google/go-cmp v0.5.9 // indirect
	github.com/google/gofuzz v1.2.0 // indirect
	github.com/hashicorp/hcl/v2 v2.13.0 // indirect
	github.com/hashicorp/yamux v0.0.0-20180604194846-3520598351bb // indirect
	github.com/huandu/xstrings v1.3.3 // indirect
	github.com/imdario/mergo v0.3.12 // indirect
	github.com/inconshreveable/mousetrap v1.1.0 // indirect
	github.com/jackc/chunkreader/v2 v2.0.1 // indirect
	github.com/jackc/pgconn v1.10.1 // indirect
	github.com/jackc/pgio v1.0.0 // indirect
	github.com/jackc/pgpassfile v1.0.0 // indirect
	github.com/jackc/pgproto3/v2 v2.2.0 // indirect
	github.com/jackc/pgservicefile v0.0.0-20200714003250-2b9c44734f2b // indirect
	github.com/jackc/pgtype v1.9.1 // indirect
	github.com/jmespath/go-jmespath v0.4.0 // indirect
	github.com/josharian/intern v1.0.0 // indirect
	github.com/json-iterator/go v1.1.12 // indirect
	github.com/kballard/go-shellquote v0.0.0-20180428030007-95032a82bc51 // indirect
	github.com/klauspost/compress v1.17.3 // indirect
	github.com/klauspost/cpuid/v2 v2.2.4 // indirect
	github.com/leodido/go-urn v1.2.4 // indirect
	github.com/lufia/plan9stats v0.0.0-20211012122336-39d0f177ccd0 // indirect
	github.com/magefile/mage v1.15.0 // indirect
	github.com/mailru/easyjson v0.7.7 // indirect
	github.com/mattn/go-colorable v0.1.13 // indirect
	github.com/mattn/go-runewidth v0.0.13 // indirect
	github.com/matttproud/golang_protobuf_extensions v1.0.4 // indirect
	github.com/mgutz/ansi v0.0.0-20200706080929-d51e80ef957d // indirect
	github.com/mitchellh/copystructure v1.2.0 // indirect
	github.com/mitchellh/go-testing-interface v1.0.0 // indirect
	github.com/mitchellh/go-wordwrap v1.0.1 // indirect
	github.com/mitchellh/mapstructure v1.5.0 // indirect
	github.com/mitchellh/reflectwalk v1.0.2 // indirect
	github.com/moby/term v0.5.0 // indirect
	github.com/modern-go/concurrent v0.0.0-20180306012644-bacd9c7ef1dd // indirect
	github.com/modern-go/reflect2 v1.0.2 // indirect
	github.com/morikuni/aec v1.0.0 // indirect
	github.com/oklog/run v1.0.0 // indirect
	github.com/opencontainers/go-digest v1.0.0 // indirect
	github.com/opencontainers/image-spec v1.0.3-0.20211202183452-c5a74bcca799 // indirect
	github.com/pelletier/go-toml/v2 v2.0.8 // indirect
<<<<<<< HEAD
	github.com/petar-dambovaliev/aho-corasick v0.0.0-20230725210150-fb29fc3c913e // indirect
	github.com/pierrec/lz4/v4 v4.1.15 // indirect
=======
	github.com/pierrec/lz4/v4 v4.1.18 // indirect
>>>>>>> 15542b78
	github.com/pmezard/go-difflib v1.0.0 // indirect
	github.com/power-devops/perfstat v0.0.0-20210106213030-5aafc221ea8c // indirect
	github.com/prometheus/common v0.44.0 // indirect
	github.com/prometheus/procfs v0.10.1 // indirect
	github.com/rivo/uniseg v0.2.0 // indirect
	github.com/robfig/cron/v3 v3.0.1 // indirect
	github.com/russross/blackfriday/v2 v2.1.0 // indirect
	github.com/shoenig/go-m1cpu v0.1.6 // indirect
	github.com/shopspring/decimal v1.2.0 // indirect
	github.com/spf13/cast v1.3.1 // indirect
	github.com/spf13/pflag v1.0.5 // indirect
	github.com/tetratelabs/wazero v1.2.1 // indirect
	github.com/tidwall/gjson v1.17.0 // indirect
	github.com/tidwall/match v1.1.1 // indirect
	github.com/tidwall/pretty v1.2.1 // indirect
	github.com/tklauser/go-sysconf v0.3.11 // indirect
	github.com/tklauser/numcpus v0.6.0 // indirect
	github.com/toorop/go-dkim v0.0.0-20201103131630-e1cd1a0a5208 // indirect
	github.com/twitchyliquid64/golang-asm v0.15.1 // indirect
	github.com/ugorji/go/codec v1.2.11 // indirect
	github.com/vmihailenco/msgpack v4.0.4+incompatible // indirect
	github.com/yusufpapurcu/wmi v1.2.3 // indirect
	github.com/zclconf/go-cty v1.8.0 // indirect
	go.mongodb.org/mongo-driver v1.9.4 // indirect
	golang.org/x/arch v0.3.0 // indirect
	golang.org/x/net v0.18.0 // indirect
<<<<<<< HEAD
	golang.org/x/sync v0.5.0 // indirect
	golang.org/x/term v0.14.0 // indirect
	golang.org/x/text v0.14.0 // indirect
	golang.org/x/time v0.2.0 // indirect
=======
	golang.org/x/sync v0.2.0 // indirect
	golang.org/x/term v0.14.0 // indirect
	golang.org/x/text v0.14.0 // indirect
	golang.org/x/time v0.3.0 // indirect
>>>>>>> 15542b78
	golang.org/x/tools v0.8.1-0.20230428195545-5283a0178901 // indirect
	golang.org/x/xerrors v0.0.0-20200804184101-5ec99f83aff1 // indirect
	google.golang.org/appengine v1.6.7 // indirect
	google.golang.org/genproto/googleapis/rpc v0.0.0-20230525234030-28d5490b6b19 // indirect
	gopkg.in/inf.v0 v0.9.1 // indirect
	gopkg.in/tomb.v1 v1.0.0-20141024135613-dd632973f1e7 // indirect
<<<<<<< HEAD
	gotest.tools/v3 v3.5.0 // indirect
	k8s.io/api v0.27.3 // indirect
	k8s.io/apimachinery v0.27.3 // indirect
	k8s.io/klog/v2 v2.90.1 // indirect
	k8s.io/utils v0.0.0-20230209194617-a36077c30491 // indirect
	rsc.io/binaryregexp v0.2.0 // indirect
=======
	k8s.io/api v0.28.4 // indirect
	k8s.io/apimachinery v0.28.4 // indirect
	k8s.io/klog/v2 v2.100.1 // indirect
	k8s.io/utils v0.0.0-20230406110748-d93618cff8a2 // indirect
>>>>>>> 15542b78
	sigs.k8s.io/json v0.0.0-20221116044647-bc3834ca7abd // indirect
	sigs.k8s.io/structured-merge-diff/v4 v4.2.3 // indirect
)

replace golang.org/x/time/rate => github.com/crowdsecurity/crowdsec/pkg/time/rate v0.0.0<|MERGE_RESOLUTION|>--- conflicted
+++ resolved
@@ -82,13 +82,8 @@
 	golang.org/x/crypto v0.15.0
 	golang.org/x/mod v0.11.0
 	golang.org/x/sys v0.14.0
-<<<<<<< HEAD
-	google.golang.org/grpc v1.56.1
-	google.golang.org/protobuf v1.30.0
-=======
 	google.golang.org/grpc v1.56.3
 	google.golang.org/protobuf v1.31.0
->>>>>>> 15542b78
 	gopkg.in/natefinch/lumberjack.v2 v2.2.1
 	gopkg.in/tomb.v2 v2.0.0-20161208151619-d5d1b5820637
 	gopkg.in/yaml.v2 v2.4.0
@@ -96,6 +91,7 @@
 
 require (
 	github.com/crowdsecurity/coraza/v3 v3.0.0-20231114091225-b0f8bc435a75
+	golang.org/x/text v0.14.0
 	gopkg.in/yaml.v3 v3.0.1
 	gotest.tools/v3 v3.5.0
 	k8s.io/apiserver v0.28.4
@@ -177,12 +173,8 @@
 	github.com/opencontainers/go-digest v1.0.0 // indirect
 	github.com/opencontainers/image-spec v1.0.3-0.20211202183452-c5a74bcca799 // indirect
 	github.com/pelletier/go-toml/v2 v2.0.8 // indirect
-<<<<<<< HEAD
 	github.com/petar-dambovaliev/aho-corasick v0.0.0-20230725210150-fb29fc3c913e // indirect
-	github.com/pierrec/lz4/v4 v4.1.15 // indirect
-=======
 	github.com/pierrec/lz4/v4 v4.1.18 // indirect
->>>>>>> 15542b78
 	github.com/pmezard/go-difflib v1.0.0 // indirect
 	github.com/power-devops/perfstat v0.0.0-20210106213030-5aafc221ea8c // indirect
 	github.com/prometheus/common v0.44.0 // indirect
@@ -209,36 +201,20 @@
 	go.mongodb.org/mongo-driver v1.9.4 // indirect
 	golang.org/x/arch v0.3.0 // indirect
 	golang.org/x/net v0.18.0 // indirect
-<<<<<<< HEAD
 	golang.org/x/sync v0.5.0 // indirect
 	golang.org/x/term v0.14.0 // indirect
-	golang.org/x/text v0.14.0 // indirect
-	golang.org/x/time v0.2.0 // indirect
-=======
-	golang.org/x/sync v0.2.0 // indirect
-	golang.org/x/term v0.14.0 // indirect
-	golang.org/x/text v0.14.0 // indirect
 	golang.org/x/time v0.3.0 // indirect
->>>>>>> 15542b78
 	golang.org/x/tools v0.8.1-0.20230428195545-5283a0178901 // indirect
 	golang.org/x/xerrors v0.0.0-20200804184101-5ec99f83aff1 // indirect
 	google.golang.org/appengine v1.6.7 // indirect
 	google.golang.org/genproto/googleapis/rpc v0.0.0-20230525234030-28d5490b6b19 // indirect
 	gopkg.in/inf.v0 v0.9.1 // indirect
 	gopkg.in/tomb.v1 v1.0.0-20141024135613-dd632973f1e7 // indirect
-<<<<<<< HEAD
-	gotest.tools/v3 v3.5.0 // indirect
-	k8s.io/api v0.27.3 // indirect
-	k8s.io/apimachinery v0.27.3 // indirect
-	k8s.io/klog/v2 v2.90.1 // indirect
-	k8s.io/utils v0.0.0-20230209194617-a36077c30491 // indirect
-	rsc.io/binaryregexp v0.2.0 // indirect
-=======
 	k8s.io/api v0.28.4 // indirect
 	k8s.io/apimachinery v0.28.4 // indirect
 	k8s.io/klog/v2 v2.100.1 // indirect
 	k8s.io/utils v0.0.0-20230406110748-d93618cff8a2 // indirect
->>>>>>> 15542b78
+	rsc.io/binaryregexp v0.2.0 // indirect
 	sigs.k8s.io/json v0.0.0-20221116044647-bc3834ca7abd // indirect
 	sigs.k8s.io/structured-merge-diff/v4 v4.2.3 // indirect
 )
