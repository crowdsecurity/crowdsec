#!/usr/bin/env sh

RED='\033[0;31m'
BLUE='\033[0;34m'
GREEN='\033[0;32m'
YELLOW='\033[1;33m'
ORANGE='\033[0;33m'
NC='\033[0m'

DOCKER_MODE="false"

CROWDSEC_LIB_DIR="/var/lib/crowdsec"
CROWDSEC_USR_DIR="/usr/local/lib/crowdsec"
CROWDSEC_DATA_DIR="${CROWDSEC_LIB_DIR}/data"
CROWDSEC_CONFIG_DIR="/etc/crowdsec"
CROWDSEC_PLUGIN_DIR="${CROWDSEC_USR_DIR}/plugins"

CROWDSEC_BIN="./cmd/crowdsec/crowdsec"
CSCLI_BIN="./cmd/crowdsec-cli/cscli"

CLIENT_SECRETS="local_api_credentials.yaml"
LAPI_SECRETS="online_api_credentials.yaml"

BIN_INSTALL_PATH="/usr/local/bin"
CROWDSEC_BIN_INSTALLED="${BIN_INSTALL_PATH}/crowdsec"

if [ -f "/usr/bin/cscli" ]; then
    CSCLI_BIN_INSTALLED="/usr/bin/cscli"
else
    CSCLI_BIN_INSTALLED="${BIN_INSTALL_PATH}/cscli"
fi

SYSTEMD_PATH_FILE="/etc/systemd/system/crowdsec.service"

PATTERNS_FOLDER="config/patterns"
PATTERNS_PATH="$CROWDSEC_CONFIG_DIR"/patterns/

ACTION=""

DEBUG_MODE="false"
FORCE_MODE="false"

PLUGINS="http slack splunk email sentinel file"

log_info() {
    msg=$1
    date=$(date "+%Y-%m-%d %H:%M:%S")
    echo -e "${BLUE}INFO${NC}[${date}] crowdsec_wizard: ${msg}" >&2
}

log_fatal() {
    msg=$1
    date=$(date "+%Y-%m-%d %H:%M:%S")
    echo -e "${RED}FATA${NC}[${date}] crowdsec_wizard: ${msg}" >&2
    exit 1
}

log_warn() {
    msg=$1
    date=$(date "+%Y-%m-%d %H:%M:%S")
    echo -e "${ORANGE}WARN${NC}[${date}] crowdsec_wizard: ${msg}" >&2
}

log_err() {
    msg=$1
    date=$(date "+%Y-%m-%d %H:%M:%S")
    echo -e "${RED}ERR${NC}[${date}] crowdsec_wizard: ${msg}" >&2
}

log_dbg() {
    if [ "$DEBUG_MODE" = "true" ]; then
        msg=$1
        date=$(date "+%Y-%m-%d %H:%M:%S")
        echo -e "[${date}][${YELLOW}DBG${NC}] crowdsec_wizard: ${msg}" >&2
    fi
}

detect_cs_install () {
    if [ -f "$CROWDSEC_BIN_INSTALLED" ]; then
        log_warn "Crowdsec is already installed !"
        echo ""
        echo "We recommend to upgrade : sudo ./wizard.sh --upgrade "
        echo "If you want to install it anyway, please use '--force'."
        echo ""
        echo "Run : sudo ./wizard.sh -i --force"
        if [ "$FORCE_MODE" = "false" ]; then
            exit 1
        fi
    fi
}

check_cs_version () {
    CURRENT_CS_VERSION=$(crowdsec -version 2>&1 | grep version | grep -Eio 'v[0-9]+.[0-9]+.[0-9]+' | cut -c 2-)
    NEW_CS_VERSION=$($CROWDSEC_BIN -version 2>&1 | grep version | grep -Eio 'v[0-9]+.[0-9]+.[0-9]+' | cut -c 2-)
    CURRENT_MAJOR_VERSION=$(echo "$CURRENT_CS_VERSION" | cut -d'.' -f1)
    CURRENT_MINOR_VERSION=$(echo "$CURRENT_CS_VERSION" | cut -d'.' -f2)
    CURRENT_PATCH_VERSION=$(echo "$CURRENT_CS_VERSION" | cut -d'.' -f3)
    NEW_MAJOR_VERSION=$(echo "$NEW_CS_VERSION" | cut -d'.' -f1)
    NEW_MINOR_VERSION=$(echo "$NEW_CS_VERSION" | cut -d'.' -f2)
    NEW_PATCH_VERSION=$(echo "$NEW_CS_VERSION" | cut -d'.' -f3)

    if [ "$NEW_MAJOR_VERSION" -gt "$CURRENT_MAJOR_VERSION" ]; then
        if [ "$FORCE_MODE" = "false" ]; then
            log_warn "new version ($NEW_CS_VERSION) is a major, you should follow documentation to upgrade !"
            echo ""
            exit 1
        fi
    elif [ "$NEW_MINOR_VERSION" -gt "$CURRENT_MINOR_VERSION" ]; then
        log_warn "new version ($NEW_CS_VERSION) is a minor upgrade !"
        if [ "$ACTION" != "upgrade" ]; then
            if [ "$FORCE_MODE" = "false" ]; then
                echo ""
                echo "We recommend to upgrade with : sudo ./wizard.sh --upgrade "
                echo "If you want to $ACTION anyway, please use '--force'."
                echo ""
                echo "Run : sudo ./wizard.sh --$ACTION --force"
                exit 1
            fi
        fi
    elif [ "$NEW_PATCH_VERSION" -gt "$CURRENT_PATCH_VERSION" ] ; then
        log_warn "new version ($NEW_CS_VERSION) is a patch !"
        if [ "$ACTION" != "binupgrade" ] ; then
            if [ "$FORCE_MODE" = "false" ]; then
                echo ""
                echo "We recommend to upgrade binaries only : sudo ./wizard.sh --binupgrade "
                echo "If you want to $ACTION anyway, please use '--force'."
                echo ""
                echo "Run : sudo ./wizard.sh --$ACTION --force"
                exit 1
            fi
        fi
    elif [ "$NEW_MINOR_VERSION" -eq "$CURRENT_MINOR_VERSION" ]; then
        log_warn "new version ($NEW_CS_VERSION) is same as current version ($CURRENT_CS_VERSION) !"
        if [ "$FORCE_MODE" = "false" ]; then
            echo ""
            echo "We recommend to $ACTION only if it's an higher version. "
            echo "If it's an RC version (vX.X.X-rc) you can upgrade it using '--force'."
            echo ""
            echo "Run : sudo ./wizard.sh --$ACTION --force"
            exit 1
        fi
    fi
}

# install crowdsec and cscli
install_crowdsec() {
    mkdir -p "${CROWDSEC_DATA_DIR}"
    (cd config && find patterns -type f -exec install -Dm 644 "{}" "$CROWDSEC_CONFIG_DIR/{}" \; && cd ../) || exit
    mkdir -p "$CROWDSEC_CONFIG_DIR"/acquis.d || exit

    mkdir -p /etc/crowdsec/hub/

    # Don't overwrite existing files
    [ ! -f "$CROWDSEC_CONFIG_DIR/$CLIENT_SECRETS" ] && install -v -m 600 -D "./config/$CLIENT_SECRETS" "$CROWDSEC_CONFIG_DIR" >/dev/null || exit
    [ ! -f "$CROWDSEC_CONFIG_DIR/$LAPI_SECRETS" ]   && install -v -m 600 -D "./config/$LAPI_SECRETS"   "$CROWDSEC_CONFIG_DIR" >/dev/null || exit
    [ ! -f "$CROWDSEC_CONFIG_DIR"/config.yaml ]     && install -v -m 600 -D ./config/config.yaml       "$CROWDSEC_CONFIG_DIR" >/dev/null || exit
    [ ! -f "$CROWDSEC_CONFIG_DIR"/detect.yaml ]     && install -v -m 600 -D ./config/detect.yaml       "$CROWDSEC_CONFIG_DIR" >/dev/null || exit
    [ ! -f "$CROWDSEC_CONFIG_DIR"/dev.yaml ]        && install -v -m 644 -D ./config/dev.yaml          "$CROWDSEC_CONFIG_DIR" >/dev/null || exit
    [ ! -f "$CROWDSEC_CONFIG_DIR"/user.yaml ]       && install -v -m 644 -D ./config/user.yaml         "$CROWDSEC_CONFIG_DIR" >/dev/null || exit
    [ ! -f "$CROWDSEC_CONFIG_DIR"/acquis.yaml ]     && install -v -m 644 -D ./config/acquis.yaml       "$CROWDSEC_CONFIG_DIR" >/dev/null || exit
    [ ! -f "$CROWDSEC_CONFIG_DIR"/profiles.yaml ]   && install -v -m 644 -D ./config/profiles.yaml     "$CROWDSEC_CONFIG_DIR" >/dev/null || exit
    [ ! -f "$CROWDSEC_CONFIG_DIR"/simulation.yaml ] && install -v -m 644 -D ./config/simulation.yaml   "$CROWDSEC_CONFIG_DIR" >/dev/null || exit
    [ ! -f "$CROWDSEC_CONFIG_DIR"/console.yaml ]    && install -v -m 644 -D ./config/console.yaml      "$CROWDSEC_CONFIG_DIR" >/dev/null || exit

    DATA="$CROWDSEC_DATA_DIR" CFG="$CROWDSEC_CONFIG_DIR" envsubst '$CFG $DATA' < ./config/user.yaml > "$CROWDSEC_CONFIG_DIR"/user.yaml || log_fatal "unable to generate user configuration file"
    if [ "$DOCKER_MODE" = "false" ]; then
        CFG="$CROWDSEC_CONFIG_DIR" BIN="$CROWDSEC_BIN_INSTALLED" envsubst '$CFG $BIN' < ./config/crowdsec.service > "${SYSTEMD_PATH_FILE}" || log_fatal "unable to crowdsec systemd file"
    fi
    install_bins

    if [ "$DOCKER_MODE" = "false" ]; then
	    systemctl daemon-reload
    fi
}

update_bins() {
    log_info "Only upgrading binaries"
    delete_bins
    install_bins
    log_info "Upgrade finished"
    systemctl restart crowdsec || log_fatal "unable to restart crowdsec with systemctl"
}

update_full() {

    if [ ! -f "$CROWDSEC_BIN" ]; then
        log_err "Crowdsec binary '$CROWDSEC_BIN' not found. Please build it with 'make build'" && exit
    fi
    if [ ! -f "$CSCLI_BIN" ]; then
        log_err "Cscli binary '$CSCLI_BIN' not found. Please build it with 'make build'" && exit
    fi

    log_info "Removing old binaries"
    uninstall_crowdsec
    log_info "Installing crowdsec"
    install_crowdsec
    log_info "Updating hub"
    ${CSCLI_BIN_INSTALLED} hub update
    log_info "Finished, restarting"
    systemctl restart crowdsec || log_fatal "Failed to restart crowdsec"
}

install_bins() {
    log_dbg "Installing crowdsec binaries"
    install -v -m 755 -D "$CROWDSEC_BIN" "$CROWDSEC_BIN_INSTALLED" >/dev/null || exit
    install -v -m 755 -D "$CSCLI_BIN" "$CSCLI_BIN_INSTALLED" >/dev/null || exit
    if command -v systemctl >/dev/null && systemctl is-active --quiet crowdsec; then
        systemctl stop crowdsec
    fi
    install_plugins
    symlink_bins
}

symlink_bins() {
    if (echo "$PATH" | grep -q "$BIN_INSTALL_PATH"); then
        log_dbg "$BIN_INSTALL_PATH found in PATH"
    else
        ln -s "$CSCLI_BIN_INSTALLED" /usr/bin/cscli
        ln -s "$CROWDSEC_BIN_INSTALLED" /usr/bin/crowdsec
    fi
}

delete_bins() {
    log_info "Removing crowdsec binaries"
    rm -f "$CROWDSEC_BIN_INSTALLED"
    rm -f "$CSCLI_BIN_INSTALLED"
}

delete_plugins() {
    rm -rf "$CROWDSEC_PLUGIN_DIR"
}

install_plugins() {
    mkdir -p "$CROWDSEC_PLUGIN_DIR"
    mkdir -p /etc/crowdsec/notifications

    for name in $PLUGINS; do
        bin="./cmd/notification-${name}/notification-${name}"
        conf="./cmd/notification-${name}/${name}.yaml"
        install -m 755 -D "$bin" "$CROWDSEC_PLUGIN_DIR"
        [ ! -e "/etc/crowdsec/notifications/${name}.yaml" ] && install -m 600 "$conf" "/etc/crowdsec/notifications/"
    done
}

check_running_bouncers() {
    # when uninstalling, check if user still has bouncers
    BOUNCERS_COUNT=$(${CSCLI_BIN} bouncers list -o=raw | tail -n +2 | wc -l)
    if [ "$BOUNCERS_COUNT" -gt 0 ] ; then
        if [ "$FORCE_MODE" = "false" ]; then
            echo "WARNING : You have at least one bouncer registered (cscli bouncers list)."
            echo "WARNING : Uninstalling crowdsec with a running bouncer will let it in an unpredictable state."
            echo "WARNING : If you want to uninstall crowdsec, you should first uninstall the bouncers."
            echo "Specify --force to bypass this restriction."
            exit 1
        fi;
    fi
}

# uninstall crowdsec and cscli
uninstall_crowdsec() {
<<<<<<< HEAD
    systemctl stop crowdsec.service >/dev/null
    systemctl disable -q crowdsec.service >/dev/null
    ${CSCLI_BIN} dashboard remove -f -y >/dev/null
=======
    systemctl stop crowdsec.service 1>/dev/null
    systemctl disable -q crowdsec.service 1>/dev/null
>>>>>>> 3f2709e8
    delete_bins

    rm -rf "$CROWDSEC_USR_DIR" || echo ""
    rm -f "$SYSTEMD_PATH_FILE" || echo ""
    log_info "crowdsec successfully uninstalled"
}


show_link() {
    echo ""
    echo "Useful links to start with Crowdsec:"
    echo ""
    echo "  - Documentation : https://doc.crowdsec.net/docs/getting_started/crowdsec_tour"
    echo "  - Crowdsec Hub  : https://hub.crowdsec.net/ "
    echo "  - Open issues   : https://github.com/crowdsecurity/crowdsec/issues"
    echo ""
    echo "Useful commands to start with Crowdsec:"
    echo ""
    echo "  - sudo cscli metrics             : https://doc.crowdsec.net/docs/observability/cscli"
    echo "  - sudo cscli decisions list      : https://doc.crowdsec.net/docs/user_guides/decisions_mgmt"
    echo "  - sudo cscli hub list            : https://doc.crowdsec.net/docs/user_guides/hub_mgmt"
    echo ""
    echo "Next step:  visualize all your alerts and explore our community CTI : https://app.crowdsec.net"
    echo ""
}

main() {
    if [ "$1" = "install" ] || [ "$1" = "configure" ]; then
        if ! command -v envsubst >/dev/null; then
            log_fatal "envsubst binary is needed to use do a full install with the wizard, exiting ..."
        fi
    fi

    if [ "$(id -u)" != "0" ]; then
        log_err "Please run the wizard as root or with sudo"
        exit 1
    fi

    if [ "$1" = "binupgrade" ];
    then
        check_cs_version
        update_bins
        return
    fi

    if [ "$1" = "upgrade" ];
    then
        check_cs_version
        update_full
        return
    fi

    if [ "$1" = "configure" ];
    then
        ${CSCLI_BIN_INSTALLED} hub update --error || (log_err "fail to update crowdsec hub. exiting" && exit 1)
        ${CSCLI_BIN_INSTALLED} setup interactive

        return
    fi

    if [ "$1" = "uninstall" ];
    then
        check_running_bouncers
        uninstall_crowdsec
        return
    fi

    if [ "$1" = "bininstall" ];
    then
        log_info "checking existing crowdsec install"
        detect_cs_install
        log_info "installing crowdsec"
        install_crowdsec

        show_link
        return
    fi

    if [ "$1" = "install" ];
    then
        log_info "checking if crowdsec is installed"
        detect_cs_install
        ## Do make build before installing (as non--root) in order to have the binary and then install crowdsec as root
        log_info "installing crowdsec"
        install_crowdsec
        log_dbg "configuring ${CSCLI_BIN_INSTALLED}"

        ${CSCLI_BIN_INSTALLED} hub update --error || (log_err "fail to update crowdsec hub. exiting" && exit 1)
        ${CSCLI_BIN_INSTALLED} setup interactive

        # install patterns/ folder
        log_dbg "Installing patterns"
        mkdir -p "${PATTERNS_PATH}"
        cp "./${PATTERNS_FOLDER}/"* "${PATTERNS_PATH}/"

        # api register
        ${CSCLI_BIN_INSTALLED} machines add --force "$(cat /etc/machine-id)" -a -f "$CROWDSEC_CONFIG_DIR/$CLIENT_SECRETS" || log_fatal "unable to add machine to the local API"
        log_dbg "Crowdsec LAPI registered"

        ${CSCLI_BIN_INSTALLED} capi register --error || log_fatal "unable to register to the Central API"

        systemctl enable -q crowdsec >/dev/null || log_fatal "unable to enable crowdsec"
        systemctl start crowdsec >/dev/null || log_fatal "unable to start crowdsec"
        log_info "enabling and starting crowdsec daemon"
        show_link
        return
    fi
}

usage() {
      echo "Usage:"
      echo "    ./wizard.sh -h                               Display this help message."
      echo "    ./wizard.sh -i|--install                     Assisted installation of crowdsec/cscli and collections"
      echo "    ./wizard.sh -c|--configure                   Reconfigure collections and acquisition"
      echo "    ./wizard.sh --bininstall                     Install binaries and empty config, no wizard."
      echo "    ./wizard.sh --uninstall                      Uninstall crowdsec/cscli"
      echo "    ./wizard.sh --binupgrade                     Upgrade crowdsec/cscli binaries"
      echo "    ./wizard.sh --upgrade                        Perform a full upgrade and try to migrate configs"
      echo "    ./wizard.sh --docker-mode                    Will install crowdsec without systemd and generate random machine-id"
}

if [ $# -eq 0 ]; then
    usage
    exit 0
fi

while [ $# -gt 0 ]
do
    key="${1}"
    case ${key} in
    --uninstall)
        ACTION="uninstall"
        shift # past argument
        ;;
    --binupgrade)
        ACTION="binupgrade"
        shift # past argument
        ;;
    --upgrade)
        ACTION="upgrade"
        shift # past argument
        ;;
    -i|--install)
        ACTION="install"
        shift # past argument
        ;;
    --bininstall)
        ACTION="bininstall"
        shift # past argument
        ;;
    --docker-mode)
        DOCKER_MODE="true"
        ACTION="bininstall"
        shift # past argument
        ;;
    -c|--configure)
        ACTION="configure"
        shift # past argument
        ;;
    -f|--force)
        FORCE_MODE="true"
        shift
        ;;
    -v|--verbose)
        DEBUG_MODE="true"
        shift
        ;;
    -h|--help)
        usage
        exit 0
        ;;
    *)    # unknown option
        log_err "Unknown argument ${key}."
        usage
        exit 1
        ;;
    esac
done

main "$ACTION"<|MERGE_RESOLUTION|>--- conflicted
+++ resolved
@@ -258,14 +258,8 @@
 
 # uninstall crowdsec and cscli
 uninstall_crowdsec() {
-<<<<<<< HEAD
     systemctl stop crowdsec.service >/dev/null
     systemctl disable -q crowdsec.service >/dev/null
-    ${CSCLI_BIN} dashboard remove -f -y >/dev/null
-=======
-    systemctl stop crowdsec.service 1>/dev/null
-    systemctl disable -q crowdsec.service 1>/dev/null
->>>>>>> 3f2709e8
     delete_bins
 
     rm -rf "$CROWDSEC_USR_DIR" || echo ""
