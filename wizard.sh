--- conflicted
+++ resolved
@@ -496,19 +496,14 @@
     cp ${SLACK_PLUGIN_BINARY} ${CROWDSEC_PLUGIN_DIR}
     cp ${SPLUNK_PLUGIN_BINARY} ${CROWDSEC_PLUGIN_DIR}
     cp ${HTTP_PLUGIN_BINARY} ${CROWDSEC_PLUGIN_DIR}
-<<<<<<< HEAD
-    cp -n ${HTTP_PLUGIN_CONFIG} /etc/crowdsec/notifications
-
     cp ${EMAIL_PLUGIN_BINARY} ${CROWDSEC_PLUGIN_DIR}
-    cp -n ${EMAIL_PLUGIN_CONFIG} /etc/crowdsec/notifications
-=======
 
     if [[ ${DOCKER_MODE} == "false" ]]; then
         cp -n ${SLACK_PLUGIN_CONFIG} /etc/crowdsec/notifications/
         cp -n ${SPLUNK_PLUGIN_CONFIG} /etc/crowdsec/notifications/
         cp -n ${HTTP_PLUGIN_CONFIG} /etc/crowdsec/notifications/
-    fi
->>>>>>> 7dee103b
+        cp -n ${EMAIL_PLUGIN_CONFIG} /etc/crowdsec/notifications
+    fi
 }
 
 check_running_bouncers() {
