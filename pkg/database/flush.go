package database

import (
	"errors"
	"fmt"
	"time"

	"github.com/go-co-op/gocron"
	log "github.com/sirupsen/logrus"

	"github.com/crowdsecurity/go-cs-lib/ptr"

	"github.com/crowdsecurity/crowdsec/pkg/csconfig"
	"github.com/crowdsecurity/crowdsec/pkg/database/ent/alert"
	"github.com/crowdsecurity/crowdsec/pkg/database/ent/bouncer"
	"github.com/crowdsecurity/crowdsec/pkg/database/ent/decision"
	"github.com/crowdsecurity/crowdsec/pkg/database/ent/event"
	"github.com/crowdsecurity/crowdsec/pkg/database/ent/machine"
	"github.com/crowdsecurity/crowdsec/pkg/database/ent/metric"
	"github.com/crowdsecurity/crowdsec/pkg/types"
)

<<<<<<< HEAD
const (
	// how long to keep metrics in the local database
	defaultMetricsMaxAge = 7 * 24 * time.Hour
	flushInterval = 1 * time.Minute
)


=======
>>>>>>> 7d75290a
func (c *Client) StartFlushScheduler(config *csconfig.FlushDBCfg) (*gocron.Scheduler, error) {
	maxItems := 0
	maxAge := ""

	if config.MaxItems != nil && *config.MaxItems <= 0 {
		return nil, errors.New("max_items can't be zero or negative number")
	}

	if config.MaxItems != nil {
		maxItems = *config.MaxItems
	}

	if config.MaxAge != nil && *config.MaxAge != "" {
		maxAge = *config.MaxAge
	}

	// Init & Start cronjob every minute for alerts
	scheduler := gocron.NewScheduler(time.UTC)
<<<<<<< HEAD
	job, err := scheduler.Every(flushInterval).Do(c.FlushAlerts, maxAge, maxItems)
=======

	job, err := scheduler.Every(1).Minute().Do(c.FlushAlerts, maxAge, maxItems)
>>>>>>> 7d75290a
	if err != nil {
		return nil, fmt.Errorf("while starting FlushAlerts scheduler: %w", err)
	}

	job.SingletonMode()
	// Init & Start cronjob every hour for bouncers/agents
	if config.AgentsGC != nil {
		if config.AgentsGC.Cert != nil {
			duration, err := ParseDuration(*config.AgentsGC.Cert)
			if err != nil {
				return nil, fmt.Errorf("while parsing agents cert auto-delete duration: %w", err)
			}

			config.AgentsGC.CertDuration = &duration
		}

		if config.AgentsGC.LoginPassword != nil {
			duration, err := ParseDuration(*config.AgentsGC.LoginPassword)
			if err != nil {
				return nil, fmt.Errorf("while parsing agents login/password auto-delete duration: %w", err)
			}

			config.AgentsGC.LoginPasswordDuration = &duration
		}

		if config.AgentsGC.Api != nil {
			log.Warning("agents auto-delete for API auth is not supported (use cert or login_password)")
		}
	}

	if config.BouncersGC != nil {
		if config.BouncersGC.Cert != nil {
			duration, err := ParseDuration(*config.BouncersGC.Cert)
			if err != nil {
				return nil, fmt.Errorf("while parsing bouncers cert auto-delete duration: %w", err)
			}

			config.BouncersGC.CertDuration = &duration
		}

		if config.BouncersGC.Api != nil {
			duration, err := ParseDuration(*config.BouncersGC.Api)
			if err != nil {
				return nil, fmt.Errorf("while parsing bouncers api auto-delete duration: %w", err)
			}

			config.BouncersGC.ApiDuration = &duration
		}

		if config.BouncersGC.LoginPassword != nil {
			log.Warning("bouncers auto-delete for login/password auth is not supported (use cert or api)")
		}
	}
<<<<<<< HEAD
	baJob, err := scheduler.Every(flushInterval).Do(c.FlushAgentsAndBouncers, config.AgentsGC, config.BouncersGC)
=======

	baJob, err := scheduler.Every(1).Minute().Do(c.FlushAgentsAndBouncers, config.AgentsGC, config.BouncersGC)
>>>>>>> 7d75290a
	if err != nil {
		return nil, fmt.Errorf("while starting FlushAgentsAndBouncers scheduler: %w", err)
	}

	baJob.SingletonMode()

	metricsJob, err := scheduler.Every(flushInterval).Do(c.flushMetrics, config.MetricsMaxAge)
	if err != nil {
		return nil, fmt.Errorf("while starting flushMetrics scheduler: %w", err)
	}

	metricsJob.SingletonMode()

	scheduler.StartAsync()

	return scheduler, nil
}

<<<<<<< HEAD
// flushMetrics deletes metrics older than maxAge, regardless if they have been pushed to CAPI or not
func (c *Client) flushMetrics(maxAge *time.Duration) {
	if maxAge == nil {
		maxAge = ptr.Of(defaultMetricsMaxAge)
	}

	c.Log.Debugf("flushing metrics older than %s", maxAge)

	deleted, err := c.Ent.Metric.Delete().Where(
		metric.CollectedAtLTE(time.Now().UTC().Add(-*maxAge)),
	).Exec(c.CTX)
	if err != nil {
		c.Log.Errorf("while flushing metrics: %s", err)
		return
	}

	if deleted > 0 {
		c.Log.Debugf("flushed %d metrics snapshots", deleted)
	}
}

=======
>>>>>>> 7d75290a
func (c *Client) FlushOrphans() {
	/* While it has only been linked to some very corner-case bug : https://github.com/crowdsecurity/crowdsec/issues/778 */
	/* We want to take care of orphaned events for which the parent alert/decision has been deleted */
	eventsCount, err := c.Ent.Event.Delete().Where(event.Not(event.HasOwner())).Exec(c.CTX)
	if err != nil {
		c.Log.Warningf("error while deleting orphan events: %s", err)
		return
	}

	if eventsCount > 0 {
		c.Log.Infof("%d deleted orphan events", eventsCount)
	}

	eventsCount, err = c.Ent.Decision.Delete().Where(
		decision.Not(decision.HasOwner())).Where(decision.UntilLTE(time.Now().UTC())).Exec(c.CTX)

	if err != nil {
		c.Log.Warningf("error while deleting orphan decisions: %s", err)
		return
	}

	if eventsCount > 0 {
		c.Log.Infof("%d deleted orphan decisions", eventsCount)
	}
}

func (c *Client) flushBouncers(authType string, duration *time.Duration) {
	if duration == nil {
		return
	}

	count, err := c.Ent.Bouncer.Delete().Where(
		bouncer.LastPullLTE(time.Now().UTC().Add(-*duration)),
	).Where(
		bouncer.AuthTypeEQ(authType),
	).Exec(c.CTX)

	if err != nil {
		c.Log.Errorf("while auto-deleting expired bouncers (%s): %s", authType, err)
		return
	}

	if count > 0 {
		c.Log.Infof("deleted %d expired bouncers (%s)", count, authType)
	}
}

func (c *Client) flushAgents(authType string, duration *time.Duration) {
	if duration == nil {
		return
	}

	count, err := c.Ent.Machine.Delete().Where(
		machine.LastHeartbeatLTE(time.Now().UTC().Add(-*duration)),
		machine.Not(machine.HasAlerts()),
		machine.AuthTypeEQ(authType),
	).Exec(c.CTX)

	if err != nil {
		c.Log.Errorf("while auto-deleting expired machines (%s): %s", authType, err)
		return
	}

	if count > 0 {
		c.Log.Infof("deleted %d expired machines (%s auth)", count, authType)
	}
}

func (c *Client) FlushAgentsAndBouncers(agentsCfg *csconfig.AuthGCCfg, bouncersCfg *csconfig.AuthGCCfg) error {
	log.Debug("starting FlushAgentsAndBouncers")

	if agentsCfg != nil {
		c.flushAgents(types.TlsAuthType, agentsCfg.CertDuration)
		c.flushAgents(types.PasswordAuthType, agentsCfg.LoginPasswordDuration)
	}

	if bouncersCfg != nil {
		c.flushBouncers(types.TlsAuthType, bouncersCfg.CertDuration)
		c.flushBouncers(types.ApiKeyAuthType, bouncersCfg.ApiDuration)
	}

	return nil
}

func (c *Client) FlushAlerts(MaxAge string, MaxItems int) error {
	var (
		deletedByAge    int
		deletedByNbItem int
		totalAlerts     int
		err             error
	)

	if !c.CanFlush {
		c.Log.Debug("a list is being imported, flushing later")
		return nil
	}

	c.Log.Debug("Flushing orphan alerts")
	c.FlushOrphans()
	c.Log.Debug("Done flushing orphan alerts")

	totalAlerts, err = c.TotalAlerts()
	if err != nil {
		c.Log.Warningf("FlushAlerts (max items count): %s", err)
		return fmt.Errorf("unable to get alerts count: %w", err)
	}

	c.Log.Debugf("FlushAlerts (Total alerts): %d", totalAlerts)

	if MaxAge != "" {
		filter := map[string][]string{
			"created_before": {MaxAge},
		}

		nbDeleted, err := c.DeleteAlertWithFilter(filter)
		if err != nil {
			c.Log.Warningf("FlushAlerts (max age): %s", err)
			return fmt.Errorf("unable to flush alerts with filter until=%s: %w", MaxAge, err)
		}

		c.Log.Debugf("FlushAlerts (deleted max age alerts): %d", nbDeleted)
		deletedByAge = nbDeleted
	}

	if MaxItems > 0 {
		// We get the highest id for the alerts
		// We subtract MaxItems to avoid deleting alerts that are not old enough
		// This gives us the oldest alert that we want to keep
		// We then delete all the alerts with an id lower than this one
		// We can do this because the id is auto-increment, and the database won't reuse the same id twice
		lastAlert, err := c.QueryAlertWithFilter(map[string][]string{
			"sort":  {"DESC"},
			"limit": {"1"},
			// we do not care about fetching the edges, we just want the id
			"with_decisions": {"false"},
		})
		c.Log.Debugf("FlushAlerts (last alert): %+v", lastAlert)

		if err != nil {
			c.Log.Errorf("FlushAlerts: could not get last alert: %s", err)
			return fmt.Errorf("could not get last alert: %w", err)
		}

		if len(lastAlert) != 0 {
			maxid := lastAlert[0].ID - MaxItems

			c.Log.Debugf("FlushAlerts (max id): %d", maxid)

			if maxid > 0 {
				// This may lead to orphan alerts (at least on MySQL), but the next time the flush job will run, they will be deleted
				deletedByNbItem, err = c.Ent.Alert.Delete().Where(alert.IDLT(maxid)).Exec(c.CTX)

				if err != nil {
					c.Log.Errorf("FlushAlerts: Could not delete alerts: %s", err)
					return fmt.Errorf("could not delete alerts: %w", err)
				}
			}
		}
	}

	if deletedByNbItem > 0 {
		c.Log.Infof("flushed %d/%d alerts because the max number of alerts has been reached (%d max)",
			deletedByNbItem, totalAlerts, MaxItems)
	}

	if deletedByAge > 0 {
		c.Log.Infof("flushed %d/%d alerts because they were created %s ago or more",
			deletedByAge, totalAlerts, MaxAge)
	}

	return nil
}<|MERGE_RESOLUTION|>--- conflicted
+++ resolved
@@ -20,16 +20,12 @@
 	"github.com/crowdsecurity/crowdsec/pkg/types"
 )
 
-<<<<<<< HEAD
 const (
 	// how long to keep metrics in the local database
 	defaultMetricsMaxAge = 7 * 24 * time.Hour
-	flushInterval = 1 * time.Minute
+	flushInterval        = 1 * time.Minute
 )
 
-
-=======
->>>>>>> 7d75290a
 func (c *Client) StartFlushScheduler(config *csconfig.FlushDBCfg) (*gocron.Scheduler, error) {
 	maxItems := 0
 	maxAge := ""
@@ -48,12 +44,8 @@
 
 	// Init & Start cronjob every minute for alerts
 	scheduler := gocron.NewScheduler(time.UTC)
-<<<<<<< HEAD
-	job, err := scheduler.Every(flushInterval).Do(c.FlushAlerts, maxAge, maxItems)
-=======
 
 	job, err := scheduler.Every(1).Minute().Do(c.FlushAlerts, maxAge, maxItems)
->>>>>>> 7d75290a
 	if err != nil {
 		return nil, fmt.Errorf("while starting FlushAlerts scheduler: %w", err)
 	}
@@ -107,12 +99,7 @@
 			log.Warning("bouncers auto-delete for login/password auth is not supported (use cert or api)")
 		}
 	}
-<<<<<<< HEAD
 	baJob, err := scheduler.Every(flushInterval).Do(c.FlushAgentsAndBouncers, config.AgentsGC, config.BouncersGC)
-=======
-
-	baJob, err := scheduler.Every(1).Minute().Do(c.FlushAgentsAndBouncers, config.AgentsGC, config.BouncersGC)
->>>>>>> 7d75290a
 	if err != nil {
 		return nil, fmt.Errorf("while starting FlushAgentsAndBouncers scheduler: %w", err)
 	}
@@ -131,7 +118,6 @@
 	return scheduler, nil
 }
 
-<<<<<<< HEAD
 // flushMetrics deletes metrics older than maxAge, regardless if they have been pushed to CAPI or not
 func (c *Client) flushMetrics(maxAge *time.Duration) {
 	if maxAge == nil {
@@ -153,8 +139,6 @@
 	}
 }
 
-=======
->>>>>>> 7d75290a
 func (c *Client) FlushOrphans() {
 	/* While it has only been linked to some very corner-case bug : https://github.com/crowdsecurity/crowdsec/issues/778 */
 	/* We want to take care of orphaned events for which the parent alert/decision has been deleted */
