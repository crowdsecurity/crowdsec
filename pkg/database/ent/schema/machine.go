package schema

import (
	"entgo.io/ent"
	"entgo.io/ent/schema/edge"
	"entgo.io/ent/schema/field"

	"github.com/crowdsecurity/crowdsec/pkg/models"
	"github.com/crowdsecurity/crowdsec/pkg/types"
)

// ItemState is defined here instead of using pkg/models/HubItem to avoid introducing a dependency
type ItemState struct {
	Status  string `json:"status,omitempty"`
	Version string `json:"version,omitempty"`
}

// Machine holds the schema definition for the Machine entity.
type Machine struct {
	ent.Schema
}

// Fields of the Machine.
func (Machine) Fields() []ent.Field {
	return []ent.Field{
		field.Time("created_at").
			Default(types.UtcNow).
			Immutable(),
		field.Time("updated_at").
			Default(types.UtcNow).
			UpdateDefault(types.UtcNow),
		field.Time("last_push").
			Default(types.UtcNow).
			Nillable().Optional(),
		field.Time("last_heartbeat").
			Nillable().Optional(),
		field.String("machineId").
			Unique().
			Immutable(),
		field.String("password").Sensitive(),
		field.String("ipAddress"),
		field.String("scenarios").MaxLen(100000).Optional(),
		field.String("version").Optional(),
		field.Bool("isValidated").
			Default(false),
		field.String("status").Optional(),
		field.String("auth_type").Default(types.PasswordAuthType).StructTag(`json:"auth_type"`),
		field.String("osname").Optional(),
		field.String("osversion").Optional(),
		field.String("featureflags").Optional(),
<<<<<<< HEAD
		field.JSON("hubstate", &models.HubItems{}).Optional(),
=======
		field.JSON("hubstate", map[string]ItemState{}).Optional(),
>>>>>>> 1acc3544
		field.JSON("datasources", map[string]int64{}).Optional(),
	}
}

//type HubItemState struct {
//	Version string `json:"version"`
//	Status string `json:"status"`
//}
//
//type HubState struct {
//	// the key is the FQName (type:author/name)
//	Items map[string]HubItemState `json:"hub_items"`
//}

// Edges of the Machine.
func (Machine) Edges() []ent.Edge {
	return []ent.Edge{
		edge.To("alerts", Alert.Type),
	}
}<|MERGE_RESOLUTION|>--- conflicted
+++ resolved
@@ -5,7 +5,6 @@
 	"entgo.io/ent/schema/edge"
 	"entgo.io/ent/schema/field"
 
-	"github.com/crowdsecurity/crowdsec/pkg/models"
 	"github.com/crowdsecurity/crowdsec/pkg/types"
 )
 
@@ -48,24 +47,10 @@
 		field.String("osname").Optional(),
 		field.String("osversion").Optional(),
 		field.String("featureflags").Optional(),
-<<<<<<< HEAD
-		field.JSON("hubstate", &models.HubItems{}).Optional(),
-=======
 		field.JSON("hubstate", map[string]ItemState{}).Optional(),
->>>>>>> 1acc3544
 		field.JSON("datasources", map[string]int64{}).Optional(),
 	}
 }
-
-//type HubItemState struct {
-//	Version string `json:"version"`
-//	Status string `json:"status"`
-//}
-//
-//type HubState struct {
-//	// the key is the FQName (type:author/name)
-//	Items map[string]HubItemState `json:"hub_items"`
-//}
 
 // Edges of the Machine.
 func (Machine) Edges() []ent.Edge {
