--- conflicted
+++ resolved
@@ -35,14 +35,8 @@
 		return nil, err
 	}
 
-<<<<<<< HEAD
-	if config.MaxOpenConns == nil {
-		log.Debugf("MaxOpenConns is 0, defaulting to %d", csconfig.DEFAULT_MAX_OPEN_CONNS)
-		config.MaxOpenConns = ptr.Of(csconfig.DEFAULT_MAX_OPEN_CONNS)
-=======
 	if config.MaxOpenConns == 0 {
 		config.MaxOpenConns = csconfig.DEFAULT_MAX_OPEN_CONNS
->>>>>>> 5390b8ea
 	}
 
 	db.SetMaxOpenConns(config.MaxOpenConns)
