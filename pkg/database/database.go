package database

import (
	"context"
	"database/sql"
	"errors"
	"fmt"
	"os"

	entsql "entgo.io/ent/dialect/sql"
	_ "github.com/go-sql-driver/mysql"
	_ "github.com/jackc/pgx/v4/stdlib"
	_ "github.com/mattn/go-sqlite3"
	log "github.com/sirupsen/logrus"

	"github.com/crowdsecurity/go-cs-lib/ptr"

	"github.com/crowdsecurity/crowdsec/pkg/csconfig"
	"github.com/crowdsecurity/crowdsec/pkg/database/ent"
	"github.com/crowdsecurity/crowdsec/pkg/types"
)

type Client struct {
	Ent              *ent.Client
	CTX              context.Context
	Log              *log.Logger
	CanFlush         bool
	Type             string
	WalMode          *bool
	decisionBulkSize int
}

func getEntDriver(dbtype string, dbdialect string, dsn string, config *csconfig.DatabaseCfg) (*entsql.Driver, error) {
	db, err := sql.Open(dbtype, dsn)
	if err != nil {
		return nil, err
	}

	if config.MaxOpenConns == nil {
		log.Warningf("MaxOpenConns is 0, defaulting to %d", csconfig.DEFAULT_MAX_OPEN_CONNS)
		config.MaxOpenConns = ptr.Of(csconfig.DEFAULT_MAX_OPEN_CONNS)
	}

	db.SetMaxOpenConns(*config.MaxOpenConns)
	drv := entsql.OpenDB(dbdialect, db)

	return drv, nil
}

func NewClient(config *csconfig.DatabaseCfg) (*Client, error) {
	var client *ent.Client

	if config == nil {
		return nil, errors.New("DB config is empty")
	}
	/*The logger that will be used by db operations*/
	clog := log.New()
	if err := types.ConfigureLogger(clog); err != nil {
		return nil, fmt.Errorf("while configuring db logger: %w", err)
	}

	if config.LogLevel != nil {
		clog.SetLevel(*config.LogLevel)
	}

	entLogger := clog.WithField("context", "ent")
	entOpt := ent.Log(entLogger.Debug)

	typ, dia, err := config.ConnectionDialect()
	if err != nil {
<<<<<<< HEAD
		return nil, err //unsupported database caught here
=======
		return nil, err // unsupported database caught here
>>>>>>> a2dcc0ef
	}

	if config.Type == "sqlite" {
		/*if it's the first startup, we want to touch and chmod file*/
		if _, err := os.Stat(config.DbPath); os.IsNotExist(err) {
			f, err := os.OpenFile(config.DbPath, os.O_CREATE|os.O_RDWR, 0o600)
			if err != nil {
				return nil, fmt.Errorf("failed to create SQLite database file %q: %w", config.DbPath, err)
			}

			if err := f.Close(); err != nil {
				return nil, fmt.Errorf("failed to create SQLite database file %q: %w", config.DbPath, err)
			}
		}
<<<<<<< HEAD
		//Always try to set permissions to simplify a bit the code for windows (as the permissions set by OpenFile will be garbage)
		if err := setFilePerm(config.DbPath, 0640); err != nil {
=======
		// Always try to set permissions to simplify a bit the code for windows (as the permissions set by OpenFile will be garbage)
		if err := setFilePerm(config.DbPath, 0o640); err != nil {
>>>>>>> a2dcc0ef
			return nil, fmt.Errorf("unable to set perms on %s: %v", config.DbPath, err)
		}
	}

	drv, err := getEntDriver(typ, dia, config.ConnectionString(), config)
	if err != nil {
		return nil, fmt.Errorf("failed opening connection to %s: %v", config.Type, err)
	}

	client = ent.NewClient(ent.Driver(drv), entOpt)

	if config.LogLevel != nil && *config.LogLevel >= log.DebugLevel {
		clog.Debugf("Enabling request debug")

		client = client.Debug()
	}

	if err = client.Schema.Create(context.Background()); err != nil {
		return nil, fmt.Errorf("failed creating schema resources: %v", err)
	}

	return &Client{
		Ent:              client,
		CTX:              context.Background(),
		Log:              clog,
		CanFlush:         true,
		Type:             config.Type,
		WalMode:          config.UseWal,
		decisionBulkSize: config.DecisionBulkSize,
	}, nil
}<|MERGE_RESOLUTION|>--- conflicted
+++ resolved
@@ -68,11 +68,7 @@
 
 	typ, dia, err := config.ConnectionDialect()
 	if err != nil {
-<<<<<<< HEAD
 		return nil, err //unsupported database caught here
-=======
-		return nil, err // unsupported database caught here
->>>>>>> a2dcc0ef
 	}
 
 	if config.Type == "sqlite" {
@@ -87,13 +83,8 @@
 				return nil, fmt.Errorf("failed to create SQLite database file %q: %w", config.DbPath, err)
 			}
 		}
-<<<<<<< HEAD
-		//Always try to set permissions to simplify a bit the code for windows (as the permissions set by OpenFile will be garbage)
-		if err := setFilePerm(config.DbPath, 0640); err != nil {
-=======
 		// Always try to set permissions to simplify a bit the code for windows (as the permissions set by OpenFile will be garbage)
 		if err := setFilePerm(config.DbPath, 0o640); err != nil {
->>>>>>> a2dcc0ef
 			return nil, fmt.Errorf("unable to set perms on %s: %v", config.DbPath, err)
 		}
 	}
