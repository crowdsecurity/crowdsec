--- conflicted
+++ resolved
@@ -281,9 +281,6 @@
 	return alertRef.ID, inserted, deleted, nil
 }
 
-<<<<<<< HEAD
-func (c *Client) CreateAlertBulk(machineId string, alertList []*models.Alert) ([]string, []*models.Alert, error) {
-=======
 func chunkDecisions(decisions []*ent.Decision, chunkSize int) [][]*ent.Decision {
 	var ret [][]*ent.Decision
 	var chunk []*ent.Decision
@@ -300,7 +297,6 @@
 	}
 	return ret
 }
->>>>>>> 3bca25fd
 
 func (c *Client) CreateAlertBulk(machineId string, alertList []*models.Alert) ([]string, error) {
 	ret := []string{}
@@ -470,19 +466,9 @@
 			}
 			decisionsCreateRet, err := c.Ent.Decision.CreateBulk(decisionBulk...).Save(c.CTX)
 			if err != nil {
-<<<<<<< HEAD
-				return []string{}, alertList, errors.Wrapf(BulkError, "creating alert decisions: %s", err)
-
-			}
-			for i, decisionItem := range alertItem.Decisions {
-				decisionItem.ID = int64(decisions[i].ID)
-				decisionItem.Until = decisions[i].Until.String()
-			}
-=======
 				return []string{}, errors.Wrapf(BulkError, "creating alert decisions: %s", err)
 			}
 			decisions = append(decisions, decisionsCreateRet...)
->>>>>>> 3bca25fd
 		}
 
 		alertB := c.Ent.Alert.
