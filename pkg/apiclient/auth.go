--- conflicted
+++ resolved
@@ -228,12 +228,9 @@
 
 // RoundTrip implements the RoundTripper interface.
 func (t *JWTTransport) RoundTrip(req *http.Request) (*http.Response, error) {
-<<<<<<< HEAD
-=======
 	// in a few occasions several goroutines will execute refreshJwtToken concurrently which is useless and will cause overload on CAPI
 	// we use a mutex to avoid this
 	t.refreshTokenMutex.Lock()
->>>>>>> 6fb962a9
 	if t.Token == "" || t.Expiration.Add(-time.Minute).Before(time.Now().UTC()) {
 		if err := t.refreshJwtToken(); err != nil {
 			t.refreshTokenMutex.Unlock()
@@ -248,15 +245,6 @@
 
 	req.Header.Add("Authorization", fmt.Sprintf("Bearer %s", t.Token))
 
-<<<<<<< HEAD
-	// We must make a copy of the Request so
-	// that we don't modify the Request we were given. This is required by the
-	// specification of http.RoundTripper.
-	req = cloneRequest(req)
-	req.Header.Add("Authorization", fmt.Sprintf("Bearer %s", t.Token))
-	log.Debugf("req-jwt: %s %s", req.Method, req.URL.String())
-=======
->>>>>>> 6fb962a9
 	if log.GetLevel() >= log.TraceLevel {
 		//requestToDump := cloneRequest(req)
 		dump, _ := httputil.DumpRequest(req, true)
