package csconfig

import (
	"crypto/tls"
	"crypto/x509"
	"errors"
	"fmt"
	"io"
	"net"
	"os"
	"strings"
	"time"

	log "github.com/sirupsen/logrus"
	"gopkg.in/yaml.v2"

	"github.com/crowdsecurity/go-cs-lib/ptr"
	"github.com/crowdsecurity/go-cs-lib/yamlpatch"

	"github.com/crowdsecurity/crowdsec/pkg/apiclient"
)

type APICfg struct {
	Client *LocalApiClientCfg `yaml:"client"`
	Server *LocalApiServerCfg `yaml:"server"`
	CTI    *CTICfg            `yaml:"cti"`
}

type ApiCredentialsCfg struct {
	PapiURL    string `yaml:"papi_url,omitempty" json:"papi_url,omitempty"`
	URL        string `yaml:"url,omitempty" json:"url,omitempty"`
	Login      string `yaml:"login,omitempty" json:"login,omitempty"`
	Password   string `yaml:"password,omitempty" json:"-"`
	CACertPath string `yaml:"ca_cert_path,omitempty"`
	KeyPath    string `yaml:"key_path,omitempty"`
	CertPath   string `yaml:"cert_path,omitempty"`
}

/*global api config (for lapi->oapi)*/
type OnlineApiClientCfg struct {
	CredentialsFilePath string             `yaml:"credentials_path,omitempty"` // credz will be edited by software, store in diff file
	Credentials         *ApiCredentialsCfg `yaml:"-"`
}

/*local api config (for crowdsec/cscli->lapi)*/
type LocalApiClientCfg struct {
	CredentialsFilePath string             `yaml:"credentials_path,omitempty"` // credz will be edited by software, store in diff file
	Credentials         *ApiCredentialsCfg `yaml:"-"`
	InsecureSkipVerify  *bool              `yaml:"insecure_skip_verify"` // check if api certificate is bad or not
}

type CTICfg struct {
	Key          *string        `yaml:"key,omitempty"`
	CacheTimeout *time.Duration `yaml:"cache_timeout,omitempty"`
	CacheSize    *int           `yaml:"cache_size,omitempty"`
	Enabled      *bool          `yaml:"enabled,omitempty"`
	LogLevel     *log.Level     `yaml:"log_level,omitempty"`
}

func (a *CTICfg) Load() error {
	if a.Key == nil {
		*a.Enabled = false
	}
	if a.Key != nil && *a.Key == "" {
		return fmt.Errorf("empty cti key")
	}
	if a.Enabled == nil {
		a.Enabled = new(bool)
		*a.Enabled = true
	}
	if a.CacheTimeout == nil {
		a.CacheTimeout = new(time.Duration)
		*a.CacheTimeout = 10 * time.Minute
	}
	if a.CacheSize == nil {
		a.CacheSize = new(int)
		*a.CacheSize = 100
	}
	return nil
}

func (o *OnlineApiClientCfg) Load() error {
	o.Credentials = new(ApiCredentialsCfg)
	fcontent, err := os.ReadFile(o.CredentialsFilePath)
	if err != nil {
		return fmt.Errorf("failed to read api server credentials configuration file '%s': %w", o.CredentialsFilePath, err)
	}
	err = yaml.UnmarshalStrict(fcontent, o.Credentials)
	if err != nil {
		return fmt.Errorf("failed unmarshaling api server credentials configuration file '%s': %w", o.CredentialsFilePath, err)
	}
	if o.Credentials.Login == "" || o.Credentials.Password == "" || o.Credentials.URL == "" {
		log.Warningf("can't load CAPI credentials from '%s' (missing field)", o.CredentialsFilePath)
		o.Credentials = nil
	}

	return nil
}

func (l *LocalApiClientCfg) Load() error {
	patcher := yamlpatch.NewPatcher(l.CredentialsFilePath, ".local")
	fcontent, err := patcher.MergedPatchContent()
	if err != nil {
		return err
	}
	err = yaml.UnmarshalStrict(fcontent, &l.Credentials)
	if err != nil {
		return fmt.Errorf("failed unmarshaling api client credential configuration file '%s': %w", l.CredentialsFilePath, err)
	}
	if l.Credentials == nil || l.Credentials.URL == "" {
		return fmt.Errorf("no credentials or URL found in api client configuration '%s'", l.CredentialsFilePath)
	}

	if !strings.HasSuffix(l.Credentials.URL, "/") {
		l.Credentials.URL += "/"
	}

	if l.Credentials.Login != "" && (l.Credentials.CertPath != "" || l.Credentials.KeyPath != "") {
		return fmt.Errorf("user/password authentication and TLS authentication are mutually exclusive")
	}

	if l.InsecureSkipVerify == nil {
		apiclient.InsecureSkipVerify = false
	} else {
		apiclient.InsecureSkipVerify = *l.InsecureSkipVerify
	}

	if l.Credentials.CACertPath != "" {
		caCert, err := os.ReadFile(l.Credentials.CACertPath)
		if err != nil {
			return fmt.Errorf("failed to load cacert: %w", err)
		}

		caCertPool, err := x509.SystemCertPool()
		if err != nil {
			log.Warningf("Error loading system CA certificates: %s", err)
		}
		if caCertPool == nil {
			caCertPool = x509.NewCertPool()
		}
		caCertPool.AppendCertsFromPEM(caCert)
		apiclient.CaCertPool = caCertPool
	}

	if l.Credentials.CertPath != "" && l.Credentials.KeyPath != "" {
		cert, err := tls.LoadX509KeyPair(l.Credentials.CertPath, l.Credentials.KeyPath)
		if err != nil {
			return fmt.Errorf("failed to load api client certificate: %w", err)
		}

		apiclient.Cert = &cert
	}

	return nil
}

func (c *LocalApiServerCfg) GetTrustedIPs() ([]net.IPNet, error) {
	trustedIPs := make([]net.IPNet, 0)
	for _, ip := range c.TrustedIPs {
		cidr := toValidCIDR(ip)
		_, ipNet, err := net.ParseCIDR(cidr)
		if err != nil {
			return nil, err
		}
		trustedIPs = append(trustedIPs, *ipNet)
	}
	return trustedIPs, nil
}

func toValidCIDR(ip string) string {
	if strings.Contains(ip, "/") {
		return ip
	}

	if strings.Contains(ip, ":") {
		return ip + "/128"
	}
	return ip + "/32"
}

type CapiWhitelist struct {
	Ips   []net.IP     `yaml:"ips,omitempty"`
	Cidrs []*net.IPNet `yaml:"cidrs,omitempty"`
}

/*local api service configuration*/
type LocalApiServerCfg struct {
	Enable                        *bool               `yaml:"enable"`
	ListenURI                     string              `yaml:"listen_uri,omitempty"` // 127.0.0.1:8080
	TLS                           *TLSCfg             `yaml:"tls"`
	DbConfig                      *DatabaseCfg        `yaml:"-"`
	LogDir                        string              `yaml:"-"`
	LogMedia                      string              `yaml:"-"`
	OnlineClient                  *OnlineApiClientCfg `yaml:"online_client"`
	ProfilesPath                  string              `yaml:"profiles_path,omitempty"`
	ConsoleConfigPath             string              `yaml:"console_path,omitempty"`
	ConsoleConfig                 *ConsoleConfig      `yaml:"-"`
	Profiles                      []*ProfileCfg       `yaml:"-"`
	LogLevel                      *log.Level          `yaml:"log_level"`
	UseForwardedForHeaders        bool                `yaml:"use_forwarded_for_headers,omitempty"`
	TrustedProxies                *[]string           `yaml:"trusted_proxies,omitempty"`
	CompressLogs                  *bool               `yaml:"-"`
	LogMaxSize                    int                 `yaml:"-"`
	LogMaxAge                     int                 `yaml:"-"`
	LogMaxFiles                   int                 `yaml:"-"`
	TrustedIPs                    []string            `yaml:"trusted_ips,omitempty"`
	PapiLogLevel                  *log.Level          `yaml:"papi_log_level"`
	DisableRemoteLapiRegistration bool                `yaml:"disable_remote_lapi_registration,omitempty"`
	CapiWhitelistsPath            string              `yaml:"capi_whitelists_path,omitempty"`
	CapiWhitelists                *CapiWhitelist      `yaml:"-"`
}

func (c *LocalApiServerCfg) IsUnixSocket() bool {
	return strings.HasPrefix(c.ListenURI, "/")
}
func (c *LocalApiServerCfg) ClientUrl() string {
	if c.IsUnixSocket() {
		return c.ListenURI
	}
	return fmt.Sprintf("http://%s", c.ListenURI)
}

type TLSCfg struct {
	CertFilePath       string         `yaml:"cert_file"`
	KeyFilePath        string         `yaml:"key_file"`
	ClientVerification string         `yaml:"client_verification,omitempty"`
	ServerName         string         `yaml:"server_name"`
	CACertPath         string         `yaml:"ca_cert_path"`
	AllowedAgentsOU    []string       `yaml:"agents_allowed_ou"`
	AllowedBouncersOU  []string       `yaml:"bouncers_allowed_ou"`
	CRLPath            string         `yaml:"crl_path"`
	CacheExpiration    *time.Duration `yaml:"cache_expiration,omitempty"`
}

func (c *Config) LoadAPIServer() error {
	if c.DisableAPI {
		log.Warning("crowdsec local API is disabled from flag")
	}

	if c.API.Server == nil {
		log.Warning("crowdsec local API is disabled")
		c.DisableAPI = true
		return nil
	}

	if c.API.Server.Enable == nil {
		// if the option is not present, it is enabled by default
		c.API.Server.Enable = ptr.Of(true)
	}

	if !*c.API.Server.Enable {
		log.Warning("crowdsec local API is disabled because 'enable' is set to false")
		c.DisableAPI = true
		return nil
	}

	if c.DisableAPI {
		return nil
	}

	//inherit log level from common, then api->server
	var logLevel log.Level
	if c.API.Server.LogLevel != nil {
		logLevel = *c.API.Server.LogLevel
	} else if c.Common.LogLevel != nil {
		logLevel = *c.Common.LogLevel
	} else {
		logLevel = log.InfoLevel
	}

	if c.API.Server.PapiLogLevel == nil {
		c.API.Server.PapiLogLevel = &logLevel
	}

	if c.API.Server.OnlineClient != nil && c.API.Server.OnlineClient.CredentialsFilePath != "" {
		if err := c.API.Server.OnlineClient.Load(); err != nil {
			return fmt.Errorf("loading online client credentials: %w", err)
		}
	}

	if c.API.Server.OnlineClient == nil || c.API.Server.OnlineClient.Credentials == nil {
		log.Printf("push and pull to Central API disabled")
	}

	if err := c.LoadDBConfig(); err != nil {
		return err
	}

	if err := c.API.Server.LoadCapiWhitelists(); err != nil {
		return err
	}

	if c.API.Server.CapiWhitelistsPath != "" {
		log.Infof("loaded capi whitelist from %s: %d IPs, %d CIDRs", c.API.Server.CapiWhitelistsPath, len(c.API.Server.CapiWhitelists.Ips), len(c.API.Server.CapiWhitelists.Cidrs))
	}

	c.API.Server.LogDir = c.Common.LogDir
	c.API.Server.LogMedia = c.Common.LogMedia
	c.API.Server.CompressLogs = c.Common.CompressLogs
	c.API.Server.LogMaxSize = c.Common.LogMaxSize
	c.API.Server.LogMaxAge = c.Common.LogMaxAge
	c.API.Server.LogMaxFiles = c.Common.LogMaxFiles

	if c.API.Server.UseForwardedForHeaders && c.API.Server.TrustedProxies == nil {
		c.API.Server.TrustedProxies = &[]string{"0.0.0.0/0"}
	}

	if c.API.Server.TrustedProxies != nil {
		c.API.Server.UseForwardedForHeaders = true
	}

	if err := c.API.Server.LoadProfiles(); err != nil {
		return fmt.Errorf("while loading profiles for LAPI: %w", err)
	}

	if c.API.Server.ConsoleConfigPath == "" {
		c.API.Server.ConsoleConfigPath = DefaultConsoleConfigFilePath
	}

	if err := c.API.Server.LoadConsoleConfig(); err != nil {
		return fmt.Errorf("while loading console options: %w", err)
	}

	if c.API.CTI != nil {
		if err := c.API.CTI.Load(); err != nil {
			return fmt.Errorf("loading CTI configuration: %w", err)
		}
	}

	return nil
}

// we cannot unmarshal to type net.IPNet, so we need to do it manually
type capiWhitelists struct {
	Ips   []string `yaml:"ips"`
	Cidrs []string `yaml:"cidrs"`
}

<<<<<<< HEAD
func (c *LocalApiServerCfg) LoadCapiWhitelists() error {
	if c.CapiWhitelistsPath == "" {
		return nil
	}
	if _, err := os.Stat(c.CapiWhitelistsPath); os.IsNotExist(err) {
		return fmt.Errorf("capi whitelist file '%s' does not exist", c.CapiWhitelistsPath)
	}
	fd, err := os.Open(c.CapiWhitelistsPath)
	if err != nil {
		return fmt.Errorf("unable to open capi whitelist file '%s': %s", c.CapiWhitelistsPath, err)
	}

	var fromCfg capiWhitelists
	c.CapiWhitelists = &CapiWhitelist{}

	defer fd.Close()
	decoder := yaml.NewDecoder(fd)
	if err := decoder.Decode(&fromCfg); err != nil {
		return fmt.Errorf("while parsing capi whitelist file '%s': %s", c.CapiWhitelistsPath, err)
	}
	for _, v := range fromCfg.Ips {
		ip := net.ParseIP(v)
		if ip == nil {
			return fmt.Errorf("unable to parse ip whitelist '%s'", v)
		}
		c.CapiWhitelists.Ips = append(c.CapiWhitelists.Ips, ip)
	}
	for _, v := range fromCfg.Cidrs {
		_, tnet, err := net.ParseCIDR(v)
		if err != nil {
			return fmt.Errorf("unable to parse cidr whitelist '%s' : %v", v, err)
		}
		c.CapiWhitelists.Cidrs = append(c.CapiWhitelists.Cidrs, tnet)
=======
func parseCapiWhitelists(fd io.Reader) (*CapiWhitelist, error) {
	fromCfg := capiWhitelists{}

	decoder := yaml.NewDecoder(fd)
	if err := decoder.Decode(&fromCfg); err != nil {
		if errors.Is(err, io.EOF) {
			return nil, fmt.Errorf("empty file")
		}
		return nil, err
	}
	ret := &CapiWhitelist{
		Ips:   make([]net.IP, len(fromCfg.Ips)),
		Cidrs: make([]*net.IPNet, len(fromCfg.Cidrs)),
	}
	for idx, v := range fromCfg.Ips {
		ip := net.ParseIP(v)
		if ip == nil {
			return nil, fmt.Errorf("invalid IP address: %s", v)
		}
		ret.Ips[idx] = ip
	}
	for idx, v := range fromCfg.Cidrs {
		_, tnet, err := net.ParseCIDR(v)
		if err != nil {
			return nil, err
		}
		ret.Cidrs[idx] = tnet
	}

	return ret, nil
}

func (s *LocalApiServerCfg) LoadCapiWhitelists() error {
	if s.CapiWhitelistsPath == "" {
		return nil
	}

	if _, err := os.Stat(s.CapiWhitelistsPath); os.IsNotExist(err) {
		return fmt.Errorf("capi whitelist file '%s' does not exist", s.CapiWhitelistsPath)
	}

	fd, err := os.Open(s.CapiWhitelistsPath)
	if err != nil {
		return fmt.Errorf("while opening capi whitelist file: %s", err)
	}

	defer fd.Close()

	s.CapiWhitelists, err = parseCapiWhitelists(fd)
	if err != nil {
		return fmt.Errorf("while parsing capi whitelist file '%s': %w", s.CapiWhitelistsPath, err)
>>>>>>> acd2a14d
	}

	return nil
}

func (c *Config) LoadAPIClient() error {
	if c.API == nil || c.API.Client == nil || c.API.Client.CredentialsFilePath == "" || c.DisableAgent {
		return fmt.Errorf("no API client section in configuration")
	}

	if err := c.API.Client.Load(); err != nil {
		return err
	}

	return nil
}<|MERGE_RESOLUTION|>--- conflicted
+++ resolved
@@ -111,8 +111,10 @@
 		return fmt.Errorf("no credentials or URL found in api client configuration '%s'", l.CredentialsFilePath)
 	}
 
-	if !strings.HasSuffix(l.Credentials.URL, "/") {
-		l.Credentials.URL += "/"
+	if l.Credentials != nil && l.Credentials.URL != "" {
+		if !strings.HasSuffix(l.Credentials.URL, "/") {
+			l.Credentials.URL += "/"
+		}
 	}
 
 	if l.Credentials.Login != "" && (l.Credentials.CertPath != "" || l.Credentials.KeyPath != "") {
@@ -213,6 +215,7 @@
 func (c *LocalApiServerCfg) IsUnixSocket() bool {
 	return strings.HasPrefix(c.ListenURI, "/")
 }
+
 func (c *LocalApiServerCfg) ClientUrl() string {
 	if c.IsUnixSocket() {
 		return c.ListenURI
@@ -336,41 +339,6 @@
 	Cidrs []string `yaml:"cidrs"`
 }
 
-<<<<<<< HEAD
-func (c *LocalApiServerCfg) LoadCapiWhitelists() error {
-	if c.CapiWhitelistsPath == "" {
-		return nil
-	}
-	if _, err := os.Stat(c.CapiWhitelistsPath); os.IsNotExist(err) {
-		return fmt.Errorf("capi whitelist file '%s' does not exist", c.CapiWhitelistsPath)
-	}
-	fd, err := os.Open(c.CapiWhitelistsPath)
-	if err != nil {
-		return fmt.Errorf("unable to open capi whitelist file '%s': %s", c.CapiWhitelistsPath, err)
-	}
-
-	var fromCfg capiWhitelists
-	c.CapiWhitelists = &CapiWhitelist{}
-
-	defer fd.Close()
-	decoder := yaml.NewDecoder(fd)
-	if err := decoder.Decode(&fromCfg); err != nil {
-		return fmt.Errorf("while parsing capi whitelist file '%s': %s", c.CapiWhitelistsPath, err)
-	}
-	for _, v := range fromCfg.Ips {
-		ip := net.ParseIP(v)
-		if ip == nil {
-			return fmt.Errorf("unable to parse ip whitelist '%s'", v)
-		}
-		c.CapiWhitelists.Ips = append(c.CapiWhitelists.Ips, ip)
-	}
-	for _, v := range fromCfg.Cidrs {
-		_, tnet, err := net.ParseCIDR(v)
-		if err != nil {
-			return fmt.Errorf("unable to parse cidr whitelist '%s' : %v", v, err)
-		}
-		c.CapiWhitelists.Cidrs = append(c.CapiWhitelists.Cidrs, tnet)
-=======
 func parseCapiWhitelists(fd io.Reader) (*CapiWhitelist, error) {
 	fromCfg := capiWhitelists{}
 
@@ -403,26 +371,25 @@
 	return ret, nil
 }
 
-func (s *LocalApiServerCfg) LoadCapiWhitelists() error {
-	if s.CapiWhitelistsPath == "" {
+func (c *LocalApiServerCfg) LoadCapiWhitelists() error {
+	if c.CapiWhitelistsPath == "" {
 		return nil
 	}
 
-	if _, err := os.Stat(s.CapiWhitelistsPath); os.IsNotExist(err) {
-		return fmt.Errorf("capi whitelist file '%s' does not exist", s.CapiWhitelistsPath)
-	}
-
-	fd, err := os.Open(s.CapiWhitelistsPath)
+	if _, err := os.Stat(c.CapiWhitelistsPath); os.IsNotExist(err) {
+		return fmt.Errorf("capi whitelist file '%s' does not exist", c.CapiWhitelistsPath)
+	}
+
+	fd, err := os.Open(c.CapiWhitelistsPath)
 	if err != nil {
 		return fmt.Errorf("while opening capi whitelist file: %s", err)
 	}
 
 	defer fd.Close()
 
-	s.CapiWhitelists, err = parseCapiWhitelists(fd)
-	if err != nil {
-		return fmt.Errorf("while parsing capi whitelist file '%s': %w", s.CapiWhitelistsPath, err)
->>>>>>> acd2a14d
+	c.CapiWhitelists, err = parseCapiWhitelists(fd)
+	if err != nil {
+		return fmt.Errorf("while parsing capi whitelist file '%s': %w", c.CapiWhitelistsPath, err)
 	}
 
 	return nil
