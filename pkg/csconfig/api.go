package csconfig

import (
	"crypto/tls"
	"crypto/x509"
	"fmt"
	"net"
	"os"
	"strings"
	"time"

	"github.com/pkg/errors"
	log "github.com/sirupsen/logrus"
	"gopkg.in/yaml.v2"

	"github.com/crowdsecurity/crowdsec/pkg/apiclient"
	"github.com/crowdsecurity/crowdsec/pkg/types"
	"github.com/crowdsecurity/crowdsec/pkg/yamlpatch"
)

type APICfg struct {
	Client *LocalApiClientCfg `yaml:"client"`
	Server *LocalApiServerCfg `yaml:"server"`
}

type ApiCredentialsCfg struct {
	PapiURL    string `yaml:"papi_url,omitempty" json:"papi_url,omitempty"`
	URL        string `yaml:"url,omitempty" json:"url,omitempty"`
	Login      string `yaml:"login,omitempty" json:"login,omitempty"`
	Password   string `yaml:"password,omitempty" json:"-"`
	CACertPath string `yaml:"ca_cert_path,omitempty"`
	KeyPath    string `yaml:"key_path,omitempty"`
	CertPath   string `yaml:"cert_path,omitempty"`
}

/*global api config (for lapi->oapi)*/
type OnlineApiClientCfg struct {
	CredentialsFilePath string             `yaml:"credentials_path,omitempty"` // credz will be edited by software, store in diff file
	Credentials         *ApiCredentialsCfg `yaml:"-"`
}

/*local api config (for crowdsec/cscli->lapi)*/
type LocalApiClientCfg struct {
	CredentialsFilePath string             `yaml:"credentials_path,omitempty"` // credz will be edited by software, store in diff file
	Credentials         *ApiCredentialsCfg `yaml:"-"`
	InsecureSkipVerify  *bool              `yaml:"insecure_skip_verify"` // check if api certificate is bad or not
}

func (o *OnlineApiClientCfg) Load() error {
	o.Credentials = new(ApiCredentialsCfg)
	fcontent, err := os.ReadFile(o.CredentialsFilePath)
	if err != nil {
		return errors.Wrapf(err, "failed to read api server credentials configuration file '%s'", o.CredentialsFilePath)
	}
	err = yaml.UnmarshalStrict(fcontent, o.Credentials)
	if err != nil {
		return errors.Wrapf(err, "failed unmarshaling api server credentials configuration file '%s'", o.CredentialsFilePath)
	}
	if o.Credentials.Login == "" || o.Credentials.Password == "" || o.Credentials.URL == "" {
		log.Warningf("can't load CAPI credentials from '%s' (missing field)", o.CredentialsFilePath)
		o.Credentials = nil
	}
	return nil
}

func (l *LocalApiClientCfg) Load() error {
	patcher := yamlpatch.NewPatcher(l.CredentialsFilePath, ".local")
	fcontent, err := patcher.MergedPatchContent()
	if err != nil {
		return err
	}
	err = yaml.UnmarshalStrict(fcontent, &l.Credentials)
	if err != nil {
		return errors.Wrapf(err, "failed unmarshaling api client credential configuration file '%s'", l.CredentialsFilePath)
	}
	if l.Credentials == nil || l.Credentials.URL == "" {
		return fmt.Errorf("no credentials or URL found in api client configuration '%s'", l.CredentialsFilePath)
	}

	if l.Credentials != nil && l.Credentials.URL != "" {
		if !strings.HasSuffix(l.Credentials.URL, "/") {
			l.Credentials.URL += "/"
		}
	}

	if l.Credentials.Login != "" && (l.Credentials.CertPath != "" || l.Credentials.KeyPath != "") {
		return fmt.Errorf("user/password authentication and TLS authentication are mutually exclusive")
	}

	if l.InsecureSkipVerify == nil {
		apiclient.InsecureSkipVerify = false
	} else {
		apiclient.InsecureSkipVerify = *l.InsecureSkipVerify
	}

	if l.Credentials.CACertPath != ""  {
		caCert, err := os.ReadFile(l.Credentials.CACertPath)
		if err != nil {
			return errors.Wrapf(err, "failed to load cacert")
		}

		caCertPool := x509.NewCertPool()
		caCertPool.AppendCertsFromPEM(caCert)
		apiclient.CaCertPool = caCertPool
	}

	if l.Credentials.CertPath != "" && l.Credentials.KeyPath != "" {
		cert, err := tls.LoadX509KeyPair(l.Credentials.CertPath, l.Credentials.KeyPath)
		if err != nil {
			return errors.Wrapf(err, "failed to load api client certificate")
		}

		apiclient.Cert = &cert
	}

	return nil
}

func (lapiCfg *LocalApiServerCfg) GetTrustedIPs() ([]net.IPNet, error) {
	trustedIPs := make([]net.IPNet, 0)
	for _, ip := range lapiCfg.TrustedIPs {
		cidr := toValidCIDR(ip)
		_, ipNet, err := net.ParseCIDR(cidr)
		if err != nil {
			return nil, err
		}
		trustedIPs = append(trustedIPs, *ipNet)
	}
	return trustedIPs, nil
}

func toValidCIDR(ip string) string {
	if strings.Contains(ip, "/") {
		return ip
	}

	if strings.Contains(ip, ":") {
		return ip + "/128"
	}
	return ip + "/32"
}

/*local api service configuration*/
type LocalApiServerCfg struct {
	Enable                 *bool               `yaml:"enable"`
	ListenURI              string              `yaml:"listen_uri,omitempty"` // 127.0.0.1:8080
	TLS                    *TLSCfg             `yaml:"tls"`
	DbConfig               *DatabaseCfg        `yaml:"-"`
	LogDir                 string              `yaml:"-"`
	LogMedia               string              `yaml:"-"`
	OnlineClient           *OnlineApiClientCfg `yaml:"online_client"`
	ProfilesPath           string              `yaml:"profiles_path,omitempty"`
	ConsoleConfigPath      string              `yaml:"console_path,omitempty"`
	ConsoleConfig          *ConsoleConfig      `yaml:"-"`
	Profiles               []*ProfileCfg       `yaml:"-"`
	LogLevel               *log.Level          `yaml:"log_level"`
	UseForwardedForHeaders bool                `yaml:"use_forwarded_for_headers,omitempty"`
	TrustedProxies         *[]string           `yaml:"trusted_proxies,omitempty"`
	CompressLogs           *bool               `yaml:"-"`
	LogMaxSize             int                 `yaml:"-"`
	LogMaxAge              int                 `yaml:"-"`
	LogMaxFiles            int                 `yaml:"-"`
	TrustedIPs             []string            `yaml:"trusted_ips,omitempty"`
	PapiLogLevel           *log.Level          `yaml:"papi_log_level"`
}

type TLSCfg struct {
	CertFilePath       string         `yaml:"cert_file"`
	KeyFilePath        string         `yaml:"key_file"`
	ClientVerification string         `yaml:"client_verification,omitempty"`
	ServerName         string         `yaml:"server_name"`
	CACertPath         string         `yaml:"ca_cert_path"`
	AllowedAgentsOU    []string       `yaml:"agents_allowed_ou"`
	AllowedBouncersOU  []string       `yaml:"bouncers_allowed_ou"`
	CRLPath            string         `yaml:"crl_path"`
	CacheExpiration    *time.Duration `yaml:"cache_expiration,omitempty"`
}

func (c *Config) LoadAPIServer() error {
	if c.DisableAPI {
		log.Warning("crowdsec local API is disabled from flag")
	}

<<<<<<< HEAD
		logLevel := log.InfoLevel
		if c.API.Server.PapiLogLevel == nil {
			c.API.Server.PapiLogLevel = &logLevel
		}

		if c.API.Server.OnlineClient != nil && c.API.Server.OnlineClient.CredentialsFilePath != "" {
			if err := c.API.Server.OnlineClient.Load(); err != nil {
				return errors.Wrap(err, "loading online client credentials")
			}
		}
		if c.API.Server.OnlineClient == nil || c.API.Server.OnlineClient.Credentials == nil {
			log.Printf("push and pull to Central API disabled")
		}
		if err := c.LoadDBConfig(); err != nil {
			return err
		}
	} else {
		log.Warning("crowdsec local API is disabled")
=======
	if c.API.Server == nil {
		log.Warning("crowdsec local API is disabled because its configuration is not present")
>>>>>>> 6fb962a9
		c.DisableAPI = true
		return nil
	}

	if c.API.Server.Enable == nil {
		// if the option is not present, it is enabled by default
		c.API.Server.Enable = types.BoolPtr(true)
	}

	if !*c.API.Server.Enable {
		log.Warning("crowdsec local API is disabled because 'enable' is set to false")
		c.DisableAPI = true
		return nil
	}

	if c.DisableAPI {
		return nil
	}

	if err := c.LoadCommon(); err != nil {
		return fmt.Errorf("loading common configuration: %s", err)
	}
	c.API.Server.LogDir = c.Common.LogDir
	c.API.Server.LogMedia = c.Common.LogMedia
	c.API.Server.CompressLogs = c.Common.CompressLogs
	c.API.Server.LogMaxSize = c.Common.LogMaxSize
	c.API.Server.LogMaxAge = c.Common.LogMaxAge
	c.API.Server.LogMaxFiles = c.Common.LogMaxFiles
	if c.API.Server.UseForwardedForHeaders && c.API.Server.TrustedProxies == nil {
		c.API.Server.TrustedProxies = &[]string{"0.0.0.0/0"}
	}
	if c.API.Server.TrustedProxies != nil {
		c.API.Server.UseForwardedForHeaders = true
	}
	if err := c.API.Server.LoadProfiles(); err != nil {
		return errors.Wrap(err, "while loading profiles for LAPI")
	}
	if c.API.Server.ConsoleConfigPath == "" {
		c.API.Server.ConsoleConfigPath = DefaultConsoleConfigFilePath
	}
	if err := c.API.Server.LoadConsoleConfig(); err != nil {
		return errors.Wrap(err, "while loading console options")
	}

	if c.API.Server.OnlineClient != nil && c.API.Server.OnlineClient.CredentialsFilePath != "" {
		if err := c.API.Server.OnlineClient.Load(); err != nil {
			return errors.Wrap(err, "loading online client credentials")
		}
	}

	if err := c.LoadDBConfig(); err != nil {
		return err
	}

	return nil
}

func (c *Config) LoadAPIClient() error {
	if c.API == nil || c.API.Client == nil || c.API.Client.CredentialsFilePath == "" || c.DisableAgent {
		return fmt.Errorf("no API client section in configuration")
	}

	if err := c.API.Client.Load(); err != nil {
		return err
	}

	return nil
}<|MERGE_RESOLUTION|>--- conflicted
+++ resolved
@@ -181,7 +181,6 @@
 		log.Warning("crowdsec local API is disabled from flag")
 	}
 
-<<<<<<< HEAD
 		logLevel := log.InfoLevel
 		if c.API.Server.PapiLogLevel == nil {
 			c.API.Server.PapiLogLevel = &logLevel
@@ -200,10 +199,6 @@
 		}
 	} else {
 		log.Warning("crowdsec local API is disabled")
-=======
-	if c.API.Server == nil {
-		log.Warning("crowdsec local API is disabled because its configuration is not present")
->>>>>>> 6fb962a9
 		c.DisableAPI = true
 		return nil
 	}
