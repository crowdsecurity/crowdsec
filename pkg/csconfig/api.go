package csconfig

import (
	"crypto/tls"
	"crypto/x509"
	"fmt"
	"net"
	"os"
	"strings"
	"time"

	"github.com/pkg/errors"
	log "github.com/sirupsen/logrus"
	"gopkg.in/yaml.v2"

	"github.com/crowdsecurity/crowdsec/pkg/apiclient"
	"github.com/crowdsecurity/crowdsec/pkg/types"
	"github.com/crowdsecurity/crowdsec/pkg/yamlpatch"
)

type APICfg struct {
	Client *LocalApiClientCfg `yaml:"client"`
	Server *LocalApiServerCfg `yaml:"server"`
	CTI    *CTICfg            `yaml:"cti"`
}

type ApiCredentialsCfg struct {
	PapiURL    string `yaml:"papi_url,omitempty" json:"papi_url,omitempty"`
	URL        string `yaml:"url,omitempty" json:"url,omitempty"`
	Login      string `yaml:"login,omitempty" json:"login,omitempty"`
	Password   string `yaml:"password,omitempty" json:"-"`
	CACertPath string `yaml:"ca_cert_path,omitempty"`
	KeyPath    string `yaml:"key_path,omitempty"`
	CertPath   string `yaml:"cert_path,omitempty"`
}

/*global api config (for lapi->oapi)*/
type OnlineApiClientCfg struct {
	CredentialsFilePath string             `yaml:"credentials_path,omitempty"` // credz will be edited by software, store in diff file
	Credentials         *ApiCredentialsCfg `yaml:"-"`
}

/*local api config (for crowdsec/cscli->lapi)*/
type LocalApiClientCfg struct {
	CredentialsFilePath string             `yaml:"credentials_path,omitempty"` // credz will be edited by software, store in diff file
	Credentials         *ApiCredentialsCfg `yaml:"-"`
	InsecureSkipVerify  *bool              `yaml:"insecure_skip_verify"` // check if api certificate is bad or not
}

type CTICfg struct {
	Key          *string        `yaml:"key,omitempty"`
	CacheTimeout *time.Duration `yaml:"cache_timeout,omitempty"`
	CacheSize    *int           `yaml:"cache_size,omitempty"`
	Enabled      *bool          `yaml:"enabled,omitempty"`
	LogLevel     *log.Level     `yaml:"log_level,omitempty"`
}

func (a *CTICfg) Load() error {

	if a.Key == nil {
		*a.Enabled = false
	}
	if a.Key != nil && *a.Key == "" {
		return fmt.Errorf("empty cti key")
	}
	if a.Enabled == nil {
		a.Enabled = new(bool)
		*a.Enabled = true
	}
	if a.CacheTimeout == nil {
		a.CacheTimeout = new(time.Duration)
		*a.CacheTimeout = 10 * time.Minute
	}
	if a.CacheSize == nil {
		a.CacheSize = new(int)
		*a.CacheSize = 100
	}
	return nil
}

func (o *OnlineApiClientCfg) Load() error {
	o.Credentials = new(ApiCredentialsCfg)
	fcontent, err := os.ReadFile(o.CredentialsFilePath)
	if err != nil {
		return errors.Wrapf(err, "failed to read api server credentials configuration file '%s'", o.CredentialsFilePath)
	}
	err = yaml.UnmarshalStrict(fcontent, o.Credentials)
	if err != nil {
		return errors.Wrapf(err, "failed unmarshaling api server credentials configuration file '%s'", o.CredentialsFilePath)
	}
	if o.Credentials.Login == "" || o.Credentials.Password == "" || o.Credentials.URL == "" {
		log.Warningf("can't load CAPI credentials from '%s' (missing field)", o.CredentialsFilePath)
		o.Credentials = nil
	}

	return nil
}

func (l *LocalApiClientCfg) Load() error {
	patcher := yamlpatch.NewPatcher(l.CredentialsFilePath, ".local")
	fcontent, err := patcher.MergedPatchContent()
	if err != nil {
		return err
	}
	err = yaml.UnmarshalStrict(fcontent, &l.Credentials)
	if err != nil {
		return errors.Wrapf(err, "failed unmarshaling api client credential configuration file '%s'", l.CredentialsFilePath)
	}
	if l.Credentials == nil || l.Credentials.URL == "" {
		return fmt.Errorf("no credentials or URL found in api client configuration '%s'", l.CredentialsFilePath)
	}

	if l.Credentials != nil && l.Credentials.URL != "" {
		if !strings.HasSuffix(l.Credentials.URL, "/") {
			l.Credentials.URL += "/"
		}
	}

	if l.Credentials.Login != "" && (l.Credentials.CertPath != "" || l.Credentials.KeyPath != "") {
		return fmt.Errorf("user/password authentication and TLS authentication are mutually exclusive")
	}

	if l.InsecureSkipVerify == nil {
		apiclient.InsecureSkipVerify = false
	} else {
		apiclient.InsecureSkipVerify = *l.InsecureSkipVerify
	}

	if l.Credentials.CACertPath != "" {
		caCert, err := os.ReadFile(l.Credentials.CACertPath)
		if err != nil {
			return errors.Wrapf(err, "failed to load cacert")
		}

		caCertPool := x509.NewCertPool()
		caCertPool.AppendCertsFromPEM(caCert)
		apiclient.CaCertPool = caCertPool
	}

	if l.Credentials.CertPath != "" && l.Credentials.KeyPath != "" {
		cert, err := tls.LoadX509KeyPair(l.Credentials.CertPath, l.Credentials.KeyPath)
		if err != nil {
			return errors.Wrapf(err, "failed to load api client certificate")
		}

		apiclient.Cert = &cert
	}

	return nil
}

func (lapiCfg *LocalApiServerCfg) GetTrustedIPs() ([]net.IPNet, error) {
	trustedIPs := make([]net.IPNet, 0)
	for _, ip := range lapiCfg.TrustedIPs {
		cidr := toValidCIDR(ip)
		_, ipNet, err := net.ParseCIDR(cidr)
		if err != nil {
			return nil, err
		}
		trustedIPs = append(trustedIPs, *ipNet)
	}
	return trustedIPs, nil
}

func toValidCIDR(ip string) string {
	if strings.Contains(ip, "/") {
		return ip
	}

	if strings.Contains(ip, ":") {
		return ip + "/128"
	}
	return ip + "/32"
}

/*local api service configuration*/
type LocalApiServerCfg struct {
<<<<<<< HEAD
	Enable                        *bool               `yaml:"enable"`
	ListenURI                     string              `yaml:"listen_uri,omitempty"` // 127.0.0.1:8080
	TLS                           *TLSCfg             `yaml:"tls"`
	DbConfig                      *DatabaseCfg        `yaml:"-"`
	LogDir                        string              `yaml:"-"`
	LogMedia                      string              `yaml:"-"`
	OnlineClient                  *OnlineApiClientCfg `yaml:"online_client"`
	ProfilesPath                  string              `yaml:"profiles_path,omitempty"`
	ConsoleConfigPath             string              `yaml:"console_path,omitempty"`
	ConsoleConfig                 *ConsoleConfig      `yaml:"-"`
	Profiles                      []*ProfileCfg       `yaml:"-"`
	LogLevel                      *log.Level          `yaml:"log_level"`
	UseForwardedForHeaders        bool                `yaml:"use_forwarded_for_headers,omitempty"`
	TrustedProxies                *[]string           `yaml:"trusted_proxies,omitempty"`
	CompressLogs                  *bool               `yaml:"-"`
	LogMaxSize                    int                 `yaml:"-"`
	LogMaxAge                     int                 `yaml:"-"`
	LogMaxFiles                   int                 `yaml:"-"`
	TrustedIPs                    []string            `yaml:"trusted_ips,omitempty"`
	DisableRemoteLapiRegistration bool                `yaml:"disable_remote_lapi_registration,omitempty"`
=======
	Enable                 *bool               `yaml:"enable"`
	ListenURI              string              `yaml:"listen_uri,omitempty"` // 127.0.0.1:8080
	TLS                    *TLSCfg             `yaml:"tls"`
	DbConfig               *DatabaseCfg        `yaml:"-"`
	LogDir                 string              `yaml:"-"`
	LogMedia               string              `yaml:"-"`
	OnlineClient           *OnlineApiClientCfg `yaml:"online_client"`
	ProfilesPath           string              `yaml:"profiles_path,omitempty"`
	ConsoleConfigPath      string              `yaml:"console_path,omitempty"`
	ConsoleConfig          *ConsoleConfig      `yaml:"-"`
	Profiles               []*ProfileCfg       `yaml:"-"`
	LogLevel               *log.Level          `yaml:"log_level"`
	UseForwardedForHeaders bool                `yaml:"use_forwarded_for_headers,omitempty"`
	TrustedProxies         *[]string           `yaml:"trusted_proxies,omitempty"`
	CompressLogs           *bool               `yaml:"-"`
	LogMaxSize             int                 `yaml:"-"`
	LogMaxAge              int                 `yaml:"-"`
	LogMaxFiles            int                 `yaml:"-"`
	TrustedIPs             []string            `yaml:"trusted_ips,omitempty"`
	PapiLogLevel           *log.Level          `yaml:"papi_log_level"`
>>>>>>> a0b26404
}

type TLSCfg struct {
	CertFilePath       string         `yaml:"cert_file"`
	KeyFilePath        string         `yaml:"key_file"`
	ClientVerification string         `yaml:"client_verification,omitempty"`
	ServerName         string         `yaml:"server_name"`
	CACertPath         string         `yaml:"ca_cert_path"`
	AllowedAgentsOU    []string       `yaml:"agents_allowed_ou"`
	AllowedBouncersOU  []string       `yaml:"bouncers_allowed_ou"`
	CRLPath            string         `yaml:"crl_path"`
	CacheExpiration    *time.Duration `yaml:"cache_expiration,omitempty"`
}

func (c *Config) LoadAPIServer() error {
	if c.DisableAPI {
		log.Warning("crowdsec local API is disabled from flag")
	}

	if c.API.Server != nil {

		//inherit log level from common, then api->server
		var logLevel log.Level
		if c.API.Server.LogLevel != nil {
			logLevel = *c.API.Server.LogLevel
		} else if c.Common.LogLevel != nil {
			logLevel = *c.Common.LogLevel
		} else {
			logLevel = log.InfoLevel
		}

		if c.API.Server.PapiLogLevel == nil {
			c.API.Server.PapiLogLevel = &logLevel
		}

		if c.API.Server.OnlineClient != nil && c.API.Server.OnlineClient.CredentialsFilePath != "" {
			if err := c.API.Server.OnlineClient.Load(); err != nil {
				return errors.Wrap(err, "loading online client credentials")
			}
		}
		if c.API.Server.OnlineClient == nil || c.API.Server.OnlineClient.Credentials == nil {
			log.Printf("push and pull to Central API disabled")
		}
		if err := c.LoadDBConfig(); err != nil {
			return err
		}
	} else {
		log.Warning("crowdsec local API is disabled")
		c.DisableAPI = true
		return nil
	}

	if c.API.Server.Enable == nil {
		// if the option is not present, it is enabled by default
		c.API.Server.Enable = types.BoolPtr(true)
	}

	if !*c.API.Server.Enable {
		log.Warning("crowdsec local API is disabled because 'enable' is set to false")
		c.DisableAPI = true
		return nil
	}

	if c.DisableAPI {
		return nil
	}

	if err := c.LoadCommon(); err != nil {
		return fmt.Errorf("loading common configuration: %s", err)
	}
	c.API.Server.LogDir = c.Common.LogDir
	c.API.Server.LogMedia = c.Common.LogMedia
	c.API.Server.CompressLogs = c.Common.CompressLogs
	c.API.Server.LogMaxSize = c.Common.LogMaxSize
	c.API.Server.LogMaxAge = c.Common.LogMaxAge
	c.API.Server.LogMaxFiles = c.Common.LogMaxFiles
	if c.API.Server.UseForwardedForHeaders && c.API.Server.TrustedProxies == nil {
		c.API.Server.TrustedProxies = &[]string{"0.0.0.0/0"}
	}
	if c.API.Server.TrustedProxies != nil {
		c.API.Server.UseForwardedForHeaders = true
	}
	if err := c.API.Server.LoadProfiles(); err != nil {
		return errors.Wrap(err, "while loading profiles for LAPI")
	}
	if c.API.Server.ConsoleConfigPath == "" {
		c.API.Server.ConsoleConfigPath = DefaultConsoleConfigFilePath
	}
	if err := c.API.Server.LoadConsoleConfig(); err != nil {
		return errors.Wrap(err, "while loading console options")
	}

	if c.API.Server.OnlineClient != nil && c.API.Server.OnlineClient.CredentialsFilePath != "" {
		if err := c.API.Server.OnlineClient.Load(); err != nil {
			return errors.Wrap(err, "loading online client credentials")
		}
	}
	if c.API.Server.OnlineClient == nil || c.API.Server.OnlineClient.Credentials == nil {
		log.Printf("push and pull to Central API disabled")
	}

	if c.API.CTI != nil {
		if err := c.API.CTI.Load(); err != nil {
			return errors.Wrap(err, "loading CTI configuration")
		}
	}

	return nil
}

func (c *Config) LoadAPIClient() error {
	if c.API == nil || c.API.Client == nil || c.API.Client.CredentialsFilePath == "" || c.DisableAgent {
		return fmt.Errorf("no API client section in configuration")
	}

	if err := c.API.Client.Load(); err != nil {
		return err
	}

	return nil
}<|MERGE_RESOLUTION|>--- conflicted
+++ resolved
@@ -175,28 +175,6 @@
 
 /*local api service configuration*/
 type LocalApiServerCfg struct {
-<<<<<<< HEAD
-	Enable                        *bool               `yaml:"enable"`
-	ListenURI                     string              `yaml:"listen_uri,omitempty"` // 127.0.0.1:8080
-	TLS                           *TLSCfg             `yaml:"tls"`
-	DbConfig                      *DatabaseCfg        `yaml:"-"`
-	LogDir                        string              `yaml:"-"`
-	LogMedia                      string              `yaml:"-"`
-	OnlineClient                  *OnlineApiClientCfg `yaml:"online_client"`
-	ProfilesPath                  string              `yaml:"profiles_path,omitempty"`
-	ConsoleConfigPath             string              `yaml:"console_path,omitempty"`
-	ConsoleConfig                 *ConsoleConfig      `yaml:"-"`
-	Profiles                      []*ProfileCfg       `yaml:"-"`
-	LogLevel                      *log.Level          `yaml:"log_level"`
-	UseForwardedForHeaders        bool                `yaml:"use_forwarded_for_headers,omitempty"`
-	TrustedProxies                *[]string           `yaml:"trusted_proxies,omitempty"`
-	CompressLogs                  *bool               `yaml:"-"`
-	LogMaxSize                    int                 `yaml:"-"`
-	LogMaxAge                     int                 `yaml:"-"`
-	LogMaxFiles                   int                 `yaml:"-"`
-	TrustedIPs                    []string            `yaml:"trusted_ips,omitempty"`
-	DisableRemoteLapiRegistration bool                `yaml:"disable_remote_lapi_registration,omitempty"`
-=======
 	Enable                 *bool               `yaml:"enable"`
 	ListenURI              string              `yaml:"listen_uri,omitempty"` // 127.0.0.1:8080
 	TLS                    *TLSCfg             `yaml:"tls"`
@@ -217,7 +195,7 @@
 	LogMaxFiles            int                 `yaml:"-"`
 	TrustedIPs             []string            `yaml:"trusted_ips,omitempty"`
 	PapiLogLevel           *log.Level          `yaml:"papi_log_level"`
->>>>>>> a0b26404
+  DisableRemoteLapiRegistration bool                `yaml:"disable_remote_lapi_registration,omitempty"`
 }
 
 type TLSCfg struct {
