--- conflicted
+++ resolved
@@ -336,41 +336,6 @@
 	Cidrs []string `yaml:"cidrs"`
 }
 
-<<<<<<< HEAD
-func (c *LocalApiServerCfg) LoadCapiWhitelists() error {
-	if c.CapiWhitelistsPath == "" {
-		return nil
-	}
-	if _, err := os.Stat(c.CapiWhitelistsPath); os.IsNotExist(err) {
-		return fmt.Errorf("capi whitelist file '%s' does not exist", c.CapiWhitelistsPath)
-	}
-	fd, err := os.Open(c.CapiWhitelistsPath)
-	if err != nil {
-		return fmt.Errorf("unable to open capi whitelist file '%s': %s", c.CapiWhitelistsPath, err)
-	}
-
-	var fromCfg capiWhitelists
-	c.CapiWhitelists = &CapiWhitelist{}
-
-	defer fd.Close()
-	decoder := yaml.NewDecoder(fd)
-	if err := decoder.Decode(&fromCfg); err != nil {
-		return fmt.Errorf("while parsing capi whitelist file '%s': %s", c.CapiWhitelistsPath, err)
-	}
-	for _, v := range fromCfg.Ips {
-		ip := net.ParseIP(v)
-		if ip == nil {
-			return fmt.Errorf("unable to parse ip whitelist '%s'", v)
-		}
-		c.CapiWhitelists.Ips = append(c.CapiWhitelists.Ips, ip)
-	}
-	for _, v := range fromCfg.Cidrs {
-		_, tnet, err := net.ParseCIDR(v)
-		if err != nil {
-			return fmt.Errorf("unable to parse cidr whitelist '%s' : %v", v, err)
-		}
-		c.CapiWhitelists.Cidrs = append(c.CapiWhitelists.Cidrs, tnet)
-=======
 func parseCapiWhitelists(fd io.Reader) (*CapiWhitelist, error) {
 	fromCfg := capiWhitelists{}
 
@@ -422,7 +387,6 @@
 	s.CapiWhitelists, err = parseCapiWhitelists(fd)
 	if err != nil {
 		return fmt.Errorf("while parsing capi whitelist file '%s': %w", s.CapiWhitelistsPath, err)
->>>>>>> 7e5ab344
 	}
 
 	return nil
