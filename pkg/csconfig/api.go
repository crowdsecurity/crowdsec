package csconfig

import (
	"crypto/tls"
	"crypto/x509"
	"fmt"
	"net"
	"os"
	"strings"
	"time"

	"github.com/pkg/errors"
	log "github.com/sirupsen/logrus"
	"gopkg.in/yaml.v2"

	"github.com/crowdsecurity/crowdsec/pkg/apiclient"
	"github.com/crowdsecurity/crowdsec/pkg/types"
	"github.com/crowdsecurity/crowdsec/pkg/yamlpatch"
)

type APICfg struct {
	Client *LocalApiClientCfg `yaml:"client"`
	Server *LocalApiServerCfg `yaml:"server"`
	CTI    *CTICfg            `yaml:"cti"`
}

type ApiCredentialsCfg struct {
	URL        string `yaml:"url,omitempty" json:"url,omitempty"`
	Login      string `yaml:"login,omitempty" json:"login,omitempty"`
	Password   string `yaml:"password,omitempty" json:"-"`
	CACertPath string `yaml:"ca_cert_path,omitempty"`
	KeyPath    string `yaml:"key_path,omitempty"`
	CertPath   string `yaml:"cert_path,omitempty"`
}

/*global api config (for lapi->oapi)*/
type OnlineApiClientCfg struct {
	CredentialsFilePath string             `yaml:"credentials_path,omitempty"` // credz will be edited by software, store in diff file
	Credentials         *ApiCredentialsCfg `yaml:"-"`
}

/*local api config (for crowdsec/cscli->lapi)*/
type LocalApiClientCfg struct {
	CredentialsFilePath string             `yaml:"credentials_path,omitempty"` // credz will be edited by software, store in diff file
	Credentials         *ApiCredentialsCfg `yaml:"-"`
	InsecureSkipVerify  *bool              `yaml:"insecure_skip_verify"` // check if api certificate is bad or not
}

type CTICfg struct {
	Key          *string        `yaml:"key,omitempty"`
	CacheTimeout *time.Duration `yaml:"cache_timeout,omitempty"`
	CacheSize    *int           `yaml:"cache_size,omitempty"`
	Enabled      bool           `yaml:"-"`
	LogLevel     *log.Level     `yaml:"log_level,omitempty"`
}

func (a *CTICfg) Load() error {
	if a.Key == nil {
		a.Enabled = false
	}
	if a.Key != nil && *a.Key == "" {
		return fmt.Errorf("empty cti key")
	}
	if a.CacheTimeout == nil {
		a.CacheTimeout = new(time.Duration)
		*a.CacheTimeout = 10 * time.Minute
	}
	if a.CacheSize == nil {
		a.CacheSize = new(int)
		*a.CacheSize = 100
	}
	a.Enabled = true
	return nil
}

func (o *OnlineApiClientCfg) Load() error {
	o.Credentials = new(ApiCredentialsCfg)
	fcontent, err := os.ReadFile(o.CredentialsFilePath)
	if err != nil {
		return errors.Wrapf(err, "failed to read api server credentials configuration file '%s'", o.CredentialsFilePath)
	}
	err = yaml.UnmarshalStrict(fcontent, o.Credentials)
	if err != nil {
		return errors.Wrapf(err, "failed unmarshaling api server credentials configuration file '%s'", o.CredentialsFilePath)
	}
	if o.Credentials.Login == "" || o.Credentials.Password == "" || o.Credentials.URL == "" {
		log.Warningf("can't load CAPI credentials from '%s' (missing field)", o.CredentialsFilePath)
		o.Credentials = nil
	}
	return nil
}

func (l *LocalApiClientCfg) Load() error {
	patcher := yamlpatch.NewPatcher(l.CredentialsFilePath, ".local")
	fcontent, err := patcher.MergedPatchContent()
	if err != nil {
		return err
	}
	err = yaml.UnmarshalStrict(fcontent, &l.Credentials)
	if err != nil {
		return errors.Wrapf(err, "failed unmarshaling api client credential configuration file '%s'", l.CredentialsFilePath)
	}
	if l.Credentials == nil || l.Credentials.URL == "" {
		return fmt.Errorf("no credentials or URL found in api client configuration '%s'", l.CredentialsFilePath)
	}

	if l.Credentials != nil && l.Credentials.URL != "" {
		if !strings.HasSuffix(l.Credentials.URL, "/") {
			l.Credentials.URL += "/"
		}
	}

	if l.Credentials.Login != "" && (l.Credentials.CACertPath != "" || l.Credentials.CertPath != "" || l.Credentials.KeyPath != "") {
		return fmt.Errorf("user/password authentication and TLS authentication are mutually exclusive")
	}

	if l.InsecureSkipVerify == nil {
		apiclient.InsecureSkipVerify = false
	} else {
		apiclient.InsecureSkipVerify = *l.InsecureSkipVerify
	}

	if l.Credentials.CACertPath != "" && l.Credentials.CertPath != "" && l.Credentials.KeyPath != "" {
		cert, err := tls.LoadX509KeyPair(l.Credentials.CertPath, l.Credentials.KeyPath)
		if err != nil {
			return errors.Wrapf(err, "failed to load api client certificate")
		}

		caCert, err := os.ReadFile(l.Credentials.CACertPath)
		if err != nil {
			return errors.Wrapf(err, "failed to load cacert")
		}

		caCertPool := x509.NewCertPool()
		caCertPool.AppendCertsFromPEM(caCert)

		apiclient.Cert = &cert
		apiclient.CaCertPool = caCertPool
	}
	return nil
}

func (lapiCfg *LocalApiServerCfg) GetTrustedIPs() ([]net.IPNet, error) {
	trustedIPs := make([]net.IPNet, 0)
	for _, ip := range lapiCfg.TrustedIPs {
		cidr := toValidCIDR(ip)
		_, ipNet, err := net.ParseCIDR(cidr)
		if err != nil {
			return nil, err
		}
		trustedIPs = append(trustedIPs, *ipNet)
	}
	return trustedIPs, nil
}

func toValidCIDR(ip string) string {
	if strings.Contains(ip, "/") {
		return ip
	}

	if strings.Contains(ip, ":") {
		return ip + "/128"
	}
	return ip + "/32"
}

/*local api service configuration*/
type LocalApiServerCfg struct {
	Enable                 *bool               `yaml:"enable"`
	ListenURI              string              `yaml:"listen_uri,omitempty"` // 127.0.0.1:8080
	TLS                    *TLSCfg             `yaml:"tls"`
	DbConfig               *DatabaseCfg        `yaml:"-"`
	LogDir                 string              `yaml:"-"`
	LogMedia               string              `yaml:"-"`
	OnlineClient           *OnlineApiClientCfg `yaml:"online_client"`
	ProfilesPath           string              `yaml:"profiles_path,omitempty"`
	ConsoleConfigPath      string              `yaml:"console_path,omitempty"`
	ConsoleConfig          *ConsoleConfig      `yaml:"-"`
	Profiles               []*ProfileCfg       `yaml:"-"`
	LogLevel               *log.Level          `yaml:"log_level"`
	UseForwardedForHeaders bool                `yaml:"use_forwarded_for_headers,omitempty"`
	TrustedProxies         *[]string           `yaml:"trusted_proxies,omitempty"`
	CompressLogs           *bool               `yaml:"-"`
	LogMaxSize             int                 `yaml:"-"`
	LogMaxAge              int                 `yaml:"-"`
	LogMaxFiles            int                 `yaml:"-"`
	TrustedIPs             []string            `yaml:"trusted_ips,omitempty"`
}

type TLSCfg struct {
	CertFilePath       string         `yaml:"cert_file"`
	KeyFilePath        string         `yaml:"key_file"`
	ClientVerification string         `yaml:"client_verification,omitempty"`
	ServerName         string         `yaml:"server_name"`
	CACertPath         string         `yaml:"ca_cert_path"`
	AllowedAgentsOU    []string       `yaml:"agents_allowed_ou"`
	AllowedBouncersOU  []string       `yaml:"bouncers_allowed_ou"`
	CRLPath            string         `yaml:"crl_path"`
	CacheExpiration    *time.Duration `yaml:"cache_expiration,omitempty"`
}

func (c *Config) LoadAPIServer() error {
	if c.DisableAPI {
		log.Warning("crowdsec local API is disabled from flag")
	}

	if c.API.Server == nil {
		log.Warning("crowdsec local API is disabled because its configuration is not present")
		c.DisableAPI = true
		return nil
	}

	if c.API.Server.Enable == nil {
		// if the option is not present, it is enabled by default
		c.API.Server.Enable = types.BoolPtr(true)
	}

	if !*c.API.Server.Enable {
		log.Warning("crowdsec local API is disabled because 'enable' is set to false")
		c.DisableAPI = true
		return nil
	}

	if c.DisableAPI {
		return nil
	}

	if err := c.LoadCommon(); err != nil {
		return fmt.Errorf("loading common configuration: %s", err)
	}
	c.API.Server.LogDir = c.Common.LogDir
	c.API.Server.LogMedia = c.Common.LogMedia
	c.API.Server.CompressLogs = c.Common.CompressLogs
	c.API.Server.LogMaxSize = c.Common.LogMaxSize
	c.API.Server.LogMaxAge = c.Common.LogMaxAge
	c.API.Server.LogMaxFiles = c.Common.LogMaxFiles
	if c.API.Server.UseForwardedForHeaders && c.API.Server.TrustedProxies == nil {
		c.API.Server.TrustedProxies = &[]string{"0.0.0.0/0"}
	}
	if c.API.Server.TrustedProxies != nil {
		c.API.Server.UseForwardedForHeaders = true
	}
	if err := c.API.Server.LoadProfiles(); err != nil {
		return errors.Wrap(err, "while loading profiles for LAPI")
	}
	if c.API.Server.ConsoleConfigPath == "" {
		c.API.Server.ConsoleConfigPath = DefaultConsoleConfigFilePath
	}
	if err := c.API.Server.LoadConsoleConfig(); err != nil {
		return errors.Wrap(err, "while loading console options")
	}

	if c.API.Server.OnlineClient != nil && c.API.Server.OnlineClient.CredentialsFilePath != "" {
		if err := c.API.Server.OnlineClient.Load(); err != nil {
			return errors.Wrap(err, "loading online client credentials")
		}
	}
<<<<<<< HEAD
	if c.API.Server.OnlineClient == nil || c.API.Server.OnlineClient.Credentials == nil {
		log.Printf("push and pull to Central API disabled")
	}

	if c.API.CTI != nil {
		if err := c.API.CTI.Load(); err != nil {
			return errors.Wrap(err, "loading CTI configuration")
		}
	}
=======
>>>>>>> 11965f08

	if err := c.LoadDBConfig(); err != nil {
		return err
	}

	return nil
}

func (c *Config) LoadAPIClient() error {
	if c.API == nil || c.API.Client == nil || c.API.Client.CredentialsFilePath == "" || c.DisableAgent {
		return fmt.Errorf("no API client section in configuration")
	}

	if err := c.API.Client.Load(); err != nil {
		return err
	}

	return nil
}<|MERGE_RESOLUTION|>--- conflicted
+++ resolved
@@ -255,7 +255,6 @@
 			return errors.Wrap(err, "loading online client credentials")
 		}
 	}
-<<<<<<< HEAD
 	if c.API.Server.OnlineClient == nil || c.API.Server.OnlineClient.Credentials == nil {
 		log.Printf("push and pull to Central API disabled")
 	}
@@ -265,8 +264,6 @@
 			return errors.Wrap(err, "loading CTI configuration")
 		}
 	}
-=======
->>>>>>> 11965f08
 
 	if err := c.LoadDBConfig(); err != nil {
 		return err
