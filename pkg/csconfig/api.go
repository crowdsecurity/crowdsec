package csconfig

import (
	"bytes"
	"crypto/tls"
	"crypto/x509"
	"errors"
	"fmt"
	"io"
	"net"
	"os"
	"strings"
	"time"

	log "github.com/sirupsen/logrus"
	"gopkg.in/yaml.v3"

	"github.com/crowdsecurity/go-cs-lib/csstring"
	"github.com/crowdsecurity/go-cs-lib/ptr"
	"github.com/crowdsecurity/go-cs-lib/yamlpatch"

	"github.com/crowdsecurity/crowdsec/pkg/apiclient"
)

type APICfg struct {
	Client *LocalApiClientCfg `yaml:"client"`
	Server *LocalApiServerCfg `yaml:"server"`
	CTI    *CTICfg            `yaml:"cti"`
}

type ApiCredentialsCfg struct {
	PapiURL    string `yaml:"papi_url,omitempty" json:"papi_url,omitempty"`
	URL        string `yaml:"url,omitempty" json:"url,omitempty"`
	Login      string `yaml:"login,omitempty" json:"login,omitempty"`
	Password   string `yaml:"password,omitempty" json:"-"`
	CACertPath string `yaml:"ca_cert_path,omitempty"`
	KeyPath    string `yaml:"key_path,omitempty"`
	CertPath   string `yaml:"cert_path,omitempty"`
}

type CapiPullConfig struct {
	Community  *bool `yaml:"community,omitempty"`
	Blocklists *bool `yaml:"blocklists,omitempty"`
}

/*global api config (for lapi->capi)*/
type OnlineApiClientCfg struct {
	CredentialsFilePath string             `yaml:"credentials_path,omitempty"` // credz will be edited by software, store in diff file
	Credentials         *ApiCredentialsCfg `yaml:"-"`
	PullConfig          CapiPullConfig     `yaml:"pull,omitempty"`
	Sharing             *bool              `yaml:"sharing,omitempty"`
}

/*local api config (for crowdsec/cscli->lapi)*/
type LocalApiClientCfg struct {
	CredentialsFilePath string             `yaml:"credentials_path,omitempty"` // credz will be edited by software, store in diff file
	Credentials         *ApiCredentialsCfg `yaml:"-"`
	InsecureSkipVerify  *bool              `yaml:"insecure_skip_verify"` // check if api certificate is bad or not
}

type CTICfg struct {
	Key          *string        `yaml:"key,omitempty"`
	CacheTimeout *time.Duration `yaml:"cache_timeout,omitempty"`
	CacheSize    *int           `yaml:"cache_size,omitempty"`
	Enabled      *bool          `yaml:"enabled,omitempty"`
	LogLevel     *log.Level     `yaml:"log_level,omitempty"`
}

func (a *CTICfg) Load() error {
	if a.Key == nil {
		a.Enabled = ptr.Of(false)
	}

	if a.Key != nil && *a.Key == "" {
		return errors.New("empty cti key")
	}

	if a.Enabled == nil {
		a.Enabled = ptr.Of(true)
	}

	if a.CacheTimeout == nil {
		a.CacheTimeout = new(time.Duration)
		*a.CacheTimeout = 10 * time.Minute
	}

	if a.CacheSize == nil {
		a.CacheSize = new(int)
		*a.CacheSize = 100
	}

	return nil
}

func (o *OnlineApiClientCfg) Load() error {
	o.Credentials = new(ApiCredentialsCfg)

	fcontent, err := os.ReadFile(o.CredentialsFilePath)
	if err != nil {
		return err
	}

	dec := yaml.NewDecoder(bytes.NewReader(fcontent))
	dec.KnownFields(true)

	err = dec.Decode(o.Credentials)
	if err != nil {
		if !errors.Is(err, io.EOF) {
			return fmt.Errorf("failed to parse api server credentials configuration file '%s': %w", o.CredentialsFilePath, err)
		}
	}

	switch {
	case o.Credentials.Login == "":
		log.Warningf("can't load CAPI credentials from '%s' (missing login field)", o.CredentialsFilePath)
		o.Credentials = nil
	case o.Credentials.Password == "":
		log.Warningf("can't load CAPI credentials from '%s' (missing password field)", o.CredentialsFilePath)
		o.Credentials = nil
	case o.Credentials.URL == "":
		log.Warningf("can't load CAPI credentials from '%s' (missing url field)", o.CredentialsFilePath)
		o.Credentials = nil
	}

	return nil
}

func (l *LocalApiClientCfg) Load() error {
	patcher := yamlpatch.NewPatcher(l.CredentialsFilePath, ".local")

	fcontent, err := patcher.MergedPatchContent()
	if err != nil {
		return err
	}

	configData := csstring.StrictExpand(string(fcontent), os.LookupEnv)

	dec := yaml.NewDecoder(strings.NewReader(configData))
	dec.KnownFields(true)

	err = dec.Decode(&l.Credentials)
	if err != nil {
		if !errors.Is(err, io.EOF) {
			return fmt.Errorf("failed to parse api client credential configuration file '%s': %w", l.CredentialsFilePath, err)
		}
	}

	if l.Credentials == nil || l.Credentials.URL == "" {
		return fmt.Errorf("no credentials or URL found in api client configuration '%s'", l.CredentialsFilePath)
	}

	if l.Credentials != nil && l.Credentials.URL != "" {
		// don't append a trailing slash if the URL is a unix socket
		if strings.HasPrefix(l.Credentials.URL, "http") && !strings.HasSuffix(l.Credentials.URL, "/") {
			l.Credentials.URL += "/"
		}
	}

	// is the configuration asking for client authentication via TLS?
	credTLSClientAuth := l.Credentials.CertPath != "" || l.Credentials.KeyPath != ""

	// is the configuration asking for TLS encryption and server authentication?
	credTLS := credTLSClientAuth || l.Credentials.CACertPath != ""

	credSocket := strings.HasPrefix(l.Credentials.URL, "/")

	if credTLS && credSocket {
		return errors.New("cannot use TLS with a unix socket")
	}

	if credTLSClientAuth && l.Credentials.Login != "" {
		return errors.New("user/password authentication and TLS authentication are mutually exclusive")
	}

	if l.InsecureSkipVerify == nil {
		apiclient.InsecureSkipVerify = false
	} else {
		apiclient.InsecureSkipVerify = *l.InsecureSkipVerify
	}

	if l.Credentials.CACertPath != "" {
		caCert, err := os.ReadFile(l.Credentials.CACertPath)
		if err != nil {
			return fmt.Errorf("failed to load cacert: %w", err)
		}

		caCertPool, err := x509.SystemCertPool()
		if err != nil {
			log.Warningf("Error loading system CA certificates: %s", err)
		}

		if caCertPool == nil {
			caCertPool = x509.NewCertPool()
		}

		caCertPool.AppendCertsFromPEM(caCert)
		apiclient.CaCertPool = caCertPool
	}

	if l.Credentials.CertPath != "" && l.Credentials.KeyPath != "" {
		cert, err := tls.LoadX509KeyPair(l.Credentials.CertPath, l.Credentials.KeyPath)
		if err != nil {
			return fmt.Errorf("failed to load api client certificate: %w", err)
		}

		apiclient.Cert = &cert
	}

	return nil
}

func (c *LocalApiServerCfg) GetTrustedIPs() ([]net.IPNet, error) {
	trustedIPs := make([]net.IPNet, 0)

	for _, ip := range c.TrustedIPs {
		cidr := toValidCIDR(ip)

		_, ipNet, err := net.ParseCIDR(cidr)
		if err != nil {
			return nil, err
		}

		trustedIPs = append(trustedIPs, *ipNet)
	}

	return trustedIPs, nil
}

func toValidCIDR(ip string) string {
	if strings.Contains(ip, "/") {
		return ip
	}

	if strings.Contains(ip, ":") {
		return ip + "/128"
	}

	return ip + "/32"
}

type CapiWhitelist struct {
	Ips   []net.IP     `yaml:"ips,omitempty"`
	Cidrs []*net.IPNet `yaml:"cidrs,omitempty"`
}

type LocalAPIAutoRegisterCfg struct {
	Enable              *bool        `yaml:"enabled"`
	Token               string       `yaml:"token"`
	AllowedRanges       []string     `yaml:"allowed_ranges,omitempty"`
	AllowedRangesParsed []*net.IPNet `yaml:"-"`
}

/*local api service configuration*/
type LocalApiServerCfg struct {
<<<<<<< HEAD
	Enable                        *bool               `yaml:"enable"`
	ListenURI                     string              `yaml:"listen_uri,omitempty"` // 127.0.0.1:8080
	ListenSocket                  string              `yaml:"listen_socket,omitempty"`
	TLS                           *TLSCfg             `yaml:"tls"`
	DbConfig                      *DatabaseCfg        `yaml:"-"`
	LogDir                        string              `yaml:"-"`
	LogMedia                      string              `yaml:"-"`
	OnlineClient                  *OnlineApiClientCfg `yaml:"online_client"`
	ProfilesPath                  string              `yaml:"profiles_path,omitempty"`
	ConsoleConfigPath             string              `yaml:"console_path,omitempty"`
	ConsoleConfig                 *ConsoleConfig      `yaml:"-"`
	Profiles                      []*ProfileCfg       `yaml:"-"`
	LogLevel                      *log.Level          `yaml:"log_level"`
	UseForwardedForHeaders        bool                `yaml:"use_forwarded_for_headers,omitempty"`
	TrustedProxies                *[]string           `yaml:"trusted_proxies,omitempty"`
	CompressLogs                  *bool               `yaml:"-"`
	LogMaxSize                    int                 `yaml:"-"`
	LogMaxAge                     int                 `yaml:"-"`
	LogMaxFiles                   int                 `yaml:"-"`
	LogFormat                     string              `yaml:"-"`
	TrustedIPs                    []string            `yaml:"trusted_ips,omitempty"`
	PapiLogLevel                  *log.Level          `yaml:"papi_log_level"`
	DisableRemoteLapiRegistration bool                `yaml:"disable_remote_lapi_registration,omitempty"`
	CapiWhitelistsPath            string              `yaml:"capi_whitelists_path,omitempty"`
	CapiWhitelists                *CapiWhitelist      `yaml:"-"`
=======
	Enable                        *bool                    `yaml:"enable"`
	ListenURI                     string                   `yaml:"listen_uri,omitempty"` // 127.0.0.1:8080
	ListenSocket                  string                   `yaml:"listen_socket,omitempty"`
	TLS                           *TLSCfg                  `yaml:"tls"`
	DbConfig                      *DatabaseCfg             `yaml:"-"`
	LogDir                        string                   `yaml:"-"`
	LogMedia                      string                   `yaml:"-"`
	OnlineClient                  *OnlineApiClientCfg      `yaml:"online_client"`
	ProfilesPath                  string                   `yaml:"profiles_path,omitempty"`
	ConsoleConfigPath             string                   `yaml:"console_path,omitempty"`
	ConsoleConfig                 *ConsoleConfig           `yaml:"-"`
	Profiles                      []*ProfileCfg            `yaml:"-"`
	LogLevel                      *log.Level               `yaml:"log_level"`
	UseForwardedForHeaders        bool                     `yaml:"use_forwarded_for_headers,omitempty"`
	TrustedProxies                *[]string                `yaml:"trusted_proxies,omitempty"`
	CompressLogs                  *bool                    `yaml:"-"`
	LogMaxSize                    int                      `yaml:"-"`
	LogMaxAge                     int                      `yaml:"-"`
	LogMaxFiles                   int                      `yaml:"-"`
	TrustedIPs                    []string                 `yaml:"trusted_ips,omitempty"`
	PapiLogLevel                  *log.Level               `yaml:"papi_log_level"`
	DisableRemoteLapiRegistration bool                     `yaml:"disable_remote_lapi_registration,omitempty"`
	CapiWhitelistsPath            string                   `yaml:"capi_whitelists_path,omitempty"`
	CapiWhitelists                *CapiWhitelist           `yaml:"-"`
	AutoRegister                  *LocalAPIAutoRegisterCfg `yaml:"auto_registration,omitempty"`
>>>>>>> dada07b2
}

func (c *LocalApiServerCfg) ClientURL() string {
	if c == nil {
		return ""
	}

	if c.ListenSocket != "" {
		return c.ListenSocket
	}

	if c.ListenURI != "" {
		return "http://" + c.ListenURI
	}

	return ""
}

func (c *Config) LoadAPIServer(inCli bool) error {
	if c.DisableAPI {
		log.Warning("crowdsec local API is disabled from flag")
	}

	if c.API.Server == nil {
		log.Warning("crowdsec local API is disabled")

		c.DisableAPI = true

		return nil
	}

	if c.API.Server.Enable == nil {
		// if the option is not present, it is enabled by default
		c.API.Server.Enable = ptr.Of(true)
	}

	if !*c.API.Server.Enable {
		log.Warning("crowdsec local API is disabled because 'enable' is set to false")

		c.DisableAPI = true
	}

	if c.DisableAPI {
		return nil
	}

	if c.API.Server.ListenURI == "" && c.API.Server.ListenSocket == "" {
		return errors.New("no listen_uri or listen_socket specified")
	}

	// inherit log level from common, then api->server
	var logLevel log.Level
	if c.API.Server.LogLevel != nil {
		logLevel = *c.API.Server.LogLevel
	} else if c.Common.LogLevel != nil {
		logLevel = *c.Common.LogLevel
	} else {
		logLevel = log.InfoLevel
	}

	if c.API.Server.PapiLogLevel == nil {
		c.API.Server.PapiLogLevel = &logLevel
	}

	if c.API.Server.OnlineClient != nil && c.API.Server.OnlineClient.CredentialsFilePath != "" {
		if err := c.API.Server.OnlineClient.Load(); err != nil {
			return fmt.Errorf("loading online client credentials: %w", err)
		}
	}

	if (c.API.Server.OnlineClient == nil || c.API.Server.OnlineClient.Credentials == nil) && !inCli {
		log.Printf("push and pull to Central API disabled")
	}

	//Set default values for CAPI push/pull
	if c.API.Server.OnlineClient != nil {
		if c.API.Server.OnlineClient.PullConfig.Community == nil {
			c.API.Server.OnlineClient.PullConfig.Community = ptr.Of(true)
		}

		if c.API.Server.OnlineClient.PullConfig.Blocklists == nil {
			c.API.Server.OnlineClient.PullConfig.Blocklists = ptr.Of(true)
		}

		if c.API.Server.OnlineClient.Sharing == nil {
			c.API.Server.OnlineClient.Sharing = ptr.Of(true)
		}
	}

	if err := c.LoadDBConfig(inCli); err != nil {
		return err
	}

	if err := c.API.Server.LoadCapiWhitelists(); err != nil {
		return err
	}

	if c.API.Server.CapiWhitelistsPath != "" && !inCli {
		log.Infof("loaded capi whitelist from %s: %d IPs, %d CIDRs", c.API.Server.CapiWhitelistsPath, len(c.API.Server.CapiWhitelists.Ips), len(c.API.Server.CapiWhitelists.Cidrs))
	}

	if err := c.API.Server.LoadAutoRegister(); err != nil {
		return err
	}

	if c.API.Server.AutoRegister != nil && c.API.Server.AutoRegister.Enable != nil && *c.API.Server.AutoRegister.Enable && !inCli {
		log.Infof("auto LAPI registration enabled for ranges %+v", c.API.Server.AutoRegister.AllowedRanges)
	}

	c.API.Server.LogDir = c.Common.LogDir
	c.API.Server.LogMedia = c.Common.LogMedia
	c.API.Server.CompressLogs = c.Common.CompressLogs
	c.API.Server.LogMaxSize = c.Common.LogMaxSize
	c.API.Server.LogMaxAge = c.Common.LogMaxAge
	c.API.Server.LogFormat = c.Common.LogFormat
	c.API.Server.LogMaxFiles = c.Common.LogMaxFiles

	if c.API.Server.UseForwardedForHeaders && c.API.Server.TrustedProxies == nil {
		c.API.Server.TrustedProxies = &[]string{"0.0.0.0/0"}
	}

	if c.API.Server.TrustedProxies != nil {
		c.API.Server.UseForwardedForHeaders = true
	}

	if err := c.API.Server.LoadProfiles(); err != nil {
		return fmt.Errorf("while loading profiles for LAPI: %w", err)
	}

	if c.API.Server.ConsoleConfigPath == "" {
		c.API.Server.ConsoleConfigPath = DefaultConsoleConfigFilePath
	}

	if err := c.API.Server.LoadConsoleConfig(); err != nil {
		return fmt.Errorf("while loading console options: %w", err)
	}

	if c.API.CTI != nil {
		if err := c.API.CTI.Load(); err != nil {
			return fmt.Errorf("loading CTI configuration: %w", err)
		}
	}

	return nil
}

// we cannot unmarshal to type net.IPNet, so we need to do it manually
type capiWhitelists struct {
	Ips   []string `yaml:"ips"`
	Cidrs []string `yaml:"cidrs"`
}

func parseCapiWhitelists(fd io.Reader) (*CapiWhitelist, error) {
	fromCfg := capiWhitelists{}

	decoder := yaml.NewDecoder(fd)
	if err := decoder.Decode(&fromCfg); err != nil {
		if errors.Is(err, io.EOF) {
			return nil, errors.New("empty file")
		}

		return nil, err
	}

	ret := &CapiWhitelist{
		Ips:   make([]net.IP, len(fromCfg.Ips)),
		Cidrs: make([]*net.IPNet, len(fromCfg.Cidrs)),
	}

	for idx, v := range fromCfg.Ips {
		ip := net.ParseIP(v)
		if ip == nil {
			return nil, fmt.Errorf("invalid IP address: %s", v)
		}

		ret.Ips[idx] = ip
	}

	for idx, v := range fromCfg.Cidrs {
		_, tnet, err := net.ParseCIDR(v)
		if err != nil {
			return nil, err
		}

		ret.Cidrs[idx] = tnet
	}

	return ret, nil
}

func (c *LocalApiServerCfg) LoadCapiWhitelists() error {
	if c.CapiWhitelistsPath == "" {
		return nil
	}

	fd, err := os.Open(c.CapiWhitelistsPath)
	if err != nil {
		return fmt.Errorf("while opening capi whitelist file: %w", err)
	}

	defer fd.Close()

	c.CapiWhitelists, err = parseCapiWhitelists(fd)
	if err != nil {
		return fmt.Errorf("while parsing capi whitelist file '%s': %w", c.CapiWhitelistsPath, err)
	}

	return nil
}

func (c *Config) LoadAPIClient() error {
	if c.API == nil || c.API.Client == nil || c.API.Client.CredentialsFilePath == "" || c.DisableAgent {
		return errors.New("no API client section in configuration")
	}

	return c.API.Client.Load()
}

func (c *LocalApiServerCfg) LoadAutoRegister() error {
	if c.AutoRegister == nil {
		c.AutoRegister = &LocalAPIAutoRegisterCfg{
			Enable: ptr.Of(false),
		}

		return nil
	}

	// Disable by default
	if c.AutoRegister.Enable == nil {
		c.AutoRegister.Enable = ptr.Of(false)
	}

	if !*c.AutoRegister.Enable {
		return nil
	}

	if c.AutoRegister.Token == "" {
		return errors.New("missing token value for api.server.auto_register")
	}

	if len(c.AutoRegister.Token) < 32 {
		return errors.New("token value for api.server.auto_register is too short (min 32 characters)")
	}

	if c.AutoRegister.AllowedRanges == nil {
		return errors.New("missing allowed_ranges value for api.server.auto_register")
	}

	c.AutoRegister.AllowedRangesParsed = make([]*net.IPNet, 0, len(c.AutoRegister.AllowedRanges))

	for _, ipRange := range c.AutoRegister.AllowedRanges {
		_, ipNet, err := net.ParseCIDR(ipRange)
		if err != nil {
			return fmt.Errorf("auto_register: failed to parse allowed range '%s': %w", ipRange, err)
		}

		c.AutoRegister.AllowedRangesParsed = append(c.AutoRegister.AllowedRangesParsed, ipNet)
	}

	return nil
}<|MERGE_RESOLUTION|>--- conflicted
+++ resolved
@@ -252,33 +252,6 @@
 
 /*local api service configuration*/
 type LocalApiServerCfg struct {
-<<<<<<< HEAD
-	Enable                        *bool               `yaml:"enable"`
-	ListenURI                     string              `yaml:"listen_uri,omitempty"` // 127.0.0.1:8080
-	ListenSocket                  string              `yaml:"listen_socket,omitempty"`
-	TLS                           *TLSCfg             `yaml:"tls"`
-	DbConfig                      *DatabaseCfg        `yaml:"-"`
-	LogDir                        string              `yaml:"-"`
-	LogMedia                      string              `yaml:"-"`
-	OnlineClient                  *OnlineApiClientCfg `yaml:"online_client"`
-	ProfilesPath                  string              `yaml:"profiles_path,omitempty"`
-	ConsoleConfigPath             string              `yaml:"console_path,omitempty"`
-	ConsoleConfig                 *ConsoleConfig      `yaml:"-"`
-	Profiles                      []*ProfileCfg       `yaml:"-"`
-	LogLevel                      *log.Level          `yaml:"log_level"`
-	UseForwardedForHeaders        bool                `yaml:"use_forwarded_for_headers,omitempty"`
-	TrustedProxies                *[]string           `yaml:"trusted_proxies,omitempty"`
-	CompressLogs                  *bool               `yaml:"-"`
-	LogMaxSize                    int                 `yaml:"-"`
-	LogMaxAge                     int                 `yaml:"-"`
-	LogMaxFiles                   int                 `yaml:"-"`
-	LogFormat                     string              `yaml:"-"`
-	TrustedIPs                    []string            `yaml:"trusted_ips,omitempty"`
-	PapiLogLevel                  *log.Level          `yaml:"papi_log_level"`
-	DisableRemoteLapiRegistration bool                `yaml:"disable_remote_lapi_registration,omitempty"`
-	CapiWhitelistsPath            string              `yaml:"capi_whitelists_path,omitempty"`
-	CapiWhitelists                *CapiWhitelist      `yaml:"-"`
-=======
 	Enable                        *bool                    `yaml:"enable"`
 	ListenURI                     string                   `yaml:"listen_uri,omitempty"` // 127.0.0.1:8080
 	ListenSocket                  string                   `yaml:"listen_socket,omitempty"`
@@ -298,13 +271,13 @@
 	LogMaxSize                    int                      `yaml:"-"`
 	LogMaxAge                     int                      `yaml:"-"`
 	LogMaxFiles                   int                      `yaml:"-"`
+	LogFormat                     string                   `yaml:"-"`
 	TrustedIPs                    []string                 `yaml:"trusted_ips,omitempty"`
 	PapiLogLevel                  *log.Level               `yaml:"papi_log_level"`
 	DisableRemoteLapiRegistration bool                     `yaml:"disable_remote_lapi_registration,omitempty"`
 	CapiWhitelistsPath            string                   `yaml:"capi_whitelists_path,omitempty"`
 	CapiWhitelists                *CapiWhitelist           `yaml:"-"`
 	AutoRegister                  *LocalAPIAutoRegisterCfg `yaml:"auto_registration,omitempty"`
->>>>>>> dada07b2
 }
 
 func (c *LocalApiServerCfg) ClientURL() string {
