--- conflicted
+++ resolved
@@ -89,14 +89,10 @@
 	Profiles               []*ProfileCfg       `yaml:"-"`
 	LogLevel               *log.Level          `yaml:"log_level"`
 	UseForwardedForHeaders bool                `yaml:"use_forwarded_for_headers,omitempty"`
-<<<<<<< HEAD
-	ConsoleConfig          *ConsoleConfig      `yaml:"-"`
-=======
 	CompressLogs           *bool               `yaml:"-"`
 	LogMaxSize             int                 `yaml:"-"`
 	LogMaxAge              int                 `yaml:"-"`
 	LogMaxFiles            int                 `yaml:"-"`
->>>>>>> 3bca25fd
 }
 
 type TLSCfg struct {
