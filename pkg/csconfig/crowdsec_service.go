--- conflicted
+++ resolved
@@ -99,16 +99,6 @@
 		return fmt.Errorf("load error (simulation): %w", err)
 	}
 
-<<<<<<< HEAD
-	c.Crowdsec.ConfigDir = c.ConfigPaths.ConfigDir
-	c.Crowdsec.DataDir = c.ConfigPaths.DataDir
-	c.Crowdsec.HubDir = c.ConfigPaths.HubDir
-	c.Crowdsec.HubIndexFile = c.ConfigPaths.HubIndexFile
-
-	DataDir = c.Crowdsec.DataDir // FIXME: find a better way to give it to the waf
-
-=======
->>>>>>> b89c5652
 	if c.Crowdsec.ParserRoutinesCount <= 0 {
 		c.Crowdsec.ParserRoutinesCount = 1
 	}
