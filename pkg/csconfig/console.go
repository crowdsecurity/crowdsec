package csconfig

import (
	"fmt"
	"os"

	"github.com/crowdsecurity/crowdsec/pkg/types"
	"github.com/pkg/errors"
	log "github.com/sirupsen/logrus"
	"gopkg.in/yaml.v2"
)

const (
	SEND_CUSTOM_SCENARIOS  = "custom"
	SEND_TAINTED_SCENARIOS = "tainted"
	SEND_MANUAL_SCENARIOS  = "manual"
<<<<<<< HEAD
	RECEIVE_DECISIONS      = "decisions_poll"
)

var CONSOLE_CONFIGS = []string{SEND_CUSTOM_SCENARIOS, SEND_MANUAL_SCENARIOS, SEND_TAINTED_SCENARIOS, RECEIVE_DECISIONS}
=======
	SEND_CONTEXT           = "context"
)

var CONSOLE_CONFIGS = []string{SEND_CUSTOM_SCENARIOS, SEND_MANUAL_SCENARIOS, SEND_TAINTED_SCENARIOS, SEND_CONTEXT}
>>>>>>> 6fb962a9

var DefaultConsoleConfigFilePath = DefaultConfigPath("console.yaml")

type ConsoleConfig struct {
	ShareManualDecisions  *bool `yaml:"share_manual_decisions"`
	ShareTaintedScenarios *bool `yaml:"share_tainted"`
	ShareCustomScenarios  *bool `yaml:"share_custom"`
<<<<<<< HEAD
	ReceiveDecisions      *bool `yaml:"receive_decisions"`
=======
	ShareContext          *bool `yaml:"share_context"`
>>>>>>> 6fb962a9
}

func (c *LocalApiServerCfg) LoadConsoleConfig() error {
	c.ConsoleConfig = &ConsoleConfig{}
	if _, err := os.Stat(c.ConsoleConfigPath); err != nil && os.IsNotExist(err) {
		log.Debugf("no console configuration to load")
		c.ConsoleConfig.ShareCustomScenarios = types.BoolPtr(true)
		c.ConsoleConfig.ShareTaintedScenarios = types.BoolPtr(true)
		c.ConsoleConfig.ShareManualDecisions = types.BoolPtr(false)
<<<<<<< HEAD
		c.ConsoleConfig.ReceiveDecisions = types.BoolPtr(false)
=======
		c.ConsoleConfig.ShareContext = types.BoolPtr(false)
>>>>>>> 6fb962a9
		return nil
	}

	yamlFile, err := os.ReadFile(c.ConsoleConfigPath)
	if err != nil {
		return fmt.Errorf("reading console config file '%s': %s", c.ConsoleConfigPath, err)
	}
	err = yaml.Unmarshal(yamlFile, c.ConsoleConfig)
	if err != nil {
		return fmt.Errorf("unmarshaling console config file '%s': %s", c.ConsoleConfigPath, err)
	}

	if c.ConsoleConfig.ShareCustomScenarios == nil {
		log.Debugf("no share_custom scenarios found, setting to true")
		c.ConsoleConfig.ShareCustomScenarios = types.BoolPtr(true)
	}
	if c.ConsoleConfig.ShareTaintedScenarios == nil {
		log.Debugf("no share_tainted scenarios found, setting to true")
		c.ConsoleConfig.ShareTaintedScenarios = types.BoolPtr(true)
	}
	if c.ConsoleConfig.ShareManualDecisions == nil {
		log.Debugf("no share_manual scenarios found, setting to false")
		c.ConsoleConfig.ShareManualDecisions = types.BoolPtr(false)
	}
<<<<<<< HEAD
	if c.ConsoleConfig.ReceiveDecisions == nil {
		log.Debugf("no receive_decisions scenarios found, setting to false")
		c.ConsoleConfig.ReceiveDecisions = types.BoolPtr(false)
	}
=======

	if c.ConsoleConfig.ShareContext == nil {
		log.Debugf("no 'context' found, setting to false")
		c.ConsoleConfig.ShareContext = types.BoolPtr(false)
	}

>>>>>>> 6fb962a9
	log.Debugf("Console configuration '%s' loaded successfully", c.ConsoleConfigPath)

	return nil
}

func (c *LocalApiServerCfg) DumpConsoleConfig() error {
	var out []byte
	var err error

	if out, err = yaml.Marshal(c.ConsoleConfig); err != nil {
		return errors.Wrapf(err, "while marshaling ConsoleConfig (for %s)", c.ConsoleConfigPath)
	}
	if c.ConsoleConfigPath == "" {
		c.ConsoleConfigPath = DefaultConsoleConfigFilePath
		log.Debugf("Empty console_path, defaulting to %s", c.ConsoleConfigPath)

	}

	if err := os.WriteFile(c.ConsoleConfigPath, out, 0600); err != nil {
		return errors.Wrapf(err, "while dumping console config to %s", c.ConsoleConfigPath)
	}

	return nil
}<|MERGE_RESOLUTION|>--- conflicted
+++ resolved
@@ -14,17 +14,12 @@
 	SEND_CUSTOM_SCENARIOS  = "custom"
 	SEND_TAINTED_SCENARIOS = "tainted"
 	SEND_MANUAL_SCENARIOS  = "manual"
-<<<<<<< HEAD
 	RECEIVE_DECISIONS      = "decisions_poll"
+  SEND_CONTEXT           = "context"
 )
 
-var CONSOLE_CONFIGS = []string{SEND_CUSTOM_SCENARIOS, SEND_MANUAL_SCENARIOS, SEND_TAINTED_SCENARIOS, RECEIVE_DECISIONS}
-=======
-	SEND_CONTEXT           = "context"
-)
 
-var CONSOLE_CONFIGS = []string{SEND_CUSTOM_SCENARIOS, SEND_MANUAL_SCENARIOS, SEND_TAINTED_SCENARIOS, SEND_CONTEXT}
->>>>>>> 6fb962a9
+var CONSOLE_CONFIGS = []string{SEND_CUSTOM_SCENARIOS, SEND_MANUAL_SCENARIOS, SEND_TAINTED_SCENARIOS, SEND_CONTEXT, RECEIVE_DECISIONS}
 
 var DefaultConsoleConfigFilePath = DefaultConfigPath("console.yaml")
 
@@ -32,11 +27,8 @@
 	ShareManualDecisions  *bool `yaml:"share_manual_decisions"`
 	ShareTaintedScenarios *bool `yaml:"share_tainted"`
 	ShareCustomScenarios  *bool `yaml:"share_custom"`
-<<<<<<< HEAD
 	ReceiveDecisions      *bool `yaml:"receive_decisions"`
-=======
 	ShareContext          *bool `yaml:"share_context"`
->>>>>>> 6fb962a9
 }
 
 func (c *LocalApiServerCfg) LoadConsoleConfig() error {
@@ -46,11 +38,8 @@
 		c.ConsoleConfig.ShareCustomScenarios = types.BoolPtr(true)
 		c.ConsoleConfig.ShareTaintedScenarios = types.BoolPtr(true)
 		c.ConsoleConfig.ShareManualDecisions = types.BoolPtr(false)
-<<<<<<< HEAD
 		c.ConsoleConfig.ReceiveDecisions = types.BoolPtr(false)
-=======
 		c.ConsoleConfig.ShareContext = types.BoolPtr(false)
->>>>>>> 6fb962a9
 		return nil
 	}
 
@@ -75,19 +64,16 @@
 		log.Debugf("no share_manual scenarios found, setting to false")
 		c.ConsoleConfig.ShareManualDecisions = types.BoolPtr(false)
 	}
-<<<<<<< HEAD
 	if c.ConsoleConfig.ReceiveDecisions == nil {
 		log.Debugf("no receive_decisions scenarios found, setting to false")
 		c.ConsoleConfig.ReceiveDecisions = types.BoolPtr(false)
 	}
-=======
 
 	if c.ConsoleConfig.ShareContext == nil {
 		log.Debugf("no 'context' found, setting to false")
 		c.ConsoleConfig.ShareContext = types.BoolPtr(false)
 	}
 
->>>>>>> 6fb962a9
 	log.Debugf("Console configuration '%s' loaded successfully", c.ConsoleConfigPath)
 
 	return nil
