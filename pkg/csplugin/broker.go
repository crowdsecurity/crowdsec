--- conflicted
+++ resolved
@@ -354,25 +354,10 @@
 		return errors.Wrap(err, fmt.Sprintf("plugin at %s does not exist", path))
 	}
 
-<<<<<<< HEAD
 	// check if it is owned by root
 	err = CheckOwner(details, path)
 	if err != nil {
 		return err
-=======
-	// check if it is owned by current user
-	currentUser, err := user.Current()
-	if err != nil {
-		return errors.Wrap(err, "while getting current user")
-	}
-	procAttr, err := getProcessAtr(currentUser.Username, currentUser.Username)
-	if err != nil {
-		return errors.Wrap(err, "while getting process attributes")
-	}
-	stat := details.Sys().(*syscall.Stat_t)
-	if stat.Uid != procAttr.Credential.Uid || stat.Gid != procAttr.Credential.Gid {
-		return fmt.Errorf("plugin at %s is not owned by %s user and group", path, currentUser.Username)
->>>>>>> 88d06260
 	}
 
 	if (int(details.Mode()) & 2) != 0 {
