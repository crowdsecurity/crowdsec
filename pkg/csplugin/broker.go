package csplugin

import (
	"context"
	"errors"
	"fmt"
	"io"
	"os"
	"reflect"
	"slices"
	"strings"
	"sync"
	"text/template"
	"time"

	"github.com/Masterminds/sprig/v3"
	"github.com/google/uuid"
	plugin "github.com/hashicorp/go-plugin"
	log "github.com/sirupsen/logrus"
	"gopkg.in/tomb.v2"
	"gopkg.in/yaml.v2"

	"github.com/crowdsecurity/go-cs-lib/csstring"
	"github.com/crowdsecurity/go-cs-lib/ptr"
	"github.com/crowdsecurity/go-cs-lib/slicetools"

	"github.com/crowdsecurity/crowdsec/pkg/csconfig"
	"github.com/crowdsecurity/crowdsec/pkg/models"
	"github.com/crowdsecurity/crowdsec/pkg/protobufs"
	"github.com/crowdsecurity/crowdsec/pkg/types"
)

var pluginMutex sync.Mutex

const (
	PluginProtocolVersion uint   = 1
	CrowdsecPluginKey     string = "CROWDSEC_PLUGIN_KEY"
)

// The broker is responsible for running the plugins and dispatching events
// It receives all the events from the main process and stacks them up
// It is as well notified by the watcher when it needs to deliver events to plugins (based on time or count threshold)
type PluginBroker struct {
	PluginChannel                   chan models.ProfileAlert
	alertsByPluginName              map[string][]*models.Alert
	profileConfigs                  []*csconfig.ProfileCfg
	pluginConfigByName              map[string]PluginConfig
	pluginMap                       map[string]plugin.Plugin
	notificationConfigsByPluginType map[string][][]byte // "slack" -> []{config1, config2}
	notificationPluginByName        map[string]protobufs.NotifierServer
	watcher                         PluginWatcher
	pluginKillMethods               []func()
	pluginProcConfig                *csconfig.PluginCfg
	pluginsTypesToDispatch          map[string]struct{}
}

// holder to determine where to dispatch config and how to format messages
type PluginConfig struct {
	Type           string        `yaml:"type"`
	Name           string        `yaml:"name"`
	GroupWait      time.Duration `yaml:"group_wait,omitempty"`
	GroupThreshold int           `yaml:"group_threshold,omitempty"`
	MaxRetry       int           `yaml:"max_retry,omitempty"`
	TimeOut        time.Duration `yaml:"timeout,omitempty"`

	Format string `yaml:"format,omitempty"` // specific to notification plugins

	Config map[string]any `yaml:",inline"` // to keep the plugin-specific config
}

<<<<<<< HEAD
// UnmarshalYAML implements yaml.Unmarshaler.
func (pc *PluginConfig) UnmarshalYAML(unmarshal func(any) error) error {
	type raw PluginConfig
	aux := raw{}

	if err := unmarshal(&aux); err != nil {
		return err
	}

	if aux.Type == "" {
		return errors.New("missing required field 'type'")
	}

	if aux.MaxRetry == 0 {
		aux.MaxRetry = 1
	}

	if aux.TimeOut == 0 {
		aux.TimeOut = time.Second * 5
	}

	*pc = PluginConfig(aux)
	return nil
}

type PluginConfigList []PluginConfig


type ProfileAlert struct {
	ProfileID uint
	Alert     *models.Alert
}

=======
>>>>>>> b5d90ff7
func (pb *PluginBroker) Init(ctx context.Context, pluginCfg *csconfig.PluginCfg, profileConfigs []*csconfig.ProfileCfg, configPaths *csconfig.ConfigurationPaths) error {
	pb.PluginChannel = make(chan models.ProfileAlert)
	pb.notificationConfigsByPluginType = make(map[string][][]byte)
	pb.notificationPluginByName = make(map[string]protobufs.NotifierServer)
	pb.pluginMap = make(map[string]plugin.Plugin)
	pb.pluginConfigByName = make(map[string]PluginConfig)
	pb.alertsByPluginName = make(map[string][]*models.Alert)
	pb.profileConfigs = profileConfigs
	pb.pluginProcConfig = pluginCfg
	pb.pluginsTypesToDispatch = make(map[string]struct{})

	if err := pb.loadConfig(configPaths.NotificationDir); err != nil {
		return fmt.Errorf("loading config: %w", err)
	}

	if err := pb.loadPlugins(ctx, configPaths.PluginDir); err != nil {
		return fmt.Errorf("loading plugin: %w", err)
	}

	pb.watcher = PluginWatcher{}
	pb.watcher.Init(pb.pluginConfigByName, pb.alertsByPluginName)

	return nil
}

func (pb *PluginBroker) Kill() {
	for _, kill := range pb.pluginKillMethods {
		kill()
	}
}

func (pb *PluginBroker) Run(pluginTomb *tomb.Tomb) {
	// we get signaled via the channel when notifications need to be delivered to plugin (via the watcher)
	ctx := context.TODO()

	pb.watcher.Start(&tomb.Tomb{})

	for {
		select {
		case profileAlert := <-pb.PluginChannel:
			pb.addProfileAlert(profileAlert)

		case pluginName := <-pb.watcher.PluginEvents:
			// this can be run in goroutine, but then locks will be needed
			pluginMutex.Lock()
			log.Tracef("going to deliver %d alerts to plugin %s", len(pb.alertsByPluginName[pluginName]), pluginName)
			tmpAlerts := pb.alertsByPluginName[pluginName]
			pb.alertsByPluginName[pluginName] = make([]*models.Alert, 0)
			pluginMutex.Unlock()

			go func() {
				// Chunk alerts to respect group_threshold
				threshold := pb.pluginConfigByName[pluginName].GroupThreshold
				if threshold == 0 {
					threshold = 1
				}

				for _, chunk := range slicetools.Chunks(tmpAlerts, threshold) {
					if err := pb.pushNotificationsToPlugin(ctx, pluginName, chunk); err != nil {
						log.WithField("plugin:", pluginName).Error(err)
					}
				}
			}()

		case <-pluginTomb.Dying():
			log.Infof("pluginTomb dying")
			pb.watcher.tomb.Kill(errors.New("Terminating"))

			for {
				select {
				case <-pb.watcher.tomb.Dead():
					log.Info("killing all plugins")
					pb.Kill()

					return
				case pluginName := <-pb.watcher.PluginEvents:
					// this can be run in goroutine, but then locks will be needed
					pluginMutex.Lock()
					log.Tracef("going to deliver %d alerts to plugin %s", len(pb.alertsByPluginName[pluginName]), pluginName)
					tmpAlerts := pb.alertsByPluginName[pluginName]
					pb.alertsByPluginName[pluginName] = make([]*models.Alert, 0)
					pluginMutex.Unlock()

					if err := pb.pushNotificationsToPlugin(ctx, pluginName, tmpAlerts); err != nil {
						log.WithField("plugin:", pluginName).Error(err)
					}
				}
			}
		}
	}
}

func (pb *PluginBroker) addProfileAlert(profileAlert models.ProfileAlert) {
	for _, pluginName := range pb.profileConfigs[profileAlert.ProfileID].Notifications {
		if _, ok := pb.pluginConfigByName[pluginName]; !ok {
			log.Errorf("plugin %s is not configured properly.", pluginName)
			continue
		}

		pluginMutex.Lock()
		pb.alertsByPluginName[pluginName] = append(pb.alertsByPluginName[pluginName], profileAlert.Alert)
		pluginMutex.Unlock()
		pb.watcher.Inserts <- pluginName
	}
}

func (pb *PluginBroker) profilesContainPlugin(pluginName string) bool {
	for _, profileCfg := range pb.profileConfigs {
		if slices.Contains(profileCfg.Notifications, pluginName) {
			return true
		}
	}

	return false
}

func (pb *PluginBroker) loadConfig(path string) error {
	files, err := listFilesAtPath(path)
	if err != nil {
		return err
	}

	for _, configFilePath := range files {
		if !strings.HasSuffix(configFilePath, ".yaml") && !strings.HasSuffix(configFilePath, ".yml") {
			continue
		}

		fin, err := os.Open(configFilePath)
		if err != nil {
			return fmt.Errorf("while opening %s: %w", configFilePath, err)
		}

		pluginConfigs, err := NewPluginConfigList(fin)
		if err != nil {
			return fmt.Errorf("error in %s: %w", configFilePath, err)
		}

		for _, pluginConfig := range pluginConfigs {
			if _, ok := pb.pluginConfigByName[pluginConfig.Name]; ok {
				log.Warningf("notification '%s' is defined multiple times", pluginConfig.Name)
			}

			pb.pluginConfigByName[pluginConfig.Name] = pluginConfig
			if !pb.profilesContainPlugin(pluginConfig.Name) {
				continue
			}
		}
	}

	return pb.verifyPluginConfigsWithProfile()
}

// checks whether every notification in profile has its own config file
func (pb *PluginBroker) verifyPluginConfigsWithProfile() error {
	for _, profileCfg := range pb.profileConfigs {
		for _, pluginName := range profileCfg.Notifications {
			if _, ok := pb.pluginConfigByName[pluginName]; !ok {
				return fmt.Errorf("config file for plugin %s not found", pluginName)
			}

			pb.pluginsTypesToDispatch[pb.pluginConfigByName[pluginName].Type] = struct{}{}
		}
	}

	return nil
}

// check whether each plugin in profile has its own binary
func (pb *PluginBroker) verifyPluginBinaryWithProfile() error {
	for _, profileCfg := range pb.profileConfigs {
		for _, pluginName := range profileCfg.Notifications {
			if _, ok := pb.notificationPluginByName[pluginName]; !ok {
				return fmt.Errorf("binary for plugin %s not found", pluginName)
			}
		}
	}

	return nil
}

func (pb *PluginBroker) loadPlugins(ctx context.Context, path string) error {
	binaryPaths, err := listFilesAtPath(path)
	if err != nil {
		return err
	}

	for _, binaryPath := range binaryPaths {
		if err := pluginIsValid(binaryPath); err != nil {
			return err
		}

		pType, pSubtype, err := getPluginTypeAndSubtypeFromPath(binaryPath) // eg pType="notification" , pSubtype="slack"
		if err != nil {
			return err
		}

		if pType != "notification" {
			continue
		}

		if _, ok := pb.pluginsTypesToDispatch[pSubtype]; !ok {
			continue
		}

		pluginClient, err := pb.loadNotificationPlugin(pSubtype, binaryPath)
		if err != nil {
			return err
		}

		for _, pc := range pb.pluginConfigByName {
			if pc.Type != pSubtype {
				continue
			}

			data, err := yaml.Marshal(pc)
			if err != nil {
				return err
			}

			data = []byte(csstring.StrictExpand(string(data), os.LookupEnv))

			_, err = pluginClient.Configure(ctx, &protobufs.Config{Config: data})
			if err != nil {
				return fmt.Errorf("while configuring %s: %w", pc.Name, err)
			}

			log.Infof("registered plugin %s", pc.Name)

			pb.notificationPluginByName[pc.Name] = pluginClient
		}
	}

	return pb.verifyPluginBinaryWithProfile()
}

func (pb *PluginBroker) loadNotificationPlugin(name string, binaryPath string) (protobufs.NotifierServer, error) {
	handshake, err := getHandshake()
	if err != nil {
		return nil, err
	}

	log.Debugf("Executing plugin %s", binaryPath)

	cmd, err := pb.CreateCmd(binaryPath)
	if err != nil {
		return nil, err
	}

	pb.pluginMap[name] = &NotifierPlugin{}
	l := log.New()

	err = types.ConfigureLogger(l, ptr.Of(log.TraceLevel))
	if err != nil {
		return nil, err
	}
	// We set the highest level to permit plugins to set their own log level
	// without that, crowdsec log level is controlling plugins level
	logger := NewHCLogAdapter(l, "")
	c := plugin.NewClient(&plugin.ClientConfig{
		HandshakeConfig:  handshake,
		Plugins:          pb.pluginMap,
		Cmd:              cmd,
		AllowedProtocols: []plugin.Protocol{plugin.ProtocolGRPC},
		Logger:           logger,
	})

	client, err := c.Client()
	if err != nil {
		return nil, err
	}

	raw, err := client.Dispense(name)
	if err != nil {
		return nil, err
	}

	pb.pluginKillMethods = append(pb.pluginKillMethods, c.Kill)

	return raw.(protobufs.NotifierServer), nil
}

func (pb *PluginBroker) tryNotify(ctx context.Context, pluginName, message string) error {
	timeout := pb.pluginConfigByName[pluginName].TimeOut
	ctxTimeout, cancel := context.WithTimeout(ctx, timeout)

	defer cancel()

	plugin := pb.notificationPluginByName[pluginName]

	_, err := plugin.Notify(
		ctxTimeout,
		&protobufs.Notification{
			Text: message,
			Name: pluginName,
		},
	)

	return err
}

func (pb *PluginBroker) pushNotificationsToPlugin(ctx context.Context, pluginName string, alerts []*models.Alert) error {
	log.WithField("plugin", pluginName).Debugf("pushing %d alerts to plugin", len(alerts))

	if len(alerts) == 0 {
		return nil
	}

	message, err := FormatAlerts(pb.pluginConfigByName[pluginName].Format, alerts)
	if err != nil {
		return err
	}

	backoffDuration := time.Second

	for i := 1; i <= pb.pluginConfigByName[pluginName].MaxRetry; i++ {
		if err = pb.tryNotify(ctx, pluginName, message); err == nil {
			return nil
		}

		log.WithField("plugin", pluginName).Errorf("%s error, retry num %d", err, i)
		time.Sleep(backoffDuration)
		backoffDuration *= 2
	}

	return err
}

func NewPluginConfigList(fin io.Reader) (PluginConfigList, error) {
	parsedConfigs := make(PluginConfigList, 0)

	dec := yaml.NewDecoder(fin)
	dec.SetStrict(true)

	idx := -1

	for {
		var pc PluginConfig

		idx += 1

		err := dec.Decode(&pc)
		if err != nil {
			if errors.Is(err, io.EOF) {
				break
			}

			return nil, fmt.Errorf("document %d: %w", idx, err)
		}

		// if the yaml document is empty, skip
		if reflect.DeepEqual(pc, PluginConfig{}) {
			continue
		}

		parsedConfigs = append(parsedConfigs, pc)
	}

	return parsedConfigs, nil
}

func getUUID() (string, error) {
	uuidv4, err := uuid.NewRandom()
	if err != nil {
		return "", err
	}

	return uuidv4.String(), nil
}

func getHandshake() (plugin.HandshakeConfig, error) {
	uuid, err := getUUID()
	if err != nil {
		return plugin.HandshakeConfig{}, err
	}

	handshake := plugin.HandshakeConfig{
		ProtocolVersion:  PluginProtocolVersion,
		MagicCookieKey:   CrowdsecPluginKey,
		MagicCookieValue: uuid,
	}

	return handshake, nil
}

func FormatAlerts(format string, alerts []*models.Alert) (string, error) {
	template, err := template.New("").Funcs(sprig.TxtFuncMap()).Funcs(funcMap()).Parse(format)
	if err != nil {
		return "", err
	}

	b := new(strings.Builder)

	err = template.Execute(b, alerts)
	if err != nil {
		return "", err
	}

	return b.String(), nil
}<|MERGE_RESOLUTION|>--- conflicted
+++ resolved
@@ -68,7 +68,6 @@
 	Config map[string]any `yaml:",inline"` // to keep the plugin-specific config
 }
 
-<<<<<<< HEAD
 // UnmarshalYAML implements yaml.Unmarshaler.
 func (pc *PluginConfig) UnmarshalYAML(unmarshal func(any) error) error {
 	type raw PluginConfig
@@ -97,13 +96,6 @@
 type PluginConfigList []PluginConfig
 
 
-type ProfileAlert struct {
-	ProfileID uint
-	Alert     *models.Alert
-}
-
-=======
->>>>>>> b5d90ff7
 func (pb *PluginBroker) Init(ctx context.Context, pluginCfg *csconfig.PluginCfg, profileConfigs []*csconfig.ProfileCfg, configPaths *csconfig.ConfigurationPaths) error {
 	pb.PluginChannel = make(chan models.ProfileAlert)
 	pb.notificationConfigsByPluginType = make(map[string][][]byte)
