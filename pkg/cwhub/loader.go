--- conflicted
+++ resolved
@@ -192,29 +192,6 @@
 			if sha != val.Digest {
 				//log.Printf("matching filenames, wrong hash %s != %s -- %s", sha, val.Digest, spew.Sdump(v))
 				continue
-<<<<<<< HEAD
-			} else {
-				/*we got an exact match, update struct*/
-				if !inhub {
-					log.Tracef("found exact match for %s, version is %s, latest is %s", v.Name, version, v.Version)
-					v.LocalPath = path
-					v.LocalVersion = version
-					v.Tainted = false
-					v.Downloaded = true
-					/*if we're walking the hub, present file doesn't means installed file*/
-					v.Installed = true
-					v.LocalHash = sha
-					x := strings.Split(path, PathSeparator)
-					target.FileName = x[len(x)-1]
-				}
-				if version == v.Version {
-					log.Tracef("%s is up-to-date", v.Name)
-					v.UpToDate = true
-				}
-				match = true
-				break
-=======
->>>>>>> 76e36120
 			}
 			/*we got an exact match, update struct*/
 			if !inhub {
@@ -226,7 +203,7 @@
 				/*if we're walking the hub, present file doesn't means installed file*/
 				v.Installed = true
 				v.LocalHash = sha
-				x := strings.Split(path, "/")
+				x := strings.Split(path, PathSeparator)
 				target.FileName = x[len(x)-1]
 			}
 			if version == v.Version {
