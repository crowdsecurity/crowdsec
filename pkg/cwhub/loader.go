--- conflicted
+++ resolved
@@ -131,6 +131,9 @@
 	} else if ret.stage == COLLECTIONS {
 		ret.ftype = COLLECTIONS
 		ret.stage = ""
+	} else if ret.stage == WAAP_RULES {
+		ret.ftype = WAAP_RULES
+		ret.stage = ""
 	} else if ret.ftype != PARSERS && ret.ftype != PARSERS_OVFLW {
 		// its a PARSER / PARSER_OVFLW with a stage
 		return itemFileInfo{}, inhub, fmt.Errorf("unknown configuration type for file '%s'", path)
@@ -158,25 +161,9 @@
 		return err
 	}
 
-<<<<<<< HEAD
-	log.Tracef("stage:%s ftype:%s", stage, ftype)
-	//log.Printf("%s -> name:%s stage:%s", path, fname, stage)
-	if stage == SCENARIOS {
-		ftype = SCENARIOS
-		stage = ""
-	} else if stage == COLLECTIONS {
-		ftype = COLLECTIONS
-		stage = ""
-	} else if stage == WAAP_RULES {
-		ftype = WAAP_RULES
-		stage = ""
-	} else if ftype != PARSERS && ftype != PARSERS_OVFLW /*its a PARSER / PARSER_OVFLW with a stage */ {
-		return fmt.Errorf("unknown configuration type %s for file '%s'", ftype, path)
-=======
 	// we only care about files
 	if f == nil || f.IsDir() {
 		return nil
->>>>>>> d2d788c5
 	}
 
 	if !isYAMLFileName(f.Name()) {
@@ -540,20 +527,6 @@
 			item.Type = itemType
 			x := strings.Split(item.RemotePath, "/")
 			item.FileName = x[len(x)-1]
-<<<<<<< HEAD
-			RawIndex[itemType][idx] = item
-			/*if it's a collection, check its sub-items are present*/
-			//XX should be done later
-			if itemType == COLLECTIONS {
-				var tmp = [][]string{item.Parsers, item.PostOverflows, item.Scenarios, item.Collections, item.WafRules}
-				for idx, ptr := range tmp {
-					ptrtype := ItemTypes[idx]
-					for _, p := range ptr {
-						if _, ok := RawIndex[ptrtype][p]; !ok {
-							log.Errorf("Referred %s %s in collection %s doesn't exist.", ptrtype, p, item.Name)
-							missingItems = append(missingItems, p)
-						}
-=======
 			RawIndex[itemType][name] = item
 
 			if itemType != COLLECTIONS {
@@ -562,13 +535,12 @@
 
 			// if it's a collection, check its sub-items are present
 			// XXX should be done later
-			for idx, ptr := range [][]string{item.Parsers, item.PostOverflows, item.Scenarios, item.Collections} {
+			for idx, ptr := range [][]string{item.Parsers, item.PostOverflows, item.Scenarios, item.Collections, item.WafRules} {
 				ptrtype := ItemTypes[idx]
 				for _, p := range ptr {
 					if _, ok := RawIndex[ptrtype][p]; !ok {
 						log.Errorf("Referred %s %s in collection %s doesn't exist.", ptrtype, p, item.Name)
 						missingItems = append(missingItems, p)
->>>>>>> d2d788c5
 					}
 				}
 			}
