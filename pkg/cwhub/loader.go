package cwhub

import (
	"encoding/json"
	//"errors"
	"fmt"
	"io/ioutil"
	"sort"

	"github.com/pkg/errors"
	"golang.org/x/mod/semver"

	//"log"

	"os"
	"path/filepath"
	"strings"

	"github.com/crowdsecurity/crowdsec/pkg/csconfig"
	log "github.com/sirupsen/logrus"
)

/*the walk/parser_visit function can't receive extra args*/
var hubdir, installdir string

func parser_visit(path string, f os.FileInfo, err error) error {

	var target Item
	var local bool
	var hubpath string
	var inhub bool
	var fname string
	var ftype string
	var fauthor string
	var stage string

	path, err = filepath.Abs(path)
	if err != nil {
		return err
	}
	//we only care about files
	if f == nil || f.IsDir() {
		return nil
	}
	//we only care about yaml files
	if !strings.HasSuffix(f.Name(), ".yaml") && !strings.HasSuffix(f.Name(), ".yml") {
		return nil
	}

	subs := strings.Split(path, string(os.PathSeparator))

	log.Tracef("path:%s, hubdir:%s, installdir:%s", path, hubdir, installdir)
	log.Tracef("subs:%v", subs)
	/*we're in hub (~/.hub/hub/)*/
	if strings.HasPrefix(path, hubdir) {
		log.Tracef("in hub dir")
		inhub = true
		//.../hub/parsers/s00-raw/crowdsec/skip-pretag.yaml
		//.../hub/scenarios/crowdsec/ssh_bf.yaml
		//.../hub/profiles/crowdsec/linux.yaml
		if len(subs) < 4 {
			log.Fatalf("path is too short : %s (%d)", path, len(subs))
		}
		fname = subs[len(subs)-1]
		fauthor = subs[len(subs)-2]
		stage = subs[len(subs)-3]
		ftype = subs[len(subs)-4]
	} else if strings.HasPrefix(path, installdir) { /*we're in install /etc/crowdsec/<type>/... */
		log.Tracef("in install dir")
		if len(subs) < 3 {
			log.Fatalf("path is too short : %s (%d)", path, len(subs))
		}
		///.../config/parser/stage/file.yaml
		///.../config/postoverflow/stage/file.yaml
		///.../config/scenarios/scenar.yaml
		///.../config/collections/linux.yaml //file is empty
		fname = subs[len(subs)-1]
		stage = subs[len(subs)-2]
		ftype = subs[len(subs)-3]
		fauthor = ""
	} else {
		return fmt.Errorf("file '%s' is not from hub '%s' nor from the configuration directory '%s'", path, hubdir, installdir)
	}

	log.Tracef("stage:%s ftype:%s", stage, ftype)
	//log.Printf("%s -> name:%s stage:%s", path, fname, stage)
	if stage == SCENARIOS {
		ftype = SCENARIOS
		stage = ""
	} else if stage == COLLECTIONS {
		ftype = COLLECTIONS
		stage = ""
	} else if ftype != PARSERS && ftype != PARSERS_OVFLW /*its a PARSER / PARSER_OVFLW with a stage */ {
		return fmt.Errorf("unknown configuration type for file '%s'", path)
	}

	log.Tracef("CORRECTED [%s] by [%s] in stage [%s] of type [%s]", fname, fauthor, stage, ftype)

	/*
		we can encounter 'collections' in the form of a symlink :
		/etc/crowdsec/.../collections/linux.yaml -> ~/.hub/hub/collections/.../linux.yaml
		when the collection is installed, both files are created
	*/
	//non symlinks are local user files or hub files
	if f.Mode()&os.ModeSymlink == 0 {
		local = true
		log.Tracef("%s isn't a symlink", path)
	} else {
		hubpath, err = os.Readlink(path)
		if err != nil {
			return fmt.Errorf("unable to read symlink of %s", path)
		}
		//the symlink target doesn't exist, user might have removed ~/.hub/hub/...yaml without deleting /etc/crowdsec/....yaml
		_, err := os.Lstat(hubpath)
		if os.IsNotExist(err) {
			log.Infof("%s is a symlink to %s that doesn't exist, deleting symlink", path, hubpath)
			//remove the symlink
			if err = os.Remove(path); err != nil {
				return fmt.Errorf("failed to unlink %s: %+v", path, err)
			}
			return nil
		}
		log.Tracef("%s points to %s", path, hubpath)
	}

	//if it's not a symlink and not in hub, it's a local file, don't bother
	if local && !inhub {
		log.Tracef("%s is a local file, skip", path)
		skippedLocal++
		//	log.Printf("local scenario, skip.")
		target.Name = fname
		target.Stage = stage
		target.Installed = true
		target.Type = ftype
		target.Local = true
		target.LocalPath = path
		target.UpToDate = true
		_, target.FileName = filepath.Split(path)

		hubIdx[ftype][fname] = target
		return nil
	}
	//try to find which configuration item it is
	log.Tracef("check [%s] of %s", fname, ftype)

	match := false
	for k, v := range hubIdx[ftype] {
		log.Tracef("check [%s] vs [%s] : %s", fname, v.RemotePath, ftype+"/"+stage+"/"+fname+".yaml")
		if fname != v.FileName {
			log.Tracef("%s != %s (filename)", fname, v.FileName)
			continue
		}
		//wrong stage
		if v.Stage != stage {
			continue
		}
		/*if we are walking hub dir, just mark present files as downloaded*/
		if inhub {
			//wrong author
			if fauthor != v.Author {
				continue
			}
			//wrong file
			if CheckName(v.Name, fauthor, fname) {
				continue
			}

			if path == hubdir+"/"+v.RemotePath {
				log.Tracef("marking %s as downloaded", v.Name)
				v.Downloaded = true
			}
		} else {
			//wrong file
			//<type>/<stage>/<author>/<name>.yaml
			if CheckSuffix(hubpath, v.RemotePath) {
				continue
			}
		}
		sha, err := getSHA256(path)
		if err != nil {
			log.Fatalf("Failed to get sha of %s : %v", path, err)
		}
		//let's reverse sort the versions to deal with hash collisions (#154)
		versions := make([]string, 0, len(v.Versions))
		for k := range v.Versions {
			versions = append(versions, k)
		}
		sort.Sort(sort.Reverse(sort.StringSlice(versions)))

		for _, version := range versions {
			val := v.Versions[version]
			if sha != val.Digest {
				//log.Printf("matching filenames, wrong hash %s != %s -- %s", sha, val.Digest, spew.Sdump(v))
				continue
			}
			/*we got an exact match, update struct*/
			if !inhub {
				log.Tracef("found exact match for %s, version is %s, latest is %s", v.Name, version, v.Version)
				v.LocalPath = path
				v.LocalVersion = version
				v.Tainted = false
				v.Downloaded = true
				/*if we're walking the hub, present file doesn't means installed file*/
				v.Installed = true
				v.LocalHash = sha
<<<<<<< HEAD
				_, target.FileName = filepath.Split(path)
=======
				x := strings.Split(path, "/")
				target.FileName = x[len(x)-1]
			} else {
				v.Downloaded = true
				v.LocalHash = sha
>>>>>>> 1bd8cc79
			}
			if version == v.Version {
				log.Tracef("%s is up-to-date", v.Name)
				v.UpToDate = true
			}
			match = true
			break
		}
		if !match {
			log.Tracef("got tainted match for %s : %s", v.Name, path)
			skippedTainted += 1
			//the file and the stage is right, but the hash is wrong, it has been tainted by user
			if !inhub {
				v.LocalPath = path
				v.Installed = true
			}
			v.UpToDate = false
			v.LocalVersion = "?"
			v.Tainted = true
			v.LocalHash = sha
			_, target.FileName = filepath.Split(path)

		}
		//update the entry if appropriate
		// if _, ok := hubIdx[ftype][k]; !ok || !inhub || v.D {
		// 	fmt.Printf("Updating %s", k)
		// 	hubIdx[ftype][k] = v
		// } else if !inhub {

		// } else if
		hubIdx[ftype][k] = v
		return nil
	}
	log.Infof("Ignoring file %s of type %s", path, ftype)
	return nil
}

func CollecDepsCheck(v *Item) error {

	if GetVersionStatus(v) != 0 { //not up-to-date
		log.Debugf("%s dependencies not checked : not up-to-date", v.Name)
		return nil
	}

	/*if it's a collection, ensure all the items are installed, or tag it as tainted*/
	if v.Type == COLLECTIONS {
		log.Tracef("checking submembers of %s installed:%t", v.Name, v.Installed)
		var tmp = [][]string{v.Parsers, v.PostOverflows, v.Scenarios, v.Collections}
		for idx, ptr := range tmp {
			ptrtype := ItemTypes[idx]
			for _, p := range ptr {
				val, ok := hubIdx[ptrtype][p]
				if !ok {
					log.Fatalf("Referred %s %s in collection %s doesn't exist.", ptrtype, p, v.Name)
				}
				log.Tracef("check %s installed:%t", val.Name, val.Installed)
				if !v.Installed {
					continue
				}
				if val.Type == COLLECTIONS {
					log.Tracef("collec, recurse.")
					if err := CollecDepsCheck(&val); err != nil {
						return fmt.Errorf("sub collection %s is broken : %s", val.Name, err)
					}
					hubIdx[ptrtype][p] = val
				}

				//propagate the state of sub-items to set
				if val.Tainted {
					v.Tainted = true
					return fmt.Errorf("tainted %s %s, tainted.", ptrtype, p)
				}
				if !val.Installed && v.Installed {
					v.Tainted = true
					return fmt.Errorf("missing %s %s, tainted.", ptrtype, p)
				}
				if !val.UpToDate {
					v.UpToDate = false
					return fmt.Errorf("outdated %s %s", ptrtype, p)
				}
				skip := false
				for idx := range val.BelongsToCollections {
					if val.BelongsToCollections[idx] == v.Name {
						skip = true
					}
				}
				if !skip {
					val.BelongsToCollections = append(val.BelongsToCollections, v.Name)
				}
				hubIdx[ptrtype][p] = val
				log.Tracef("checking for %s - tainted:%t uptodate:%t", p, v.Tainted, v.UpToDate)
			}
		}
	}
	return nil
}

func SyncDir(hub *csconfig.Hub, dir string) (error, []string) {
	hubdir = hub.HubDir
	installdir = hub.ConfigDir
	warnings := []string{}

	/*For each, scan PARSERS, PARSERS_OVFLW, SCENARIOS and COLLECTIONS last*/
	for _, scan := range ItemTypes {
		cpath, err := filepath.Abs(fmt.Sprintf("%s/%s", dir, scan))
		if err != nil {
			log.Errorf("failed %s : %s", cpath, err)
		}
		err = filepath.Walk(cpath, parser_visit)
		if err != nil {
			return err, warnings
		}

	}

	for k, v := range hubIdx[COLLECTIONS] {
		if v.Installed {
			versStat := GetVersionStatus(&v)
			if versStat == 0 { //latest
				if err := CollecDepsCheck(&v); err != nil {
					warnings = append(warnings, fmt.Sprintf("dependency of %s : %s", v.Name, err))
					hubIdx[COLLECTIONS][k] = v
				}
			} else if versStat == 1 { //not up-to-date
				warnings = append(warnings, fmt.Sprintf("update for collection %s available (currently:%s, latest:%s)", v.Name, v.LocalVersion, v.Version))
			} else { //version is higher than the highest available from hub?
				warnings = append(warnings, fmt.Sprintf("collection %s is in the future (currently:%s, latest:%s)", v.Name, v.LocalVersion, v.Version))
			}
			log.Debugf("installed (%s) - status:%d | installed:%s | latest : %s | full : %+v", v.Name, semver.Compare("v"+v.Version, "v"+v.LocalVersion), v.LocalVersion, v.Version, v.Versions)
		}
	}
	return nil, warnings
}

/* Updates the infos from HubInit() with the local state */
func LocalSync(hub *csconfig.Hub) (error, []string) {
	skippedLocal = 0
	skippedTainted = 0

	err, warnings := SyncDir(hub, hub.ConfigDir)
	if err != nil {
		return fmt.Errorf("failed to scan %s : %s", hub.ConfigDir, err), warnings
	}
	err, _ = SyncDir(hub, hub.HubDir)
	if err != nil {
		return fmt.Errorf("failed to scan %s : %s", hub.HubDir, err), warnings
	}
	return nil, warnings
}

func GetHubIdx(hub *csconfig.Hub) error {
	if hub == nil {
		return fmt.Errorf("no configuration found for hub")
	}
	log.Debugf("loading hub idx %s", hub.HubIndexFile)
	bidx, err := ioutil.ReadFile(hub.HubIndexFile)
	if err != nil {
		return errors.Wrap(err, "unable to read index file")
	}
	ret, err := LoadPkgIndex(bidx)
	if err != nil {
		if !errors.Is(err, ReferenceMissingError) {
			log.Fatalf("Unable to load existing index : %v.", err)
		}
		return err
	}
	hubIdx = ret
	err, _ = LocalSync(hub)
	if err != nil {
		log.Fatalf("Failed to sync Hub index with local deployment : %v", err)
	}
	return nil
}

/*LoadPkgIndex loads a local .index.json file and returns the map of parsers/scenarios/collections associated*/
func LoadPkgIndex(buff []byte) (map[string]map[string]Item, error) {
	var err error
	var RawIndex map[string]map[string]Item
	var missingItems []string

	if err = json.Unmarshal(buff, &RawIndex); err != nil {
		return nil, fmt.Errorf("failed to unmarshal index : %v", err)
	}

	log.Debugf("%d item types in hub index", len(ItemTypes))
	/*Iterate over the different types to complete struct */
	for _, itemType := range ItemTypes {
		/*complete struct*/
		log.Tracef("%d item", len(RawIndex[itemType]))
		for idx, item := range RawIndex[itemType] {
			item.Name = idx
			item.Type = itemType
			x := strings.Split(item.RemotePath, "/")
			item.FileName = x[len(x)-1]
			RawIndex[itemType][idx] = item
			/*if it's a collection, check its sub-items are present*/
			//XX should be done later
			if itemType == COLLECTIONS {
				var tmp = [][]string{item.Parsers, item.PostOverflows, item.Scenarios, item.Collections}
				for idx, ptr := range tmp {
					ptrtype := ItemTypes[idx]
					for _, p := range ptr {
						if _, ok := RawIndex[ptrtype][p]; !ok {
							log.Errorf("Referred %s %s in collection %s doesn't exist.", ptrtype, p, item.Name)
							missingItems = append(missingItems, p)
						}
					}
				}
			}
		}
	}
	if len(missingItems) > 0 {
		return RawIndex, fmt.Errorf("%q : %w", missingItems, ReferenceMissingError)
	}

	return RawIndex, nil
}<|MERGE_RESOLUTION|>--- conflicted
+++ resolved
@@ -203,15 +203,10 @@
 				/*if we're walking the hub, present file doesn't means installed file*/
 				v.Installed = true
 				v.LocalHash = sha
-<<<<<<< HEAD
 				_, target.FileName = filepath.Split(path)
-=======
-				x := strings.Split(path, "/")
-				target.FileName = x[len(x)-1]
 			} else {
 				v.Downloaded = true
 				v.LocalHash = sha
->>>>>>> 1bd8cc79
 			}
 			if version == v.Version {
 				log.Tracef("%s is up-to-date", v.Name)
