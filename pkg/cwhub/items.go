--- conflicted
+++ resolved
@@ -18,10 +18,6 @@
 	WAAP_RULES    = "waap-rules"
 )
 
-<<<<<<< HEAD
-// XXX: The order is important, as it is used to range over sub-items in collections
-var ItemTypes = []string{PARSERS, POSTOVERFLOWS, SCENARIOS, WAAP_CONFIGS, WAAP_RULES, COLLECTIONS}
-=======
 const (
 	VersionUpToDate = iota
 	VersionUpdateAvailable
@@ -30,8 +26,7 @@
 )
 
 // The order is important, as it is used to range over sub-items in collections
-var ItemTypes = []string{PARSERS, POSTOVERFLOWS, SCENARIOS, COLLECTIONS}
->>>>>>> f4b5bcb8
+var ItemTypes = []string{PARSERS, POSTOVERFLOWS, SCENARIOS, WAAP_CONFIGS, WAAP_RULES, COLLECTIONS}
 
 type HubItems map[string]map[string]Item
 
