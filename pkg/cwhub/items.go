--- conflicted
+++ resolved
@@ -115,23 +115,9 @@
 	}, nil
 }
 
-<<<<<<< HEAD
-// SubItems returns the list of sub items for a given item (typically a collection)
-func (i *Item) SubItems() []SubItem {
-	sub := make([]SubItem,
-		len(i.Parsers)+
-			len(i.PostOverflows)+
-			len(i.Scenarios)+
-			len(i.Collections)+
-			len(i.WaapConfigs)+
-			len(i.WaapRules))
-
-	n := 0
-=======
 // SubItems returns a slice of sub-item pointers, excluding the ones that were not found
 func (i *Item) SubItems() []*Item {
 	sub := make([]*Item, 0)
->>>>>>> d5c78708
 
 	for _, name := range i.Parsers {
 		s := i.hub.GetItem(PARSERS, name)
@@ -161,13 +147,21 @@
 	}
 
 	for _, name := range i.WaapConfigs {
-		sub[n] = SubItem{Type: WAAP_CONFIGS, Name: name}
-		n++
+		s := i.hub.GetItem(WAAP_CONFIGS, name)
+		if s == nil {
+			continue
+		}
+
+		sub = append(sub, s)
 	}
 
 	for _, name := range i.WaapRules {
-		sub[n] = SubItem{Type: WAAP_RULES, Name: name}
-		n++
+		s := i.hub.GetItem(WAAP_RULES, name)
+		if s == nil {
+			continue
+		}
+
+		sub = append(sub, s)
 	}
 
 	for _, name := range i.Collections {
