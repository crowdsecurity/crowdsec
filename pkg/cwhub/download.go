--- conflicted
+++ resolved
@@ -35,11 +35,7 @@
 		}
 	}
 	hubIdx = ret
-<<<<<<< HEAD
 	if err, _ := LocalSync(cscli); err != nil {
-=======
-	if err := LocalSync(hub); err != nil {
->>>>>>> f2a0155d
 		return errors.Wrap(err, "failed to sync")
 	}
 	return nil
