--- conflicted
+++ resolved
@@ -62,12 +62,7 @@
 			URLTemplate: mockURLTemplate,
 		}
 
-<<<<<<< HEAD
-		ctx := context.Background()
 		updated, err := hub.Update(ctx, indexProvider, false)
-=======
-		err = hub.Update(ctx, indexProvider, false)
->>>>>>> 45624c6f
 		require.NoError(t, err)
 		assert.True(t, updated)
 	}
