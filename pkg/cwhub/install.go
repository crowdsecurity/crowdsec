--- conflicted
+++ resolved
@@ -28,13 +28,8 @@
 		for idx, ptr := range tmp {
 			ptrtype := ItemTypes[idx]
 			for _, p := range ptr {
-<<<<<<< HEAD
-				if val, ok := HubIdx[ptrtype][p]; ok {
+				if val, ok := hubIdx[ptrtype][p]; ok {
 					hubIdx[ptrtype][p], err = DisableItem(cscli, val, false)
-=======
-				if val, ok := hubIdx[ptrtype][p]; ok {
-					hubIdx[ptrtype][p], err = DisableItem(val, Installdir, Hubdir, false)
->>>>>>> afe0167a
 					if err != nil {
 						log.Errorf("Encountered error while disabling %s %s : %s.", ptrtype, p, err)
 					}
@@ -122,13 +117,8 @@
 		for idx, ptr := range tmp {
 			ptrtype := ItemTypes[idx]
 			for _, p := range ptr {
-<<<<<<< HEAD
-				if val, ok := HubIdx[ptrtype][p]; ok {
+				if val, ok := hubIdx[ptrtype][p]; ok {
 					hubIdx[ptrtype][p], err = EnableItem(cscli, val)
-=======
-				if val, ok := hubIdx[ptrtype][p]; ok {
-					hubIdx[ptrtype][p], err = EnableItem(val, Installdir, Hubdir)
->>>>>>> afe0167a
 					if err != nil {
 						log.Errorf("Encountered error while installing sub-item %s %s : %s.", ptrtype, p, err)
 						return target, fmt.Errorf("encountered error while install %s for %s, abort.", val.Name, target.Name)
