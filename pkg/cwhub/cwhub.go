--- conflicted
+++ resolved
@@ -13,28 +13,19 @@
 	"golang.org/x/mod/semver"
 )
 
-<<<<<<< HEAD
-/*managed configuration types*/
-var PARSERS = "parsers"
-var PARSERS_OVFLW = "postoverflows"
-var SCENARIOS = "scenarios"
-var COLLECTIONS = "collections"
-var WAAP_RULES = "waap-rules"
-var ItemTypes = []string{PARSERS, PARSERS_OVFLW, SCENARIOS, COLLECTIONS, WAAP_RULES}
-=======
 const (
 	HubIndexFile = ".index.json"
->>>>>>> d2d788c5
 
 	// managed item types
 	PARSERS       = "parsers"
 	PARSERS_OVFLW = "postoverflows"
 	SCENARIOS     = "scenarios"
 	COLLECTIONS   = "collections"
+	WAAP_RULES    = "waap-rules"
 )
 
 var (
-	ItemTypes = []string{PARSERS, PARSERS_OVFLW, SCENARIOS, COLLECTIONS}
+	ItemTypes = []string{PARSERS, PARSERS_OVFLW, SCENARIOS, COLLECTIONS, WAAP_RULES}
 
 	ErrMissingReference = errors.New("Reference(s) missing in collection")
 
@@ -60,11 +51,7 @@
 	Status       string `json:"status"`
 }
 
-<<<<<<< HEAD
-// Item can be : parsed, scenario, collection
-=======
 // Item can be: parser, scenario, collection..
->>>>>>> d2d788c5
 type Item struct {
 	// descriptive info
 	Type                 string   `json:"type,omitempty"                   yaml:"type,omitempty"`                   // parser|postoverflows|scenario|collection(|enrich)
@@ -88,17 +75,6 @@
 	Installed    bool   `json:"installed,omitempty"`
 	Downloaded   bool   `json:"downloaded,omitempty"`
 	UpToDate     bool   `json:"up_to_date,omitempty"`
-<<<<<<< HEAD
-	Tainted      bool   `json:"tainted,omitempty"` //has it been locally modified
-	Local        bool   `json:"local,omitempty"`   //if it's a non versioned control one
-
-	/*if it's a collection, it not a single file*/
-	Parsers       []string `yaml:"parsers,omitempty" json:"parsers,omitempty"`
-	PostOverflows []string `yaml:"postoverflows,omitempty" json:"postoverflows,omitempty"`
-	Scenarios     []string `yaml:"scenarios,omitempty" json:"scenarios,omitempty"`
-	Collections   []string `yaml:"collections,omitempty" json:"collections,omitempty"`
-	WafRules      []string `yaml:"waap-rules,omitempty" json:"waap-rules,omitempty"`
-=======
 	Tainted      bool   `json:"tainted,omitempty"` // has it been locally modified
 	Local        bool   `json:"local,omitempty"`   // if it's a non versioned control one
 
@@ -107,7 +83,7 @@
 	PostOverflows []string `json:"postoverflows,omitempty" yaml:"postoverflows,omitempty"`
 	Scenarios     []string `json:"scenarios,omitempty"     yaml:"scenarios,omitempty"`
 	Collections   []string `json:"collections,omitempty"   yaml:"collections,omitempty"`
->>>>>>> d2d788c5
+	WafRules      []string `json:"waap-rules,omitempty"    yaml:"waap-rules,omitempty"`
 }
 
 func (i *Item) status() (string, emoji.Emoji) {
@@ -134,14 +110,7 @@
 		status += ",update-available"
 	}
 
-<<<<<<< HEAD
-// GetVersionStatus : semver requires 'v' prefix
-func GetVersionStatus(v *Item) int {
-	return semver.Compare("v"+v.Version, "v"+v.LocalVersion)
-}
-=======
 	emo := emoji.QuestionMark
->>>>>>> d2d788c5
 
 	switch {
 	case !managed:
@@ -184,15 +153,8 @@
 	return m
 }
 
-<<<<<<< HEAD
-// GetItemByPath retrieves the item from hubIdx based on the path. To achieve this it will resolve symlink to find associated hub item.
-func GetItemByPath(itemType string, itemPath string) (*Item, error) {
-	/*try to resolve symlink*/
-	finalName := ""
-=======
 // Given a FileInfo, extract the map key. Follow a symlink if necessary
 func itemKey(itemPath string) (string, error) {
->>>>>>> d2d788c5
 	f, err := os.Lstat(itemPath)
 	if err != nil {
 		return "", fmt.Errorf("while performing lstat on %s: %w", itemPath, err)
@@ -215,23 +177,6 @@
 	fname = strings.TrimSuffix(fname, ".yaml")
 	fname = strings.TrimSuffix(fname, ".yml")
 
-<<<<<<< HEAD
-func DisplaySummary() {
-	log.Printf("Loaded %d collecs, %d parsers, %d scenarios, %d post-overflow parsers, %d waf rules", len(hubIdx[COLLECTIONS]),
-		len(hubIdx[PARSERS]), len(hubIdx[SCENARIOS]), len(hubIdx[PARSERS_OVFLW]), len(hubIdx[WAAP_RULES]))
-	if skippedLocal > 0 || skippedTainted > 0 {
-		log.Printf("unmanaged items : %d local, %d tainted", skippedLocal, skippedTainted)
-	}
-}
-
-// returns: human-text, Enabled, Warning, Unmanaged
-func ItemStatus(v Item) (string, bool, bool, bool) {
-	strret := "disabled"
-	Ok := false
-	if v.Installed {
-		Ok = true
-		strret = "enabled"
-=======
 	return fmt.Sprintf("%s/%s", author, fname), nil
 }
 
@@ -240,7 +185,6 @@
 	itemKey, err := itemKey(itemPath)
 	if err != nil {
 		return nil, err
->>>>>>> d2d788c5
 	}
 
 	m := GetItemMap(itemType)
@@ -276,8 +220,8 @@
 }
 
 func DisplaySummary() {
-	log.Infof("Loaded %d collecs, %d parsers, %d scenarios, %d post-overflow parsers", len(hubIdx[COLLECTIONS]),
-		len(hubIdx[PARSERS]), len(hubIdx[SCENARIOS]), len(hubIdx[PARSERS_OVFLW]))
+	log.Infof("Loaded %d collecs, %d parsers, %d scenarios, %d post-overflow parsers,%d waf rules", len(hubIdx[COLLECTIONS]),
+		len(hubIdx[PARSERS]), len(hubIdx[SCENARIOS]), len(hubIdx[PARSERS_OVFLW]), len(hubIdx[WAAP_RULES]))
 
 	if skippedLocal > 0 || skippedTainted > 0 {
 		log.Infof("unmanaged items: %d local, %d tainted", skippedLocal, skippedTainted)
@@ -316,52 +260,7 @@
 	return retStr, nil
 }
 
-<<<<<<< HEAD
-func GetInstalledCollections() ([]Item, error) {
-	var retItems []Item
-
-	if _, ok := hubIdx[COLLECTIONS]; !ok {
-		return nil, fmt.Errorf("no collection in hubIdx")
-	}
-	for _, item := range hubIdx[COLLECTIONS] {
-		if item.Installed {
-			retItems = append(retItems, item)
-		}
-	}
-	return retItems, nil
-}
-
-func GetInstalledWafRules() ([]Item, error) {
-	var retItems []Item
-
-	if _, ok := hubIdx[WAAP_RULES]; !ok {
-		return nil, fmt.Errorf("no waf rules in hubIdx")
-	}
-	for _, item := range hubIdx[WAAP_RULES] {
-		if item.Installed {
-			retItems = append(retItems, item)
-		}
-	}
-	return retItems, nil
-}
-
-func GetInstalledWafRulesAsString() ([]string, error) {
-	var retStr []string
-
-	items, err := GetInstalledWafRules()
-	if err != nil {
-		return nil, errors.Wrap(err, "while fetching waf rules")
-	}
-	for _, it := range items {
-		retStr = append(retStr, it.Name)
-	}
-	return retStr, nil
-}
-
-// Returns a list of entries for packages : name, status, local_path, local_version, utf8_status (fancy)
-=======
 // Returns a slice of entries for packages: name, status, local_path, local_version, utf8_status (fancy)
->>>>>>> d2d788c5
 func GetHubStatusForItemType(itemType string, name string, all bool) []ItemHubStatus {
 	if _, ok := hubIdx[itemType]; !ok {
 		log.Errorf("type %s doesn't exist", itemType)
