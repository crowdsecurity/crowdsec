// Package cwhub is responsible for installing and upgrading the local hub files.
//
// This includes retrieving the index, the items to install (parsers, scenarios, data files...)
// and managing the dependencies and taints.
<<<<<<< HEAD
package cwhub

import (
	"fmt"
	"os"
	"path/filepath"
	"strings"

	"github.com/enescakir/emoji"
	"github.com/pkg/errors"
	"golang.org/x/mod/semver"
)

var (
	ErrMissingReference = errors.New("Reference(s) missing in collection")

	RawFileURLTemplate = "https://hub-cdn.crowdsec.net/%s/%s"
	HubBranch          = "master"
)

// ItemVersion is used to detect the version of a given item
// by comparing the hash of each version to the local file.
// If the item does not match any known version, it is considered tainted.
type ItemVersion struct {
	Digest     string `json:"digest,omitempty"`     // meow
	Deprecated bool   `json:"deprecated,omitempty"` // XXX: do we keep this?
}

// Item represents an object managed in the hub. It can be a parser, scenario, collection..
type Item struct {
	// descriptive info
	Type                 string   `json:"type,omitempty"                   yaml:"type,omitempty"`                   // parser|postoverflows|scenario|collection(|enrich)
	Stage                string   `json:"stage,omitempty"                  yaml:"stage,omitempty"`                  // Stage for parser|postoverflow: s00-raw/s01-...
	Name                 string   `json:"name,omitempty"`                                                           // as seen in .index.json, usually "author/name"
	FileName             string   `json:"file_name,omitempty"`                                                      // the filename, ie. apache2-logs.yaml
	Description          string   `json:"description,omitempty"            yaml:"description,omitempty"`            // as seen in .index.json
	Author               string   `json:"author,omitempty"`                                                         // as seen in .index.json
	References           []string `json:"references,omitempty"             yaml:"references,omitempty"`             // as seen in .index.json
	BelongsToCollections []string `json:"belongs_to_collections,omitempty" yaml:"belongs_to_collections,omitempty"` // parent collection if any

	// remote (hub) info
	RemotePath string                 `json:"path,omitempty"      yaml:"remote_path,omitempty"` // the path relative to (git | hub API) ie. /parsers/stage/author/file.yaml
	Version    string                 `json:"version,omitempty"`                                // the last version
	Versions   map[string]ItemVersion `json:"versions,omitempty"  yaml:"-"`                     // the list of existing versions

	// local (deployed) info
	LocalPath    string `json:"local_path,omitempty" yaml:"local_path,omitempty"` // the local path relative to ${CFG_DIR}
	LocalVersion string `json:"local_version,omitempty"`
	LocalHash    string `json:"local_hash,omitempty"` // the local meow
	Installed    bool   `json:"installed,omitempty"`
	Downloaded   bool   `json:"downloaded,omitempty"`
	UpToDate     bool   `json:"up_to_date,omitempty"`
	Tainted      bool   `json:"tainted,omitempty"` // has it been locally modified
	Local        bool   `json:"local,omitempty"`   // if it's a non versioned control one

	// if it's a collection, it can have sub items
	Parsers       []string `json:"parsers,omitempty"       yaml:"parsers,omitempty"`
	PostOverflows []string `json:"postoverflows,omitempty" yaml:"postoverflows,omitempty"`
	Scenarios     []string `json:"scenarios,omitempty"     yaml:"scenarios,omitempty"`
	Collections   []string `json:"collections,omitempty"   yaml:"collections,omitempty"`
	WaapRules     []string `json:"waap-rules,omitempty"    yaml:"waap-rules,omitempty"`
	WaapConfigs   []string `json:"waap-configs,omitempty"  yaml:"waap-configs,omitempty"`
}

// Status returns the status of the item as a string and an emoji
// ie. "enabled,update-available" and emoji.Warning
func (i *Item) Status() (string, emoji.Emoji) {
	status := "disabled"
	ok := false

	if i.Installed {
		ok = true
		status = "enabled"
	}

	managed := true
	if i.Local {
		managed = false
		status += ",local"
	}

	warning := false
	if i.Tainted {
		warning = true
		status += ",tainted"
	} else if !i.UpToDate && !i.Local {
		warning = true
		status += ",update-available"
	}

	emo := emoji.QuestionMark

	switch {
	case !managed:
		emo = emoji.House
	case !i.Installed:
		emo = emoji.Prohibited
	case warning:
		emo = emoji.Warning
	case ok:
		emo = emoji.CheckMark
	}

	return status, emo
}

// versionStatus: semver requires 'v' prefix
func (i *Item) versionStatus() int {
	return semver.Compare("v"+i.Version, "v"+i.LocalVersion)
}

// validPath returns true if the (relative) path is allowed for the item
// dirNmae: the directory name (ie. crowdsecurity)
// fileName: the filename (ie. apache2-logs.yaml)
func (i *Item) validPath(dirName, fileName string) bool {
	return (dirName+"/"+fileName == i.Name+".yaml") || (dirName+"/"+fileName == i.Name+".yml")
}

// GetItemMap returns the map of items for a given type
func (h *Hub) GetItemMap(itemType string) map[string]Item {
	m, ok := h.Items[itemType]
	if !ok {
		return nil
	}

	return m
}

// itemKey extracts the map key of an item (i.e. author/name) from its pathname. Follows a symlink if necessary
// XXX: only used by leakybucket manager
func itemKey(itemPath string) (string, error) {
	f, err := os.Lstat(itemPath)
	if err != nil {
		return "", fmt.Errorf("while performing lstat on %s: %w", itemPath, err)
	}

	if f.Mode()&os.ModeSymlink == 0 {
		// it's not a symlink, so the filename itsef should be the key
		return filepath.Base(itemPath), nil
	}

	// resolve the symlink to hub file
	pathInHub, err := os.Readlink(itemPath)
	if err != nil {
		return "", fmt.Errorf("while reading symlink of %s: %w", itemPath, err)
	}

	author := filepath.Base(filepath.Dir(pathInHub))

	fname := filepath.Base(pathInHub)
	fname = strings.TrimSuffix(fname, ".yaml")
	fname = strings.TrimSuffix(fname, ".yml")

	return fmt.Sprintf("%s/%s", author, fname), nil
}

// GetItemByPath retrieves the item from hubIdx based on the path. To achieve this it will resolve symlink to find associated hub item.
func (h *Hub) GetItemByPath(itemType string, itemPath string) (*Item, error) {
	itemKey, err := itemKey(itemPath)
	if err != nil {
		return nil, err
	}

	m := h.GetItemMap(itemType)
	if m == nil {
		return nil, fmt.Errorf("item type %s doesn't exist", itemType)
	}

	v, ok := m[itemKey]
	if !ok {
		return nil, fmt.Errorf("%s not found in %s", itemKey, itemType)
	}

	return &v, nil
}

// GetItem returns the item from hub based on its type and full name (author/name)
func (h *Hub) GetItem(itemType string, itemName string) *Item {
	m, ok := h.GetItemMap(itemType)[itemName]
	if !ok {
		return nil
	}

	return &m
}

// GetItemNames returns the list of item (full) names for a given type
// ie. for parsers: crowdsecurity/apache2 crowdsecurity/nginx
// The names can be used to retrieve the item with GetItem()
func (h *Hub) GetItemNames(itemType string) []string {
	m := h.GetItemMap(itemType)
	if m == nil {
		return nil
	}

	names := make([]string, 0, len(m))
	for k := range m {
		names = append(names, k)
	}

	return names
}

// AddItem adds an item to the hub index
func (h *Hub) AddItem(itemType string, item Item) error {
	for _, itype := range ItemTypes {
		if itype == itemType {
			h.Items[itemType][item.Name] = item
			return nil
		}
	}

	return fmt.Errorf("ItemType %s is unknown", itemType)
}

// GetInstalledItems returns the list of installed items
func (h *Hub) GetInstalledItems(itemType string) ([]Item, error) {
	items, ok := h.Items[itemType]
	if !ok {
		return nil, fmt.Errorf("no %s in hubIdx", itemType)
	}

	retItems := make([]Item, 0)

	for _, item := range items {
		if item.Installed {
			retItems = append(retItems, item)
		}
	}

	return retItems, nil
}

// GetInstalledItemsAsString returns the names of the installed items
func (h *Hub) GetInstalledItemsAsString(itemType string) ([]string, error) {
	items, err := h.GetInstalledItems(itemType)
	if err != nil {
		return nil, err
	}

	retStr := make([]string, len(items))

	for i, it := range items {
		retStr[i] = it.Name
	}

	return retStr, nil
}
=======
package cwhub
>>>>>>> 450c2638
<|MERGE_RESOLUTION|>--- conflicted
+++ resolved
@@ -2,255 +2,4 @@
 //
 // This includes retrieving the index, the items to install (parsers, scenarios, data files...)
 // and managing the dependencies and taints.
-<<<<<<< HEAD
-package cwhub
-
-import (
-	"fmt"
-	"os"
-	"path/filepath"
-	"strings"
-
-	"github.com/enescakir/emoji"
-	"github.com/pkg/errors"
-	"golang.org/x/mod/semver"
-)
-
-var (
-	ErrMissingReference = errors.New("Reference(s) missing in collection")
-
-	RawFileURLTemplate = "https://hub-cdn.crowdsec.net/%s/%s"
-	HubBranch          = "master"
-)
-
-// ItemVersion is used to detect the version of a given item
-// by comparing the hash of each version to the local file.
-// If the item does not match any known version, it is considered tainted.
-type ItemVersion struct {
-	Digest     string `json:"digest,omitempty"`     // meow
-	Deprecated bool   `json:"deprecated,omitempty"` // XXX: do we keep this?
-}
-
-// Item represents an object managed in the hub. It can be a parser, scenario, collection..
-type Item struct {
-	// descriptive info
-	Type                 string   `json:"type,omitempty"                   yaml:"type,omitempty"`                   // parser|postoverflows|scenario|collection(|enrich)
-	Stage                string   `json:"stage,omitempty"                  yaml:"stage,omitempty"`                  // Stage for parser|postoverflow: s00-raw/s01-...
-	Name                 string   `json:"name,omitempty"`                                                           // as seen in .index.json, usually "author/name"
-	FileName             string   `json:"file_name,omitempty"`                                                      // the filename, ie. apache2-logs.yaml
-	Description          string   `json:"description,omitempty"            yaml:"description,omitempty"`            // as seen in .index.json
-	Author               string   `json:"author,omitempty"`                                                         // as seen in .index.json
-	References           []string `json:"references,omitempty"             yaml:"references,omitempty"`             // as seen in .index.json
-	BelongsToCollections []string `json:"belongs_to_collections,omitempty" yaml:"belongs_to_collections,omitempty"` // parent collection if any
-
-	// remote (hub) info
-	RemotePath string                 `json:"path,omitempty"      yaml:"remote_path,omitempty"` // the path relative to (git | hub API) ie. /parsers/stage/author/file.yaml
-	Version    string                 `json:"version,omitempty"`                                // the last version
-	Versions   map[string]ItemVersion `json:"versions,omitempty"  yaml:"-"`                     // the list of existing versions
-
-	// local (deployed) info
-	LocalPath    string `json:"local_path,omitempty" yaml:"local_path,omitempty"` // the local path relative to ${CFG_DIR}
-	LocalVersion string `json:"local_version,omitempty"`
-	LocalHash    string `json:"local_hash,omitempty"` // the local meow
-	Installed    bool   `json:"installed,omitempty"`
-	Downloaded   bool   `json:"downloaded,omitempty"`
-	UpToDate     bool   `json:"up_to_date,omitempty"`
-	Tainted      bool   `json:"tainted,omitempty"` // has it been locally modified
-	Local        bool   `json:"local,omitempty"`   // if it's a non versioned control one
-
-	// if it's a collection, it can have sub items
-	Parsers       []string `json:"parsers,omitempty"       yaml:"parsers,omitempty"`
-	PostOverflows []string `json:"postoverflows,omitempty" yaml:"postoverflows,omitempty"`
-	Scenarios     []string `json:"scenarios,omitempty"     yaml:"scenarios,omitempty"`
-	Collections   []string `json:"collections,omitempty"   yaml:"collections,omitempty"`
-	WaapRules     []string `json:"waap-rules,omitempty"    yaml:"waap-rules,omitempty"`
-	WaapConfigs   []string `json:"waap-configs,omitempty"  yaml:"waap-configs,omitempty"`
-}
-
-// Status returns the status of the item as a string and an emoji
-// ie. "enabled,update-available" and emoji.Warning
-func (i *Item) Status() (string, emoji.Emoji) {
-	status := "disabled"
-	ok := false
-
-	if i.Installed {
-		ok = true
-		status = "enabled"
-	}
-
-	managed := true
-	if i.Local {
-		managed = false
-		status += ",local"
-	}
-
-	warning := false
-	if i.Tainted {
-		warning = true
-		status += ",tainted"
-	} else if !i.UpToDate && !i.Local {
-		warning = true
-		status += ",update-available"
-	}
-
-	emo := emoji.QuestionMark
-
-	switch {
-	case !managed:
-		emo = emoji.House
-	case !i.Installed:
-		emo = emoji.Prohibited
-	case warning:
-		emo = emoji.Warning
-	case ok:
-		emo = emoji.CheckMark
-	}
-
-	return status, emo
-}
-
-// versionStatus: semver requires 'v' prefix
-func (i *Item) versionStatus() int {
-	return semver.Compare("v"+i.Version, "v"+i.LocalVersion)
-}
-
-// validPath returns true if the (relative) path is allowed for the item
-// dirNmae: the directory name (ie. crowdsecurity)
-// fileName: the filename (ie. apache2-logs.yaml)
-func (i *Item) validPath(dirName, fileName string) bool {
-	return (dirName+"/"+fileName == i.Name+".yaml") || (dirName+"/"+fileName == i.Name+".yml")
-}
-
-// GetItemMap returns the map of items for a given type
-func (h *Hub) GetItemMap(itemType string) map[string]Item {
-	m, ok := h.Items[itemType]
-	if !ok {
-		return nil
-	}
-
-	return m
-}
-
-// itemKey extracts the map key of an item (i.e. author/name) from its pathname. Follows a symlink if necessary
-// XXX: only used by leakybucket manager
-func itemKey(itemPath string) (string, error) {
-	f, err := os.Lstat(itemPath)
-	if err != nil {
-		return "", fmt.Errorf("while performing lstat on %s: %w", itemPath, err)
-	}
-
-	if f.Mode()&os.ModeSymlink == 0 {
-		// it's not a symlink, so the filename itsef should be the key
-		return filepath.Base(itemPath), nil
-	}
-
-	// resolve the symlink to hub file
-	pathInHub, err := os.Readlink(itemPath)
-	if err != nil {
-		return "", fmt.Errorf("while reading symlink of %s: %w", itemPath, err)
-	}
-
-	author := filepath.Base(filepath.Dir(pathInHub))
-
-	fname := filepath.Base(pathInHub)
-	fname = strings.TrimSuffix(fname, ".yaml")
-	fname = strings.TrimSuffix(fname, ".yml")
-
-	return fmt.Sprintf("%s/%s", author, fname), nil
-}
-
-// GetItemByPath retrieves the item from hubIdx based on the path. To achieve this it will resolve symlink to find associated hub item.
-func (h *Hub) GetItemByPath(itemType string, itemPath string) (*Item, error) {
-	itemKey, err := itemKey(itemPath)
-	if err != nil {
-		return nil, err
-	}
-
-	m := h.GetItemMap(itemType)
-	if m == nil {
-		return nil, fmt.Errorf("item type %s doesn't exist", itemType)
-	}
-
-	v, ok := m[itemKey]
-	if !ok {
-		return nil, fmt.Errorf("%s not found in %s", itemKey, itemType)
-	}
-
-	return &v, nil
-}
-
-// GetItem returns the item from hub based on its type and full name (author/name)
-func (h *Hub) GetItem(itemType string, itemName string) *Item {
-	m, ok := h.GetItemMap(itemType)[itemName]
-	if !ok {
-		return nil
-	}
-
-	return &m
-}
-
-// GetItemNames returns the list of item (full) names for a given type
-// ie. for parsers: crowdsecurity/apache2 crowdsecurity/nginx
-// The names can be used to retrieve the item with GetItem()
-func (h *Hub) GetItemNames(itemType string) []string {
-	m := h.GetItemMap(itemType)
-	if m == nil {
-		return nil
-	}
-
-	names := make([]string, 0, len(m))
-	for k := range m {
-		names = append(names, k)
-	}
-
-	return names
-}
-
-// AddItem adds an item to the hub index
-func (h *Hub) AddItem(itemType string, item Item) error {
-	for _, itype := range ItemTypes {
-		if itype == itemType {
-			h.Items[itemType][item.Name] = item
-			return nil
-		}
-	}
-
-	return fmt.Errorf("ItemType %s is unknown", itemType)
-}
-
-// GetInstalledItems returns the list of installed items
-func (h *Hub) GetInstalledItems(itemType string) ([]Item, error) {
-	items, ok := h.Items[itemType]
-	if !ok {
-		return nil, fmt.Errorf("no %s in hubIdx", itemType)
-	}
-
-	retItems := make([]Item, 0)
-
-	for _, item := range items {
-		if item.Installed {
-			retItems = append(retItems, item)
-		}
-	}
-
-	return retItems, nil
-}
-
-// GetInstalledItemsAsString returns the names of the installed items
-func (h *Hub) GetInstalledItemsAsString(itemType string) ([]string, error) {
-	items, err := h.GetInstalledItems(itemType)
-	if err != nil {
-		return nil, err
-	}
-
-	retStr := make([]string, len(items))
-
-	for i, it := range items {
-		retStr[i] = it.Name
-	}
-
-	return retStr, nil
-}
-=======
-package cwhub
->>>>>>> 450c2638
+package cwhub