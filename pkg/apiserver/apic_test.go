package apiserver

import (
	"bytes"
	"context"
	"encoding/json"
	"fmt"
	"net/url"
	"os"
	"reflect"
	"sync"
	"testing"
	"time"

	"github.com/jarcoal/httpmock"
	"github.com/sirupsen/logrus"
	"github.com/stretchr/testify/assert"
	"github.com/stretchr/testify/require"
	"gopkg.in/tomb.v2"

	"github.com/crowdsecurity/crowdsec/pkg/apiclient"
	"github.com/crowdsecurity/crowdsec/pkg/csconfig"
	"github.com/crowdsecurity/crowdsec/pkg/cstest"
	"github.com/crowdsecurity/crowdsec/pkg/cwversion"
	"github.com/crowdsecurity/crowdsec/pkg/database"
	"github.com/crowdsecurity/crowdsec/pkg/database/ent/decision"
	"github.com/crowdsecurity/crowdsec/pkg/database/ent/machine"
	"github.com/crowdsecurity/crowdsec/pkg/models"
	"github.com/crowdsecurity/crowdsec/pkg/modelscapi"
	"github.com/crowdsecurity/crowdsec/pkg/types"
)

func getDBClient(t *testing.T) *database.Client {
	t.Helper()
	dbPath, err := os.CreateTemp("", "*sqlite")
	require.NoError(t, err)
	dbClient, err := database.NewClient(&csconfig.DatabaseCfg{
		Type:   "sqlite",
		DbName: "crowdsec",
		DbPath: dbPath.Name(),
	})
	require.NoError(t, err)
	return dbClient
}

func getAPIC(t *testing.T) *apic {
	t.Helper()
	dbClient := getDBClient(t)
	return &apic{
		AlertsAddChan: make(chan []*models.Alert),
		//DecisionDeleteChan: make(chan []*models.Decision),
		dbClient:     dbClient,
		mu:           sync.Mutex{},
		startup:      true,
		pullTomb:     tomb.Tomb{},
		pushTomb:     tomb.Tomb{},
		metricsTomb:  tomb.Tomb{},
		scenarioList: make([]string, 0),
		consoleConfig: &csconfig.ConsoleConfig{
			ShareManualDecisions:  types.BoolPtr(false),
			ShareTaintedScenarios: types.BoolPtr(false),
			ShareCustomScenarios:  types.BoolPtr(false),
			ShareContext:          types.BoolPtr(false),
		},
	}
}

func absDiff(a int, b int) (c int) {
	if c = a - b; c < 0 {
		return -1 * c
	}
	return c
}

func assertTotalDecisionCount(t *testing.T, dbClient *database.Client, count int) {
	d := dbClient.Ent.Decision.Query().AllX(context.Background())
	assert.Len(t, d, count)
}

func assertTotalValidDecisionCount(t *testing.T, dbClient *database.Client, count int) {
	d := dbClient.Ent.Decision.Query().Where(
		decision.UntilGT(time.Now()),
	).AllX(context.Background())
	assert.Len(t, d, count)
}

func jsonMarshalX(v interface{}) []byte {
	data, err := json.Marshal(v)
	if err != nil {
		panic(err)
	}
	return data
}

func assertTotalAlertCount(t *testing.T, dbClient *database.Client, count int) {
	d := dbClient.Ent.Alert.Query().AllX(context.Background())
	assert.Len(t, d, count)
}

func TestAPICCAPIPullIsOld(t *testing.T) {
	api := getAPIC(t)

	isOld, err := api.CAPIPullIsOld()
	require.NoError(t, err)
	assert.True(t, isOld)

	decision := api.dbClient.Ent.Decision.Create().
		SetUntil(time.Now().Add(time.Hour)).
		SetScenario("crowdsec/test").
		SetType("IP").
		SetScope("Country").
		SetValue("Blah").
		SetOrigin(types.CAPIOrigin).
		SaveX(context.Background())

	api.dbClient.Ent.Alert.Create().
		SetCreatedAt(time.Now()).
		SetScenario("crowdsec/test").
		AddDecisions(
			decision,
		).
		SaveX(context.Background())

	isOld, err = api.CAPIPullIsOld()
	require.NoError(t, err)

	assert.False(t, isOld)
}

func TestAPICFetchScenariosListFromDB(t *testing.T) {
	tests := []struct {
		name                    string
		machineIDsWithScenarios map[string]string
		expectedScenarios       []string
	}{
		{
			name: "Simple one machine with two scenarios",
			machineIDsWithScenarios: map[string]string{
				"a": "crowdsecurity/http-bf,crowdsecurity/ssh-bf",
			},
			expectedScenarios: []string{"crowdsecurity/ssh-bf", "crowdsecurity/http-bf"},
		},
		{
			name: "Multi machine with custom+hub scenarios",
			machineIDsWithScenarios: map[string]string{
				"a": "crowdsecurity/http-bf,crowdsecurity/ssh-bf,my_scenario",
				"b": "crowdsecurity/http-bf,crowdsecurity/ssh-bf,foo_scenario",
			},
			expectedScenarios: []string{"crowdsecurity/ssh-bf", "crowdsecurity/http-bf", "my_scenario", "foo_scenario"},
		},
	}

	for _, tc := range tests {
		tc := tc
		t.Run(tc.name, func(t *testing.T) {
			api := getAPIC(t)
			for machineID, scenarios := range tc.machineIDsWithScenarios {
				api.dbClient.Ent.Machine.Create().
					SetMachineId(machineID).
					SetPassword(testPassword.String()).
					SetIpAddress("1.2.3.4").
					SetScenarios(scenarios).
					ExecX(context.Background())
			}

			scenarios, err := api.FetchScenariosListFromDB()
			for machineID := range tc.machineIDsWithScenarios {
				api.dbClient.Ent.Machine.Delete().Where(machine.MachineIdEQ(machineID)).ExecX(context.Background())
			}
			require.NoError(t, err)

			assert.ElementsMatch(t, tc.expectedScenarios, scenarios)
		})

	}
}

func TestNewAPIC(t *testing.T) {
	var testConfig *csconfig.OnlineApiClientCfg
	setConfig := func() {
		testConfig = &csconfig.OnlineApiClientCfg{
			Credentials: &csconfig.ApiCredentialsCfg{
				URL:      "http://foobar/",
				Login:    "foo",
				Password: "bar",
			},
		}
	}

	type args struct {
		dbClient      *database.Client
		consoleConfig *csconfig.ConsoleConfig
	}
	tests := []struct {
		name        string
		args        args
		expectedErr string
		action      func()
	}{
		{
			name:   "simple",
			action: func() {},
			args: args{
				dbClient:      getDBClient(t),
				consoleConfig: LoadTestConfig().API.Server.ConsoleConfig,
			},
		},
		{
			name:   "error in parsing URL",
			action: func() { testConfig.Credentials.URL = "foobar http://" },
			args: args{
				dbClient:      getDBClient(t),
				consoleConfig: LoadTestConfig().API.Server.ConsoleConfig,
			},
			expectedErr: "first path segment in URL cannot contain colon",
		},
	}
	for _, tc := range tests {
		tc := tc
		t.Run(tc.name, func(t *testing.T) {
			setConfig()
			httpmock.Activate()
			defer httpmock.DeactivateAndReset()
			httpmock.RegisterResponder("POST", "http://foobar/v2/watchers/login", httpmock.NewBytesResponder(
				200, jsonMarshalX(
					models.WatcherAuthResponse{
						Code:   200,
						Expire: "2023-01-12T22:51:43Z",
						Token:  "MyToken",
					},
				),
			))
			tc.action()
			_, err := NewAPIC(testConfig, tc.args.dbClient, tc.args.consoleConfig)
			cstest.RequireErrorContains(t, err, tc.expectedErr)
		})
	}
}

func TestAPICHandleDeletedDecisions(t *testing.T) {
	api := getAPIC(t)
	_, deleteCounters := makeAddAndDeleteCounters()

	decision1 := api.dbClient.Ent.Decision.Create().
		SetUntil(time.Now().Add(time.Hour)).
		SetScenario("crowdsec/test").
		SetType("ban").
		SetScope("IP").
		SetValue("1.2.3.4").
		SetOrigin(types.CAPIOrigin).
		SaveX(context.Background())

	api.dbClient.Ent.Decision.Create().
		SetUntil(time.Now().Add(time.Hour)).
		SetScenario("crowdsec/test").
		SetType("ban").
		SetScope("IP").
		SetValue("1.2.3.4").
		SetOrigin(types.CAPIOrigin).
		SaveX(context.Background())

	assertTotalDecisionCount(t, api.dbClient, 2)

	nbDeleted, err := api.HandleDeletedDecisions([]*models.Decision{{
		Value:    types.StrPtr("1.2.3.4"),
		Origin:   types.StrPtr(types.CAPIOrigin),
		Type:     &decision1.Type,
		Scenario: types.StrPtr("crowdsec/test"),
		Scope:    types.StrPtr("IP"),
	}}, deleteCounters)

	assert.NoError(t, err)
	assert.Equal(t, 2, nbDeleted)
	assert.Equal(t, 2, deleteCounters[types.CAPIOrigin]["all"])
}

func TestAPICGetMetrics(t *testing.T) {
	cleanUp := func(api *apic) {
		api.dbClient.Ent.Bouncer.Delete().ExecX(context.Background())
		api.dbClient.Ent.Machine.Delete().ExecX(context.Background())
	}
	tests := []struct {
		name           string
		machineIDs     []string
		bouncers       []string
		expectedMetric *models.Metrics
	}{
		{
			name:       "simple",
			machineIDs: []string{"a", "b", "c"},
			bouncers:   []string{"1", "2", "3"},
			expectedMetric: &models.Metrics{
				ApilVersion: types.StrPtr(cwversion.VersionStr()),
				Bouncers: []*models.MetricsBouncerInfo{
					{
						CustomName: "1",
						LastPull:   time.Time{}.String(),
					}, {
						CustomName: "2",
						LastPull:   time.Time{}.String(),
					}, {
						CustomName: "3",
						LastPull:   time.Time{}.String(),
					},
				},
				Machines: []*models.MetricsAgentInfo{
					{
						Name:       "a",
						LastPush:   time.Time{}.String(),
						LastUpdate: time.Time{}.String(),
					},
					{
						Name:       "b",
						LastPush:   time.Time{}.String(),
						LastUpdate: time.Time{}.String(),
					},
					{
						Name:       "c",
						LastPush:   time.Time{}.String(),
						LastUpdate: time.Time{}.String(),
					},
				},
			},
		},
	}
	for _, tc := range tests {
		tc := tc
		t.Run(tc.name, func(t *testing.T) {
			apiClient := getAPIC(t)
			cleanUp(apiClient)
			for i, machineID := range tc.machineIDs {
				apiClient.dbClient.Ent.Machine.Create().
					SetMachineId(machineID).
					SetPassword(testPassword.String()).
					SetIpAddress(fmt.Sprintf("1.2.3.%d", i)).
					SetScenarios("crowdsecurity/test").
					SetLastPush(time.Time{}).
					SetUpdatedAt(time.Time{}).
					ExecX(context.Background())
			}

			for i, bouncerName := range tc.bouncers {
				apiClient.dbClient.Ent.Bouncer.Create().
					SetIPAddress(fmt.Sprintf("1.2.3.%d", i)).
					SetName(bouncerName).
					SetAPIKey("foobar").
					SetRevoked(false).
					SetLastPull(time.Time{}).
					ExecX(context.Background())
			}

			foundMetrics, err := apiClient.GetMetrics()
			require.NoError(t, err)

			assert.Equal(t, tc.expectedMetric.Bouncers, foundMetrics.Bouncers)
			assert.Equal(t, tc.expectedMetric.Machines, foundMetrics.Machines)

		})
	}
}

func TestCreateAlertsForDecision(t *testing.T) {
	httpBfDecisionList := &models.Decision{
		Origin:   types.StrPtr(types.ListOrigin),
		Scenario: types.StrPtr("crowdsecurity/http-bf"),
	}

	sshBfDecisionList := &models.Decision{
		Origin:   types.StrPtr(types.ListOrigin),
		Scenario: types.StrPtr("crowdsecurity/ssh-bf"),
	}

	httpBfDecisionCommunity := &models.Decision{
		Origin:   types.StrPtr(types.CAPIOrigin),
		Scenario: types.StrPtr("crowdsecurity/http-bf"),
	}

	sshBfDecisionCommunity := &models.Decision{
		Origin:   types.StrPtr(types.CAPIOrigin),
		Scenario: types.StrPtr("crowdsecurity/ssh-bf"),
	}
	type args struct {
		decisions []*models.Decision
	}
	tests := []struct {
		name string
		args args
		want []*models.Alert
	}{
		{
			name: "2 decisions CAPI List Decisions should create 2 alerts",
			args: args{
				decisions: []*models.Decision{
					httpBfDecisionList,
					sshBfDecisionList,
				},
			},
			want: []*models.Alert{
				createAlertForDecision(httpBfDecisionList),
				createAlertForDecision(sshBfDecisionList),
			},
		},
		{
			name: "2 decisions CAPI List same scenario decisions should create 1 alert",
			args: args{
				decisions: []*models.Decision{
					httpBfDecisionList,
					httpBfDecisionList,
				},
			},
			want: []*models.Alert{
				createAlertForDecision(httpBfDecisionList),
			},
		},
		{
			name: "5 decisions from community list should create 1 alert",
			args: args{
				decisions: []*models.Decision{
					httpBfDecisionCommunity,
					httpBfDecisionCommunity,
					sshBfDecisionCommunity,
					sshBfDecisionCommunity,
					sshBfDecisionCommunity,
				},
			},
			want: []*models.Alert{
				createAlertForDecision(sshBfDecisionCommunity),
			},
		},
	}
	for _, tc := range tests {
		tc := tc
		t.Run(tc.name, func(t *testing.T) {
			if got := createAlertsForDecisions(tc.args.decisions); !reflect.DeepEqual(got, tc.want) {
				t.Errorf("createAlertsForDecisions() = %v, want %v", got, tc.want)
			}
		})
	}
}

func TestFillAlertsWithDecisions(t *testing.T) {
	httpBfDecisionCommunity := &models.Decision{
		Origin:   types.StrPtr(types.CAPIOrigin),
		Scenario: types.StrPtr("crowdsecurity/http-bf"),
		Scope:    types.StrPtr("ip"),
	}

	sshBfDecisionCommunity := &models.Decision{
		Origin:   types.StrPtr(types.CAPIOrigin),
		Scenario: types.StrPtr("crowdsecurity/ssh-bf"),
		Scope:    types.StrPtr("ip"),
	}

	httpBfDecisionList := &models.Decision{
		Origin:   types.StrPtr(types.ListOrigin),
		Scenario: types.StrPtr("crowdsecurity/http-bf"),
		Scope:    types.StrPtr("ip"),
	}

	sshBfDecisionList := &models.Decision{
		Origin:   types.StrPtr(types.ListOrigin),
		Scenario: types.StrPtr("crowdsecurity/ssh-bf"),
		Scope:    types.StrPtr("ip"),
	}
	type args struct {
		alerts    []*models.Alert
		decisions []*models.Decision
	}
	tests := []struct {
		name string
		args args
		want []*models.Alert
	}{
		{
			name: "1 CAPI alert should pair up with n CAPI decisions",
			args: args{
				alerts:    []*models.Alert{createAlertForDecision(httpBfDecisionCommunity)},
				decisions: []*models.Decision{httpBfDecisionCommunity, sshBfDecisionCommunity, sshBfDecisionCommunity, httpBfDecisionCommunity},
			},
			want: []*models.Alert{
				func() *models.Alert {
					a := createAlertForDecision(httpBfDecisionCommunity)
					a.Decisions = []*models.Decision{httpBfDecisionCommunity, sshBfDecisionCommunity, sshBfDecisionCommunity, httpBfDecisionCommunity}
					return a
				}(),
			},
		},
		{
			name: "List alert should pair up only with decisions having same scenario",
			args: args{
				alerts:    []*models.Alert{createAlertForDecision(httpBfDecisionList), createAlertForDecision(sshBfDecisionList)},
				decisions: []*models.Decision{httpBfDecisionList, httpBfDecisionList, sshBfDecisionList, sshBfDecisionList},
			},
			want: []*models.Alert{
				func() *models.Alert {
					a := createAlertForDecision(httpBfDecisionList)
					a.Decisions = []*models.Decision{httpBfDecisionList, httpBfDecisionList}
					return a
				}(),
				func() *models.Alert {
					a := createAlertForDecision(sshBfDecisionList)
					a.Decisions = []*models.Decision{sshBfDecisionList, sshBfDecisionList}
					return a
				}(),
			},
		},
	}
	for _, tc := range tests {
		tc := tc
		t.Run(tc.name, func(t *testing.T) {
			addCounters, _ := makeAddAndDeleteCounters()
			if got := fillAlertsWithDecisions(tc.args.alerts, tc.args.decisions, addCounters); !reflect.DeepEqual(got, tc.want) {
				t.Errorf("fillAlertsWithDecisions() = %v, want %v", got, tc.want)
			}
		})
	}
}

func TestAPICPullTop(t *testing.T) {
	api := getAPIC(t)
	api.dbClient.Ent.Decision.Create().
<<<<<<< HEAD
		SetOrigin(SCOPE_CAPI).
=======
		SetOrigin(types.ListOrigin).
>>>>>>> 628af6e2
		SetType("ban").
		SetValue("9.9.9.9").
		SetScope("Ip").
		SetScenario("crowdsecurity/ssh-bf").
		SetUntil(time.Now().Add(time.Hour)).
		ExecX(context.Background())
	assertTotalDecisionCount(t, api.dbClient, 1)
	assertTotalValidDecisionCount(t, api.dbClient, 1)
	httpmock.Activate()
	defer httpmock.DeactivateAndReset()
	httpmock.RegisterResponder("GET", "http://api.crowdsec.net/api/decisions/stream", httpmock.NewBytesResponder(
		200, jsonMarshalX(
<<<<<<< HEAD
			modelscapi.GetDecisionsStreamResponse{
				Deleted: modelscapi.GetDecisionsStreamResponseDeleted{
					&modelscapi.GetDecisionsStreamResponseDeletedItem{
						Decisions: []string{
							"9.9.9.9", // This is already present in DB
							"9.1.9.9", // This not present in DB
						},
						Scope: types.StrPtr("Ip"),
					}, // This is already present in DB
				},
				New: modelscapi.GetDecisionsStreamResponseNew{
					&modelscapi.GetDecisionsStreamResponseNewItem{
=======
			models.DecisionsStreamResponse{
				Deleted: models.GetDecisionsResponse{
					&models.Decision{
						Origin:   types.StrPtr(types.ListOrigin),
						Scenario: types.StrPtr("crowdsecurity/ssh-bf"),
						Value:    types.StrPtr("9.9.9.9"),
						Scope:    types.StrPtr("Ip"),
						Duration: types.StrPtr("24h"),
						Type:     types.StrPtr("ban"),
					}, // This is already present in DB
					&models.Decision{
						Origin:   types.StrPtr(types.ListOrigin),
						Scenario: types.StrPtr("crowdsecurity/ssh-bf"),
						Value:    types.StrPtr("9.1.9.9"),
						Scope:    types.StrPtr("Ip"),
						Duration: types.StrPtr("24h"),
						Type:     types.StrPtr("ban"),
					}, // This not present in DB.
				},
				New: models.GetDecisionsResponse{
					&models.Decision{
						Origin:   types.StrPtr(types.CAPIOrigin),
>>>>>>> 628af6e2
						Scenario: types.StrPtr("crowdsecurity/test1"),
						Scope:    types.StrPtr("Ip"),
						Decisions: []*modelscapi.GetDecisionsStreamResponseNewItemDecisionsItems0{
							{
								Value:    types.StrPtr("1.2.3.4"),
								Duration: types.StrPtr("24h"),
							},
						},
					},
<<<<<<< HEAD
					&modelscapi.GetDecisionsStreamResponseNewItem{
=======
					&models.Decision{
						Origin:   types.StrPtr(types.CAPIOrigin),
>>>>>>> 628af6e2
						Scenario: types.StrPtr("crowdsecurity/test2"),
						Scope:    types.StrPtr("Ip"),
						Decisions: []*modelscapi.GetDecisionsStreamResponseNewItemDecisionsItems0{
							{
								Value:    types.StrPtr("1.2.3.5"),
								Duration: types.StrPtr("24h"),
							},
						},
					}, // These two are from community list.
<<<<<<< HEAD
				},
				Links: &modelscapi.GetDecisionsStreamResponseLinks{
					Blocklists: []*modelscapi.BlocklistLink{
						{
							URL:         types.StrPtr("http://api.crowdsec.net/blocklist1"),
							Name:        types.StrPtr("crowdsecurity/http-bf"),
							Scope:       types.StrPtr("Ip"),
							Remediation: types.StrPtr("ban"),
							Duration:    types.StrPtr("24h"),
						},
						{
							URL:         types.StrPtr("http://api.crowdsec.net/blocklist2"),
							Name:        types.StrPtr("crowdsecurity/ssh-bf"),
							Scope:       types.StrPtr("Ip"),
							Remediation: types.StrPtr("ban"),
							Duration:    types.StrPtr("24h"),
						},
					},
=======
					&models.Decision{
						Origin:   types.StrPtr(types.ListOrigin),
						Scenario: types.StrPtr("crowdsecurity/http-bf"),
						Value:    types.StrPtr("1.2.3.6"),
						Scope:    types.StrPtr("Ip"),
						Duration: types.StrPtr("24h"),
						Type:     types.StrPtr("ban"),
					},
					&models.Decision{
						Origin:   types.StrPtr(types.ListOrigin),
						Scenario: types.StrPtr("crowdsecurity/ssh-bf"),
						Value:    types.StrPtr("1.2.3.7"),
						Scope:    types.StrPtr("Ip"),
						Duration: types.StrPtr("24h"),
						Type:     types.StrPtr("ban"),
					}, // These two are from list subscription.
>>>>>>> 628af6e2
				},
			},
		),
	))
	httpmock.RegisterResponder("GET", "http://api.crowdsec.net/blocklist1", httpmock.NewStringResponder(
		200, "1.2.3.6",
	))
	httpmock.RegisterResponder("GET", "http://api.crowdsec.net/blocklist2", httpmock.NewStringResponder(
		200, "1.2.3.7",
	))
	url, err := url.ParseRequestURI("http://api.crowdsec.net/")
	require.NoError(t, err)

	apic, err := apiclient.NewDefaultClient(
		url,
		"/api",
		fmt.Sprintf("crowdsec/%s", cwversion.VersionStr()),
		nil,
	)
	require.NoError(t, err)

	api.apiClient = apic
	err = api.PullTop()
	require.NoError(t, err)

	assertTotalDecisionCount(t, api.dbClient, 5)
	assertTotalValidDecisionCount(t, api.dbClient, 4)
	assertTotalAlertCount(t, api.dbClient, 3) // 2 for list sub , 1 for community list.
	alerts := api.dbClient.Ent.Alert.Query().AllX(context.Background())
	validDecisions := api.dbClient.Ent.Decision.Query().Where(
		decision.UntilGT(time.Now())).
		AllX(context.Background())

	decisionScenarioFreq := make(map[string]int)
	alertScenario := make(map[string]int)

	for _, alert := range alerts {
		alertScenario[alert.SourceScope]++
	}
	assert.Equal(t, 3, len(alertScenario))
	assert.Equal(t, 1, alertScenario[SCOPE_CAPI_ALIAS_ALIAS])
	assert.Equal(t, 1, alertScenario["lists:crowdsecurity/ssh-bf"])
	assert.Equal(t, 1, alertScenario["lists:crowdsecurity/http-bf"])

	for _, decisions := range validDecisions {
		decisionScenarioFreq[decisions.Scenario]++
	}

	assert.Equal(t, 1, decisionScenarioFreq["crowdsecurity/http-bf"], 1)
	assert.Equal(t, 1, decisionScenarioFreq["crowdsecurity/ssh-bf"], 1)
	assert.Equal(t, 1, decisionScenarioFreq["crowdsecurity/test1"], 1)
	assert.Equal(t, 1, decisionScenarioFreq["crowdsecurity/test2"], 1)
}

func TestAPICPush(t *testing.T) {
	tests := []struct {
		name          string
		alerts        []*models.Alert
		expectedCalls int
	}{
		{
			name: "simple single alert",
			alerts: []*models.Alert{
				{
					Scenario:        types.StrPtr("crowdsec/test"),
					ScenarioHash:    types.StrPtr("certified"),
					ScenarioVersion: types.StrPtr("v1.0"),
					Simulated:       types.BoolPtr(false),
					Source:          &models.Source{},
				},
			},
			expectedCalls: 1,
		},
		{
			name: "simulated alert is not pushed",
			alerts: []*models.Alert{
				{
					Scenario:        types.StrPtr("crowdsec/test"),
					ScenarioHash:    types.StrPtr("certified"),
					ScenarioVersion: types.StrPtr("v1.0"),
					Simulated:       types.BoolPtr(true),
					Source:          &models.Source{},
				},
			},
			expectedCalls: 0,
		},
		{
			name:          "1 request per 50 alerts",
			expectedCalls: 2,
			alerts: func() []*models.Alert {
				alerts := make([]*models.Alert, 100)
				for i := 0; i < 100; i++ {
					alerts[i] = &models.Alert{
						Scenario:        types.StrPtr("crowdsec/test"),
						ScenarioHash:    types.StrPtr("certified"),
						ScenarioVersion: types.StrPtr("v1.0"),
						Simulated:       types.BoolPtr(false),
						Source:          &models.Source{},
					}
				}
				return alerts
			}(),
		},
	}

	for _, tc := range tests {
		tc := tc
		t.Run(tc.name, func(t *testing.T) {
			api := getAPIC(t)
			api.pushInterval = time.Millisecond
			api.pushIntervalFirst = time.Millisecond
			url, err := url.ParseRequestURI("http://api.crowdsec.net/")
			require.NoError(t, err)

			httpmock.Activate()
			defer httpmock.DeactivateAndReset()
			apic, err := apiclient.NewDefaultClient(
				url,
				"/api",
				fmt.Sprintf("crowdsec/%s", cwversion.VersionStr()),
				nil,
			)
			require.NoError(t, err)

			api.apiClient = apic
			httpmock.RegisterResponder("POST", "http://api.crowdsec.net/api/signals", httpmock.NewBytesResponder(200, []byte{}))
			go func() {
				api.AlertsAddChan <- tc.alerts
				time.Sleep(time.Second)
				api.Shutdown()
			}()
			err = api.Push()
			require.NoError(t, err)
			assert.Equal(t, tc.expectedCalls, httpmock.GetTotalCallCount())
		})
	}
}

func TestAPICSendMetrics(t *testing.T) {
	tests := []struct {
		name            string
		duration        time.Duration
		expectedCalls   int
		setUp           func(*apic)
		metricsInterval time.Duration
	}{
		{
			name:            "basic",
			duration:        time.Millisecond * 30,
			metricsInterval: time.Millisecond * 5,
			expectedCalls:   5,
			setUp:           func(api *apic) {},
		},
		{
			name:            "with some metrics",
			duration:        time.Millisecond * 30,
			metricsInterval: time.Millisecond * 5,
			expectedCalls:   5,
			setUp: func(api *apic) {
				api.dbClient.Ent.Machine.Delete().ExecX(context.Background())
				api.dbClient.Ent.Machine.Create().
					SetMachineId("1234").
					SetPassword(testPassword.String()).
					SetIpAddress("1.2.3.4").
					SetScenarios("crowdsecurity/test").
					SetLastPush(time.Time{}).
					SetUpdatedAt(time.Time{}).
					ExecX(context.Background())

				api.dbClient.Ent.Bouncer.Delete().ExecX(context.Background())
				api.dbClient.Ent.Bouncer.Create().
					SetIPAddress("1.2.3.6").
					SetName("someBouncer").
					SetAPIKey("foobar").
					SetRevoked(false).
					SetLastPull(time.Time{}).
					ExecX(context.Background())
			},
		},
	}

	httpmock.RegisterResponder("POST", "http://api.crowdsec.net/api/metrics/", httpmock.NewBytesResponder(200, []byte{}))
	httpmock.Activate()
	defer httpmock.Deactivate()

	for _, tc := range tests {
		tc := tc
		t.Run(tc.name, func(t *testing.T) {
			url, err := url.ParseRequestURI("http://api.crowdsec.net/")
			require.NoError(t, err)

			apiClient, err := apiclient.NewDefaultClient(
				url,
				"/api",
				fmt.Sprintf("crowdsec/%s", cwversion.VersionStr()),
				nil,
			)
			require.NoError(t, err)

			api := getAPIC(t)
			api.pushInterval = time.Millisecond
			api.pushIntervalFirst = time.Millisecond
			api.apiClient = apiClient
			api.metricsInterval = tc.metricsInterval
			api.metricsIntervalFirst = tc.metricsInterval
			tc.setUp(api)

			stop := make(chan bool)
			httpmock.ZeroCallCounters()
			go api.SendMetrics(stop)
			time.Sleep(tc.duration)
			stop <- true

			info := httpmock.GetCallCountInfo()
			noResponderCalls := info["NO_RESPONDER"]
			responderCalls := info["POST http://api.crowdsec.net/api/metrics/"]
			assert.LessOrEqual(t, absDiff(tc.expectedCalls, responderCalls), 2)
			assert.Zero(t, noResponderCalls)
		})
	}
}

func TestAPICPull(t *testing.T) {
	api := getAPIC(t)
	tests := []struct {
		name                  string
		setUp                 func()
		expectedDecisionCount int
		logContains           string
	}{
		{
			name:        "test pull if no scenarios are present",
			setUp:       func() {},
			logContains: "scenario list is empty, will not pull yet",
		},
		{
			name: "test pull",
			setUp: func() {
				api.dbClient.Ent.Machine.Create().
					SetMachineId("1.2.3.4").
					SetPassword(testPassword.String()).
					SetIpAddress("1.2.3.4").
					SetScenarios("crowdsecurity/ssh-bf").
					ExecX(context.Background())
			},
			expectedDecisionCount: 1,
		},
	}

	for _, tc := range tests {
		tc := tc
		t.Run(tc.name, func(t *testing.T) {
			api = getAPIC(t)
			api.pullInterval = time.Millisecond
			api.pullIntervalFirst = time.Millisecond
			url, err := url.ParseRequestURI("http://api.crowdsec.net/")
			require.NoError(t, err)
			httpmock.Activate()
			defer httpmock.DeactivateAndReset()
			apic, err := apiclient.NewDefaultClient(
				url,
				"/api",
				fmt.Sprintf("crowdsec/%s", cwversion.VersionStr()),
				nil,
			)
			require.NoError(t, err)
			api.apiClient = apic
			httpmock.RegisterNoResponder(httpmock.NewBytesResponder(200, jsonMarshalX(
<<<<<<< HEAD
				modelscapi.GetDecisionsStreamResponse{
					New: modelscapi.GetDecisionsStreamResponseNew{
						&modelscapi.GetDecisionsStreamResponseNewItem{
							Scenario: types.StrPtr("crowdsecurity/ssh-bf"),
=======
				models.DecisionsStreamResponse{
					New: models.GetDecisionsResponse{
						&models.Decision{
							Origin:   types.StrPtr(types.CAPIOrigin),
							Scenario: types.StrPtr("crowdsecurity/test2"),
							Value:    types.StrPtr("1.2.3.5"),
>>>>>>> 628af6e2
							Scope:    types.StrPtr("Ip"),
							Decisions: []*modelscapi.GetDecisionsStreamResponseNewItemDecisionsItems0{
								{
									Value:    types.StrPtr("1.2.3.5"),
									Duration: types.StrPtr("24h"),
								},
							},
						},
					},
				},
			)))
			tc.setUp()
			var buf bytes.Buffer
			go func() {
				logrus.SetOutput(&buf)
				if err := api.Pull(); err != nil {
					panic(err)
				}
			}()
			//Slightly long because the CI runner for windows are slow, and this can lead to random failure
			time.Sleep(time.Millisecond * 500)
			logrus.SetOutput(os.Stderr)
			assert.Contains(t, buf.String(), tc.logContains)
			assertTotalDecisionCount(t, api.dbClient, tc.expectedDecisionCount)
		})
	}
}

func TestShouldShareAlert(t *testing.T) {
	tests := []struct {
		name          string
		consoleConfig *csconfig.ConsoleConfig
		alert         *models.Alert
		expectedRet   bool
		expectedTrust string
	}{
		{
			name: "custom alert should be shared if config enables it",
			consoleConfig: &csconfig.ConsoleConfig{
				ShareCustomScenarios: types.BoolPtr(true),
			},
			alert:         &models.Alert{Simulated: types.BoolPtr(false)},
			expectedRet:   true,
			expectedTrust: "custom",
		},
		{
			name: "custom alert should not be shared if config disables it",
			consoleConfig: &csconfig.ConsoleConfig{
				ShareCustomScenarios: types.BoolPtr(false),
			},
			alert:         &models.Alert{Simulated: types.BoolPtr(false)},
			expectedRet:   false,
			expectedTrust: "custom",
		},
		{
			name: "manual alert should be shared if config enables it",
			consoleConfig: &csconfig.ConsoleConfig{
				ShareManualDecisions: types.BoolPtr(true),
			},
			alert: &models.Alert{
				Simulated: types.BoolPtr(false),
				Decisions: []*models.Decision{{Origin: types.StrPtr(types.CscliOrigin)}},
			},
			expectedRet:   true,
			expectedTrust: "manual",
		},
		{
			name: "manual alert should not be shared if config disables it",
			consoleConfig: &csconfig.ConsoleConfig{
				ShareManualDecisions: types.BoolPtr(false),
			},
			alert: &models.Alert{
				Simulated: types.BoolPtr(false),
				Decisions: []*models.Decision{{Origin: types.StrPtr(types.CscliOrigin)}},
			},
			expectedRet:   false,
			expectedTrust: "manual",
		},
		{
			name: "manual alert should be shared if config enables it",
			consoleConfig: &csconfig.ConsoleConfig{
				ShareTaintedScenarios: types.BoolPtr(true),
			},
			alert: &models.Alert{
				Simulated:    types.BoolPtr(false),
				ScenarioHash: types.StrPtr("whateverHash"),
			},
			expectedRet:   true,
			expectedTrust: "tainted",
		},
		{
			name: "manual alert should not be shared if config disables it",
			consoleConfig: &csconfig.ConsoleConfig{
				ShareTaintedScenarios: types.BoolPtr(false),
			},
			alert: &models.Alert{
				Simulated:    types.BoolPtr(false),
				ScenarioHash: types.StrPtr("whateverHash"),
			},
			expectedRet:   false,
			expectedTrust: "tainted",
		},
	}

	for _, tc := range tests {
		tc := tc
		t.Run(tc.name, func(t *testing.T) {
			ret := shouldShareAlert(tc.alert, tc.consoleConfig)
			assert.Equal(t, tc.expectedRet, ret)
		})
	}
}<|MERGE_RESOLUTION|>--- conflicted
+++ resolved
@@ -519,11 +519,7 @@
 func TestAPICPullTop(t *testing.T) {
 	api := getAPIC(t)
 	api.dbClient.Ent.Decision.Create().
-<<<<<<< HEAD
 		SetOrigin(SCOPE_CAPI).
-=======
-		SetOrigin(types.ListOrigin).
->>>>>>> 628af6e2
 		SetType("ban").
 		SetValue("9.9.9.9").
 		SetScope("Ip").
@@ -536,7 +532,6 @@
 	defer httpmock.DeactivateAndReset()
 	httpmock.RegisterResponder("GET", "http://api.crowdsec.net/api/decisions/stream", httpmock.NewBytesResponder(
 		200, jsonMarshalX(
-<<<<<<< HEAD
 			modelscapi.GetDecisionsStreamResponse{
 				Deleted: modelscapi.GetDecisionsStreamResponseDeleted{
 					&modelscapi.GetDecisionsStreamResponseDeletedItem{
@@ -549,30 +544,6 @@
 				},
 				New: modelscapi.GetDecisionsStreamResponseNew{
 					&modelscapi.GetDecisionsStreamResponseNewItem{
-=======
-			models.DecisionsStreamResponse{
-				Deleted: models.GetDecisionsResponse{
-					&models.Decision{
-						Origin:   types.StrPtr(types.ListOrigin),
-						Scenario: types.StrPtr("crowdsecurity/ssh-bf"),
-						Value:    types.StrPtr("9.9.9.9"),
-						Scope:    types.StrPtr("Ip"),
-						Duration: types.StrPtr("24h"),
-						Type:     types.StrPtr("ban"),
-					}, // This is already present in DB
-					&models.Decision{
-						Origin:   types.StrPtr(types.ListOrigin),
-						Scenario: types.StrPtr("crowdsecurity/ssh-bf"),
-						Value:    types.StrPtr("9.1.9.9"),
-						Scope:    types.StrPtr("Ip"),
-						Duration: types.StrPtr("24h"),
-						Type:     types.StrPtr("ban"),
-					}, // This not present in DB.
-				},
-				New: models.GetDecisionsResponse{
-					&models.Decision{
-						Origin:   types.StrPtr(types.CAPIOrigin),
->>>>>>> 628af6e2
 						Scenario: types.StrPtr("crowdsecurity/test1"),
 						Scope:    types.StrPtr("Ip"),
 						Decisions: []*modelscapi.GetDecisionsStreamResponseNewItemDecisionsItems0{
@@ -582,12 +553,7 @@
 							},
 						},
 					},
-<<<<<<< HEAD
 					&modelscapi.GetDecisionsStreamResponseNewItem{
-=======
-					&models.Decision{
-						Origin:   types.StrPtr(types.CAPIOrigin),
->>>>>>> 628af6e2
 						Scenario: types.StrPtr("crowdsecurity/test2"),
 						Scope:    types.StrPtr("Ip"),
 						Decisions: []*modelscapi.GetDecisionsStreamResponseNewItemDecisionsItems0{
@@ -597,7 +563,6 @@
 							},
 						},
 					}, // These two are from community list.
-<<<<<<< HEAD
 				},
 				Links: &modelscapi.GetDecisionsStreamResponseLinks{
 					Blocklists: []*modelscapi.BlocklistLink{
@@ -616,24 +581,6 @@
 							Duration:    types.StrPtr("24h"),
 						},
 					},
-=======
-					&models.Decision{
-						Origin:   types.StrPtr(types.ListOrigin),
-						Scenario: types.StrPtr("crowdsecurity/http-bf"),
-						Value:    types.StrPtr("1.2.3.6"),
-						Scope:    types.StrPtr("Ip"),
-						Duration: types.StrPtr("24h"),
-						Type:     types.StrPtr("ban"),
-					},
-					&models.Decision{
-						Origin:   types.StrPtr(types.ListOrigin),
-						Scenario: types.StrPtr("crowdsecurity/ssh-bf"),
-						Value:    types.StrPtr("1.2.3.7"),
-						Scope:    types.StrPtr("Ip"),
-						Duration: types.StrPtr("24h"),
-						Type:     types.StrPtr("ban"),
-					}, // These two are from list subscription.
->>>>>>> 628af6e2
 				},
 			},
 		),
@@ -902,19 +849,10 @@
 			require.NoError(t, err)
 			api.apiClient = apic
 			httpmock.RegisterNoResponder(httpmock.NewBytesResponder(200, jsonMarshalX(
-<<<<<<< HEAD
 				modelscapi.GetDecisionsStreamResponse{
 					New: modelscapi.GetDecisionsStreamResponseNew{
 						&modelscapi.GetDecisionsStreamResponseNewItem{
 							Scenario: types.StrPtr("crowdsecurity/ssh-bf"),
-=======
-				models.DecisionsStreamResponse{
-					New: models.GetDecisionsResponse{
-						&models.Decision{
-							Origin:   types.StrPtr(types.CAPIOrigin),
-							Scenario: types.StrPtr("crowdsecurity/test2"),
-							Value:    types.StrPtr("1.2.3.5"),
->>>>>>> 628af6e2
 							Scope:    types.StrPtr("Ip"),
 							Decisions: []*modelscapi.GetDecisionsStreamResponseNewItemDecisionsItems0{
 								{
