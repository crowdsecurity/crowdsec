--- conflicted
+++ resolved
@@ -2,19 +2,11 @@
 
 import (
 	"context"
-<<<<<<< HEAD
 	"encoding/json"
 	"net/http"
 	"strings"
-	"time"
-
-	"slices"
-=======
 	"slices"
 	"time"
-
-	log "github.com/sirupsen/logrus"
->>>>>>> 206211ce
 
 	"github.com/blackfireio/osinfo"
 	log "github.com/sirupsen/logrus"
