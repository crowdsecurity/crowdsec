package apiserver

import (
	"encoding/json"
	"fmt"
	"net/http"
	"net/http/httptest"
	"strings"
	"sync"
	"testing"

	"github.com/crowdsecurity/crowdsec/pkg/csconfig"
	"github.com/crowdsecurity/crowdsec/pkg/csplugin"
	"github.com/crowdsecurity/crowdsec/pkg/models"
	"github.com/gin-gonic/gin"

	log "github.com/sirupsen/logrus"
	"github.com/stretchr/testify/assert"
)

<<<<<<< HEAD
func InitMachineTest() (*gin.Engine, models.WatcherAuthResponse, csconfig.Config, error) {
	router, config, err := NewAPITest()
=======
type LAPI struct {
	router     *gin.Engine
	loginResp  models.WatcherAuthResponse
	bouncerKey string
	t          *testing.T
}

func SetupLAPITest(t *testing.T) LAPI {
	t.Helper()
	router, loginResp, err := InitMachineTest()
	if err != nil {
		t.Fatal(err.Error())
	}

	APIKey, err := CreateTestBouncer()
	if err != nil {
		t.Fatalf("%s", err.Error())
	}
	return LAPI{
		router:     router,
		loginResp:  loginResp,
		bouncerKey: APIKey,
	}
}

func (l *LAPI) InsertAlertFromFile(path string) *httptest.ResponseRecorder {
	alertReader := GetAlertReaderFromFile(path)
	return l.RecordResponse("POST", "/v1/alerts", alertReader)
}

func (l *LAPI) RecordResponse(verb string, url string, body *strings.Reader) *httptest.ResponseRecorder {
	w := httptest.NewRecorder()
	req, err := http.NewRequest(verb, url, body)
	if err != nil {
		l.t.Fatal(err)
	}
	req.Header.Add("X-Api-Key", l.bouncerKey)
	AddAuthHeaders(req, l.loginResp)
	l.router.ServeHTTP(w, req)
	return w
}

func InitMachineTest() (*gin.Engine, models.WatcherAuthResponse, error) {
	router, err := NewAPITest()
>>>>>>> cea793fc
	if err != nil {
		return nil, models.WatcherAuthResponse{}, config, fmt.Errorf("unable to run local API: %s", err)
	}

	loginResp, err := LoginToTestAPI(router, config)
	if err != nil {
		return nil, models.WatcherAuthResponse{}, config, fmt.Errorf("%s", err.Error())
	}
	return router, loginResp, config, nil
}

func LoginToTestAPI(router *gin.Engine, config csconfig.Config) (models.WatcherAuthResponse, error) {
	body, err := CreateTestMachine(router)
	if err != nil {
		return models.WatcherAuthResponse{}, fmt.Errorf("%s", err.Error())
	}
	err = ValidateMachine("test", config.API.Server.DbConfig)
	if err != nil {
		log.Fatalln(err.Error())
	}

	w := httptest.NewRecorder()
	req, _ := http.NewRequest("POST", "/v1/watchers/login", strings.NewReader(body))
	req.Header.Add("User-Agent", UserAgent)
	router.ServeHTTP(w, req)

	loginResp := models.WatcherAuthResponse{}
	err = json.NewDecoder(w.Body).Decode(&loginResp)
	if err != nil {
		return models.WatcherAuthResponse{}, fmt.Errorf("%s", err.Error())
	}
	return loginResp, nil
}

func AddAuthHeaders(request *http.Request, authResponse models.WatcherAuthResponse) {
	request.Header.Add("User-Agent", UserAgent)
	request.Header.Add("Authorization", fmt.Sprintf("Bearer %s", authResponse.Token))
}

func TestSimulatedAlert(t *testing.T) {
<<<<<<< HEAD
	router, loginResp, _, err := InitMachineTest()
	if err != nil {
		log.Fatalln(err.Error())
	}

	alertContentBytes, err := ioutil.ReadFile("./tests/alert_minibulk+simul.json")
	if err != nil {
		log.Fatal(err)
	}
	alertContent := string(alertContentBytes)

	w := httptest.NewRecorder()
	req, _ := http.NewRequest("POST", "/v1/alerts", strings.NewReader(alertContent))
	AddAuthHeaders(req, loginResp)
	router.ServeHTTP(w, req)

=======
	lapi := SetupLAPITest(t)
	lapi.InsertAlertFromFile("./tests/alert_minibulk+simul.json")
	alertContent := GetAlertReaderFromFile("./tests/alert_minibulk+simul.json")
>>>>>>> cea793fc
	//exclude decision in simulation mode

	w := lapi.RecordResponse("GET", "/v1/alerts?simulated=false", alertContent)
	assert.Equal(t, 200, w.Code)
	assert.Contains(t, w.Body.String(), `"message":"Ip 91.121.79.178 performed crowdsecurity/ssh-bf (6 events over `)
	assert.NotContains(t, w.Body.String(), `"message":"Ip 91.121.79.179 performed crowdsecurity/ssh-bf (6 events over `)
	//include decision in simulation mode

	w = lapi.RecordResponse("GET", "/v1/alerts?simulated=true", alertContent)
	assert.Equal(t, 200, w.Code)
	assert.Contains(t, w.Body.String(), `"message":"Ip 91.121.79.178 performed crowdsecurity/ssh-bf (6 events over `)
	assert.Contains(t, w.Body.String(), `"message":"Ip 91.121.79.179 performed crowdsecurity/ssh-bf (6 events over `)
}

func TestCreateAlert(t *testing.T) {
<<<<<<< HEAD
	router, loginResp, _, err := InitMachineTest()
	if err != nil {
		log.Fatalln(err.Error())
	}

=======
	lapi := SetupLAPITest(t)
>>>>>>> cea793fc
	// Create Alert with invalid format

	w := lapi.RecordResponse("POST", "/v1/alerts", strings.NewReader("test"))
	assert.Equal(t, 400, w.Code)
	assert.Equal(t, "{\"message\":\"invalid character 'e' in literal true (expecting 'r')\"}", w.Body.String())

	// Create Alert with invalid input
	alertContent := GetAlertReaderFromFile("./tests/invalidAlert_sample.json")

	w = lapi.RecordResponse("POST", "/v1/alerts", alertContent)
	assert.Equal(t, 500, w.Code)
	assert.Equal(t, "{\"message\":\"validation failure list:\\n0.scenario in body is required\\n0.scenario_hash in body is required\\n0.scenario_version in body is required\\n0.simulated in body is required\\n0.source in body is required\"}", w.Body.String())

	// Create Valid Alert
	w = lapi.InsertAlertFromFile("./tests/alert_sample.json")
	assert.Equal(t, 201, w.Code)
	assert.Equal(t, "[\"1\"]", w.Body.String())
}

func TestCreateAlertChannels(t *testing.T) {

	apiServer, config, err := NewAPIServer()
	if err != nil {
		log.Fatalln(err.Error())
	}
	apiServer.controller.PluginChannel = make(chan csplugin.ProfileAlert)
	apiServer.InitController()

	loginResp, err := LoginToTestAPI(apiServer.router, config)
	if err != nil {
		log.Fatalln(err.Error())
	}
	lapi := LAPI{router: apiServer.router, loginResp: loginResp}

	var pd csplugin.ProfileAlert
	var wg sync.WaitGroup

<<<<<<< HEAD
	go func() {
		for {
			w := httptest.NewRecorder()
			req, _ := http.NewRequest("POST", "/v1/alerts", strings.NewReader(alertContent))
			AddAuthHeaders(req, loginResp)
			apiServer.controller.Router.ServeHTTP(w, req)
			break
		}
	}()

=======
>>>>>>> cea793fc
	wg.Add(1)
	go func() {
		pd = <-apiServer.controller.PluginChannel
		wg.Done()
	}()

<<<<<<< HEAD
=======
	go lapi.InsertAlertFromFile("./tests/alert_ssh-bf.json")
>>>>>>> cea793fc
	wg.Wait()
	assert.Equal(t, len(pd.Alert.Decisions), 1)
	apiServer.Close()
}

func TestAlertListFilters(t *testing.T) {
<<<<<<< HEAD
	router, loginResp, _, err := InitMachineTest()
	if err != nil {
		log.Fatalln(err.Error())
	}

	alertContentBytes, err := ioutil.ReadFile("./tests/alert_ssh-bf.json")
	if err != nil {
		log.Fatal(err)
	}

	alerts := make([]*models.Alert, 0)
	if err := json.Unmarshal(alertContentBytes, &alerts); err != nil {
		log.Fatal(err)
	}

	for _, alert := range alerts {
		*alert.StartAt = time.Now().UTC().Format(time.RFC3339)
		*alert.StopAt = time.Now().UTC().Format(time.RFC3339)
	}

	alertContent, err := json.Marshal(alerts)
	if err != nil {
		log.Fatal(err)
	}

	//create one alert
	w := httptest.NewRecorder()
	req, _ := http.NewRequest("POST", "/v1/alerts", strings.NewReader(string(alertContent)))
	AddAuthHeaders(req, loginResp)
	router.ServeHTTP(w, req)
=======
	lapi := SetupLAPITest(t)
	lapi.InsertAlertFromFile("./tests/alert_ssh-bf.json")
	alertContent := GetAlertReaderFromFile("./tests/alert_ssh-bf.json")
>>>>>>> cea793fc

	//bad filter

	w := lapi.RecordResponse("GET", "/v1/alerts?test=test", alertContent)
	assert.Equal(t, 500, w.Code)
	assert.Equal(t, "{\"message\":\"Filter parameter 'test' is unknown (=test): invalid filter\"}", w.Body.String())

	//get without filters

	w = lapi.RecordResponse("GET", "/v1/alerts", emptyBody)
	assert.Equal(t, 200, w.Code)
	//check alert and decision
	assert.Contains(t, w.Body.String(), "Ip 91.121.79.195 performed 'crowdsecurity/ssh-bf' (6 events over ")
	assert.Contains(t, w.Body.String(), `scope":"Ip","simulated":false,"type":"ban","value":"91.121.79.195"`)

	//test decision_type filter (ok)

	w = lapi.RecordResponse("GET", "/v1/alerts?decision_type=ban", emptyBody)
	assert.Equal(t, 200, w.Code)
	assert.Contains(t, w.Body.String(), "Ip 91.121.79.195 performed 'crowdsecurity/ssh-bf' (6 events over ")
	assert.Contains(t, w.Body.String(), `scope":"Ip","simulated":false,"type":"ban","value":"91.121.79.195"`)

	//test decision_type filter (bad value)

	w = lapi.RecordResponse("GET", "/v1/alerts?decision_type=ratata", emptyBody)
	assert.Equal(t, 200, w.Code)
	assert.Equal(t, "null", w.Body.String())

	//test scope (ok)

	w = lapi.RecordResponse("GET", "/v1/alerts?scope=Ip", emptyBody)
	assert.Equal(t, 200, w.Code)
	assert.Contains(t, w.Body.String(), "Ip 91.121.79.195 performed 'crowdsecurity/ssh-bf' (6 events over ")
	assert.Contains(t, w.Body.String(), `scope":"Ip","simulated":false,"type":"ban","value":"91.121.79.195"`)

	//test scope (bad value)

	w = lapi.RecordResponse("GET", "/v1/alerts?scope=rarara", emptyBody)
	assert.Equal(t, 200, w.Code)
	assert.Equal(t, "null", w.Body.String())

	//test scenario (ok)

	w = lapi.RecordResponse("GET", "/v1/alerts?scenario=crowdsecurity/ssh-bf", emptyBody)
	assert.Equal(t, 200, w.Code)
	assert.Contains(t, w.Body.String(), "Ip 91.121.79.195 performed 'crowdsecurity/ssh-bf' (6 events over ")
	assert.Contains(t, w.Body.String(), `scope":"Ip","simulated":false,"type":"ban","value":"91.121.79.195"`)

	//test scenario (bad value)

	w = lapi.RecordResponse("GET", "/v1/alerts?scenario=crowdsecurity/nope", emptyBody)
	assert.Equal(t, 200, w.Code)
	assert.Equal(t, "null", w.Body.String())

	//test ip (ok)

	w = lapi.RecordResponse("GET", "/v1/alerts?ip=91.121.79.195", emptyBody)
	assert.Equal(t, 200, w.Code)
	assert.Contains(t, w.Body.String(), "Ip 91.121.79.195 performed 'crowdsecurity/ssh-bf' (6 events over ")
	assert.Contains(t, w.Body.String(), `scope":"Ip","simulated":false,"type":"ban","value":"91.121.79.195"`)

	//test ip (bad value)

	w = lapi.RecordResponse("GET", "/v1/alerts?ip=99.122.77.195", emptyBody)
	assert.Equal(t, 200, w.Code)
	assert.Equal(t, "null", w.Body.String())

	//test ip (invalid value)

	w = lapi.RecordResponse("GET", "/v1/alerts?ip=gruueq", emptyBody)
	assert.Equal(t, 500, w.Code)
	assert.Equal(t, `{"message":"unable to convert 'gruueq' to int: invalid address: invalid ip address / range"}`, w.Body.String())

	//test range (ok)

	w = lapi.RecordResponse("GET", "/v1/alerts?range=91.121.79.0/24&contains=false", emptyBody)
	assert.Equal(t, 200, w.Code)
	assert.Contains(t, w.Body.String(), "Ip 91.121.79.195 performed 'crowdsecurity/ssh-bf' (6 events over ")
	assert.Contains(t, w.Body.String(), `scope":"Ip","simulated":false,"type":"ban","value":"91.121.79.195"`)

	//test range

	w = lapi.RecordResponse("GET", "/v1/alerts?range=99.122.77.0/24&contains=false", emptyBody)
	assert.Equal(t, 200, w.Code)
	assert.Equal(t, "null", w.Body.String())

	//test range (invalid value)

	w = lapi.RecordResponse("GET", "/v1/alerts?range=ratata", emptyBody)
	assert.Equal(t, 500, w.Code)
	assert.Equal(t, `{"message":"unable to convert 'ratata' to int: invalid address: invalid ip address / range"}`, w.Body.String())

	//test since (ok)

	w = lapi.RecordResponse("GET", "/v1/alerts?since=1h", emptyBody)
	assert.Equal(t, 200, w.Code)
	assert.Contains(t, w.Body.String(), "Ip 91.121.79.195 performed 'crowdsecurity/ssh-bf' (6 events over ")
	assert.Contains(t, w.Body.String(), `scope":"Ip","simulated":false,"type":"ban","value":"91.121.79.195"`)

	//test since (ok but yelds no results)

	w = lapi.RecordResponse("GET", "/v1/alerts?since=1ns", emptyBody)
	assert.Equal(t, 200, w.Code)
	assert.Equal(t, "null", w.Body.String())

	//test since (invalid value)

	w = lapi.RecordResponse("GET", "/v1/alerts?since=1zuzu", emptyBody)
	assert.Equal(t, 500, w.Code)
	assert.Contains(t, w.Body.String(), `{"message":"while parsing duration: time: unknown unit`)

	//test until (ok)

	w = lapi.RecordResponse("GET", "/v1/alerts?until=1ns", emptyBody)
	assert.Equal(t, 200, w.Code)
	assert.Contains(t, w.Body.String(), "Ip 91.121.79.195 performed 'crowdsecurity/ssh-bf' (6 events over ")
	assert.Contains(t, w.Body.String(), `scope":"Ip","simulated":false,"type":"ban","value":"91.121.79.195"`)

	//test until (ok but no return)

	w = lapi.RecordResponse("GET", "/v1/alerts?until=1m", emptyBody)
	assert.Equal(t, 200, w.Code)
	assert.Equal(t, "null", w.Body.String())

	//test until (invalid value)

	w = lapi.RecordResponse("GET", "/v1/alerts?until=1zuzu", emptyBody)
	assert.Equal(t, 500, w.Code)
	assert.Contains(t, w.Body.String(), `{"message":"while parsing duration: time: unknown unit`)

	//test simulated (ok)

	w = lapi.RecordResponse("GET", "/v1/alerts?simulated=true", emptyBody)
	assert.Equal(t, 200, w.Code)
	assert.Contains(t, w.Body.String(), "Ip 91.121.79.195 performed 'crowdsecurity/ssh-bf' (6 events over ")
	assert.Contains(t, w.Body.String(), `scope":"Ip","simulated":false,"type":"ban","value":"91.121.79.195"`)

	//test simulated (ok)

	w = lapi.RecordResponse("GET", "/v1/alerts?simulated=false", emptyBody)
	assert.Equal(t, 200, w.Code)
	assert.Contains(t, w.Body.String(), "Ip 91.121.79.195 performed 'crowdsecurity/ssh-bf' (6 events over ")
	assert.Contains(t, w.Body.String(), `scope":"Ip","simulated":false,"type":"ban","value":"91.121.79.195"`)

	//test has active decision

	w = lapi.RecordResponse("GET", "/v1/alerts?has_active_decision=true", emptyBody)
	assert.Equal(t, 200, w.Code)
	assert.Contains(t, w.Body.String(), "Ip 91.121.79.195 performed 'crowdsecurity/ssh-bf' (6 events over ")
	assert.Contains(t, w.Body.String(), `scope":"Ip","simulated":false,"type":"ban","value":"91.121.79.195"`)

	//test has active decision

	w = lapi.RecordResponse("GET", "/v1/alerts?has_active_decision=false", emptyBody)
	assert.Equal(t, 200, w.Code)
	assert.Equal(t, "null", w.Body.String())

	//test has active decision (invalid value)

	w = lapi.RecordResponse("GET", "/v1/alerts?has_active_decision=ratatqata", emptyBody)
	assert.Equal(t, 500, w.Code)
	assert.Equal(t, `{"message":"'ratatqata' is not a boolean: strconv.ParseBool: parsing \"ratatqata\": invalid syntax: unable to parse type"}`, w.Body.String())

}

func TestAlertBulkInsert(t *testing.T) {
<<<<<<< HEAD
	router, loginResp, _, err := InitMachineTest()
	if err != nil {
		log.Fatalln(err.Error())
	}

=======
	lapi := SetupLAPITest(t)
>>>>>>> cea793fc
	//insert a bulk of 20 alerts to trigger bulk insert
	lapi.InsertAlertFromFile("./tests/alert_bulk.json")
	alertContent := GetAlertReaderFromFile("./tests/alert_bulk.json")

	w := lapi.RecordResponse("GET", "/v1/alerts", alertContent)
	assert.Equal(t, 200, w.Code)
}

func TestListAlert(t *testing.T) {
<<<<<<< HEAD
	router, loginResp, _, err := InitMachineTest()
	if err != nil {
		log.Fatalln(err.Error())
	}

	alertContentBytes, err := ioutil.ReadFile("./tests/alert_sample.json")
	if err != nil {
		log.Fatal(err)
	}
	alertContent := string(alertContentBytes)

	w := httptest.NewRecorder()
	req, _ := http.NewRequest("POST", "/v1/alerts", strings.NewReader(alertContent))
	AddAuthHeaders(req, loginResp)
	router.ServeHTTP(w, req)

=======
	lapi := SetupLAPITest(t)
	lapi.InsertAlertFromFile("./tests/alert_sample.json")
>>>>>>> cea793fc
	// List Alert with invalid filter

	w := lapi.RecordResponse("GET", "/v1/alerts?test=test", emptyBody)
	assert.Equal(t, 500, w.Code)
	assert.Equal(t, "{\"message\":\"Filter parameter 'test' is unknown (=test): invalid filter\"}", w.Body.String())

	// List Alert

	w = lapi.RecordResponse("GET", "/v1/alerts", emptyBody)
	assert.Equal(t, 200, w.Code)
	assert.Contains(t, w.Body.String(), "crowdsecurity/test")
}

func TestCreateAlertErrors(t *testing.T) {
<<<<<<< HEAD
	router, loginResp, _, err := InitMachineTest()
	if err != nil {
		log.Fatalln(err.Error())
	}

	alertContentBytes, err := ioutil.ReadFile("./tests/alert_sample.json")
	if err != nil {
		log.Fatal(err)
	}
	alertContent := string(alertContentBytes)
=======
	lapi := SetupLAPITest(t)
	alertContent := GetAlertReaderFromFile("./tests/alert_sample.json")
>>>>>>> cea793fc

	//test invalid bearer
	w := httptest.NewRecorder()
	req, _ := http.NewRequest("POST", "/v1/alerts", alertContent)
	req.Header.Add("User-Agent", UserAgent)
	req.Header.Add("Authorization", fmt.Sprintf("Bearer %s", "ratata"))
	lapi.router.ServeHTTP(w, req)
	assert.Equal(t, 401, w.Code)

	//test invalid bearer
	w = httptest.NewRecorder()
	req, _ = http.NewRequest("POST", "/v1/alerts", alertContent)
	req.Header.Add("User-Agent", UserAgent)
	req.Header.Add("Authorization", fmt.Sprintf("Bearer %s", lapi.loginResp.Token+"s"))
	lapi.router.ServeHTTP(w, req)
	assert.Equal(t, 401, w.Code)

}

func TestDeleteAlert(t *testing.T) {
<<<<<<< HEAD
	router, loginResp, _, err := InitMachineTest()
	if err != nil {
		log.Fatalln(err.Error())
	}

	alertContentBytes, err := ioutil.ReadFile("./tests/alert_sample.json")
	if err != nil {
		log.Fatal(err)
	}
	alertContent := string(alertContentBytes)

	w := httptest.NewRecorder()
	req, _ := http.NewRequest("POST", "/v1/alerts", strings.NewReader(alertContent))
	AddAuthHeaders(req, loginResp)
	router.ServeHTTP(w, req)
=======
	lapi := SetupLAPITest(t)
	lapi.InsertAlertFromFile("./tests/alert_sample.json")
>>>>>>> cea793fc

	// Fail Delete Alert
	w := httptest.NewRecorder()
	req, _ := http.NewRequest("DELETE", "/v1/alerts", strings.NewReader(""))
	AddAuthHeaders(req, lapi.loginResp)
	req.RemoteAddr = "127.0.0.2:4242"
	lapi.router.ServeHTTP(w, req)
	assert.Equal(t, 403, w.Code)
	assert.Equal(t, `{"message":"access forbidden from this IP (127.0.0.2)"}`, w.Body.String())

	// Delete Alert
	w = httptest.NewRecorder()
	req, _ = http.NewRequest("DELETE", "/v1/alerts", strings.NewReader(""))
	AddAuthHeaders(req, lapi.loginResp)
	req.RemoteAddr = "127.0.0.1:4242"
	lapi.router.ServeHTTP(w, req)
	assert.Equal(t, 200, w.Code)
	assert.Equal(t, `{"nbDeleted":"1"}`, w.Body.String())
}

func TestDeleteAlertTrustedIPS(t *testing.T) {
	cfg := LoadTestConfig()
	// IPv6 mocking doesn't seem to work.
	// cfg.API.Server.TrustedIPs = []string{"1.2.3.4", "1.2.4.0/24", "::"}
	cfg.API.Server.TrustedIPs = []string{"1.2.3.4", "1.2.4.0/24"}
	cfg.API.Server.ListenURI = "::8080"
	server, err := NewServer(cfg.API.Server)
	if err != nil {
		log.Fatal(err.Error())
	}
	err = server.InitController()
	if err != nil {
		log.Fatal(err.Error())
	}
	router, err := server.Router()
	if err != nil {
		log.Fatal(err.Error())
	}
	loginResp, err := LoginToTestAPI(router)
	if err != nil {
		log.Fatal(err.Error())
	}
	lapi := LAPI{
		router:    router,
		loginResp: loginResp,
		t:         t,
	}

	assertAlertDeleteFailedFromIP := func(ip string) {
		w := httptest.NewRecorder()
		req, _ := http.NewRequest("DELETE", "/v1/alerts", strings.NewReader(""))

		AddAuthHeaders(req, loginResp)
		req.RemoteAddr = ip + ":1234"

		router.ServeHTTP(w, req)
		assert.Equal(t, 403, w.Code)
		assert.Contains(t, w.Body.String(), fmt.Sprintf(`{"message":"access forbidden from this IP (%s)"}`, ip))
	}

	assertAlertDeletedFromIP := func(ip string) {
		w := httptest.NewRecorder()
		req, _ := http.NewRequest("DELETE", "/v1/alerts", strings.NewReader(""))
		AddAuthHeaders(req, loginResp)
		req.RemoteAddr = ip + ":1234"

		router.ServeHTTP(w, req)
		assert.Equal(t, 200, w.Code)
		assert.Equal(t, `{"nbDeleted":"1"}`, w.Body.String())
	}

	lapi.InsertAlertFromFile("./tests/alert_sample.json")
	assertAlertDeleteFailedFromIP("4.3.2.1")
	assertAlertDeletedFromIP("1.2.3.4")

	lapi.InsertAlertFromFile("./tests/alert_sample.json")
	assertAlertDeletedFromIP("1.2.4.0")
	lapi.InsertAlertFromFile("./tests/alert_sample.json")
	assertAlertDeletedFromIP("1.2.4.1")
	lapi.InsertAlertFromFile("./tests/alert_sample.json")
	assertAlertDeletedFromIP("1.2.4.255")

	lapi.InsertAlertFromFile("./tests/alert_sample.json")
	assertAlertDeletedFromIP("127.0.0.1")

}<|MERGE_RESOLUTION|>--- conflicted
+++ resolved
@@ -18,10 +18,6 @@
 	"github.com/stretchr/testify/assert"
 )
 
-<<<<<<< HEAD
-func InitMachineTest() (*gin.Engine, models.WatcherAuthResponse, csconfig.Config, error) {
-	router, config, err := NewAPITest()
-=======
 type LAPI struct {
 	router     *gin.Engine
 	loginResp  models.WatcherAuthResponse
@@ -66,7 +62,6 @@
 
 func InitMachineTest() (*gin.Engine, models.WatcherAuthResponse, error) {
 	router, err := NewAPITest()
->>>>>>> cea793fc
 	if err != nil {
 		return nil, models.WatcherAuthResponse{}, config, fmt.Errorf("unable to run local API: %s", err)
 	}
@@ -107,28 +102,9 @@
 }
 
 func TestSimulatedAlert(t *testing.T) {
-<<<<<<< HEAD
-	router, loginResp, _, err := InitMachineTest()
-	if err != nil {
-		log.Fatalln(err.Error())
-	}
-
-	alertContentBytes, err := ioutil.ReadFile("./tests/alert_minibulk+simul.json")
-	if err != nil {
-		log.Fatal(err)
-	}
-	alertContent := string(alertContentBytes)
-
-	w := httptest.NewRecorder()
-	req, _ := http.NewRequest("POST", "/v1/alerts", strings.NewReader(alertContent))
-	AddAuthHeaders(req, loginResp)
-	router.ServeHTTP(w, req)
-
-=======
 	lapi := SetupLAPITest(t)
 	lapi.InsertAlertFromFile("./tests/alert_minibulk+simul.json")
 	alertContent := GetAlertReaderFromFile("./tests/alert_minibulk+simul.json")
->>>>>>> cea793fc
 	//exclude decision in simulation mode
 
 	w := lapi.RecordResponse("GET", "/v1/alerts?simulated=false", alertContent)
@@ -144,15 +120,7 @@
 }
 
 func TestCreateAlert(t *testing.T) {
-<<<<<<< HEAD
-	router, loginResp, _, err := InitMachineTest()
-	if err != nil {
-		log.Fatalln(err.Error())
-	}
-
-=======
-	lapi := SetupLAPITest(t)
->>>>>>> cea793fc
+	lapi := SetupLAPITest(t)
 	// Create Alert with invalid format
 
 	w := lapi.RecordResponse("POST", "/v1/alerts", strings.NewReader("test"))
@@ -190,71 +158,22 @@
 	var pd csplugin.ProfileAlert
 	var wg sync.WaitGroup
 
-<<<<<<< HEAD
-	go func() {
-		for {
-			w := httptest.NewRecorder()
-			req, _ := http.NewRequest("POST", "/v1/alerts", strings.NewReader(alertContent))
-			AddAuthHeaders(req, loginResp)
-			apiServer.controller.Router.ServeHTTP(w, req)
-			break
-		}
-	}()
-
-=======
->>>>>>> cea793fc
 	wg.Add(1)
 	go func() {
 		pd = <-apiServer.controller.PluginChannel
 		wg.Done()
 	}()
 
-<<<<<<< HEAD
-=======
 	go lapi.InsertAlertFromFile("./tests/alert_ssh-bf.json")
->>>>>>> cea793fc
 	wg.Wait()
 	assert.Equal(t, len(pd.Alert.Decisions), 1)
 	apiServer.Close()
 }
 
 func TestAlertListFilters(t *testing.T) {
-<<<<<<< HEAD
-	router, loginResp, _, err := InitMachineTest()
-	if err != nil {
-		log.Fatalln(err.Error())
-	}
-
-	alertContentBytes, err := ioutil.ReadFile("./tests/alert_ssh-bf.json")
-	if err != nil {
-		log.Fatal(err)
-	}
-
-	alerts := make([]*models.Alert, 0)
-	if err := json.Unmarshal(alertContentBytes, &alerts); err != nil {
-		log.Fatal(err)
-	}
-
-	for _, alert := range alerts {
-		*alert.StartAt = time.Now().UTC().Format(time.RFC3339)
-		*alert.StopAt = time.Now().UTC().Format(time.RFC3339)
-	}
-
-	alertContent, err := json.Marshal(alerts)
-	if err != nil {
-		log.Fatal(err)
-	}
-
-	//create one alert
-	w := httptest.NewRecorder()
-	req, _ := http.NewRequest("POST", "/v1/alerts", strings.NewReader(string(alertContent)))
-	AddAuthHeaders(req, loginResp)
-	router.ServeHTTP(w, req)
-=======
 	lapi := SetupLAPITest(t)
 	lapi.InsertAlertFromFile("./tests/alert_ssh-bf.json")
 	alertContent := GetAlertReaderFromFile("./tests/alert_ssh-bf.json")
->>>>>>> cea793fc
 
 	//bad filter
 
@@ -421,15 +340,7 @@
 }
 
 func TestAlertBulkInsert(t *testing.T) {
-<<<<<<< HEAD
-	router, loginResp, _, err := InitMachineTest()
-	if err != nil {
-		log.Fatalln(err.Error())
-	}
-
-=======
-	lapi := SetupLAPITest(t)
->>>>>>> cea793fc
+	lapi := SetupLAPITest(t)
 	//insert a bulk of 20 alerts to trigger bulk insert
 	lapi.InsertAlertFromFile("./tests/alert_bulk.json")
 	alertContent := GetAlertReaderFromFile("./tests/alert_bulk.json")
@@ -439,27 +350,8 @@
 }
 
 func TestListAlert(t *testing.T) {
-<<<<<<< HEAD
-	router, loginResp, _, err := InitMachineTest()
-	if err != nil {
-		log.Fatalln(err.Error())
-	}
-
-	alertContentBytes, err := ioutil.ReadFile("./tests/alert_sample.json")
-	if err != nil {
-		log.Fatal(err)
-	}
-	alertContent := string(alertContentBytes)
-
-	w := httptest.NewRecorder()
-	req, _ := http.NewRequest("POST", "/v1/alerts", strings.NewReader(alertContent))
-	AddAuthHeaders(req, loginResp)
-	router.ServeHTTP(w, req)
-
-=======
-	lapi := SetupLAPITest(t)
-	lapi.InsertAlertFromFile("./tests/alert_sample.json")
->>>>>>> cea793fc
+	lapi := SetupLAPITest(t)
+	lapi.InsertAlertFromFile("./tests/alert_sample.json")
 	// List Alert with invalid filter
 
 	w := lapi.RecordResponse("GET", "/v1/alerts?test=test", emptyBody)
@@ -474,21 +366,8 @@
 }
 
 func TestCreateAlertErrors(t *testing.T) {
-<<<<<<< HEAD
-	router, loginResp, _, err := InitMachineTest()
-	if err != nil {
-		log.Fatalln(err.Error())
-	}
-
-	alertContentBytes, err := ioutil.ReadFile("./tests/alert_sample.json")
-	if err != nil {
-		log.Fatal(err)
-	}
-	alertContent := string(alertContentBytes)
-=======
 	lapi := SetupLAPITest(t)
 	alertContent := GetAlertReaderFromFile("./tests/alert_sample.json")
->>>>>>> cea793fc
 
 	//test invalid bearer
 	w := httptest.NewRecorder()
@@ -509,26 +388,8 @@
 }
 
 func TestDeleteAlert(t *testing.T) {
-<<<<<<< HEAD
-	router, loginResp, _, err := InitMachineTest()
-	if err != nil {
-		log.Fatalln(err.Error())
-	}
-
-	alertContentBytes, err := ioutil.ReadFile("./tests/alert_sample.json")
-	if err != nil {
-		log.Fatal(err)
-	}
-	alertContent := string(alertContentBytes)
-
-	w := httptest.NewRecorder()
-	req, _ := http.NewRequest("POST", "/v1/alerts", strings.NewReader(alertContent))
-	AddAuthHeaders(req, loginResp)
-	router.ServeHTTP(w, req)
-=======
-	lapi := SetupLAPITest(t)
-	lapi.InsertAlertFromFile("./tests/alert_sample.json")
->>>>>>> cea793fc
+	lapi := SetupLAPITest(t)
+	lapi.InsertAlertFromFile("./tests/alert_sample.json")
 
 	// Fail Delete Alert
 	w := httptest.NewRecorder()
