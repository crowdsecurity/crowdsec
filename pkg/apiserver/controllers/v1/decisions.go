--- conflicted
+++ resolved
@@ -118,12 +118,7 @@
 	ret["deleted"] = []*models.Decision{}
 	streamStartTime := time.Now().UTC()
 
-<<<<<<< HEAD
-	hashStr := gctx.GetString("BOUNCER_HASHED_KEY")
-	bouncerInfo, err := c.DBClient.SelectBouncer(hashStr)
-=======
 	bouncerInfo, err := getBouncerFromContext(gctx)
->>>>>>> b7f1c545
 	if err != nil {
 		gctx.JSON(http.StatusUnauthorized, gin.H{"message": "not allowed"})
 		return
