--- conflicted
+++ resolved
@@ -1,12 +1,8 @@
 package v1
 
 import (
-<<<<<<< HEAD
-	"fmt"
+	"errors"
 	"net"
-=======
-	"errors"
->>>>>>> a23fe06d
 	"net/http"
 	"strings"
 
@@ -31,14 +27,14 @@
 	return bouncerInfo, nil
 }
 
-<<<<<<< HEAD
 func isUnixSocket(c *gin.Context) bool {
 	if localAddr, ok := c.Request.Context().Value(http.LocalAddrContextKey).(net.Addr); ok {
 		return strings.HasPrefix(localAddr.Network(), "unix")
 	}
 
 	return false
-=======
+}
+
 func getMachineIDFromContext(ctx *gin.Context) (string, error) {
 	claims := jwt.ExtractClaims(ctx)
 	if claims == nil {
@@ -57,7 +53,6 @@
 	}
 
 	return id, nil
->>>>>>> a23fe06d
 }
 
 func (c *Controller) AbortRemoteIf(option bool) gin.HandlerFunc {
