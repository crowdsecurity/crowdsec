package v1

import (
	"encoding/json"
	"fmt"
	"net/http"
	"strconv"
	"time"

	jwt "github.com/appleboy/gin-jwt/v2"

	"github.com/crowdsecurity/crowdsec/pkg/csplugin"
	"github.com/crowdsecurity/crowdsec/pkg/csprofiles"
	"github.com/crowdsecurity/crowdsec/pkg/database/ent"
	"github.com/crowdsecurity/crowdsec/pkg/models"
	"github.com/gin-gonic/gin"
	"github.com/go-openapi/strfmt"
	log "github.com/sirupsen/logrus"
)

func FormatOneAlert(alert *ent.Alert) *models.Alert {
	var outputAlert models.Alert
	var machineID string
	startAt := alert.StartedAt.String()
	StopAt := alert.StoppedAt.String()
	if alert.Edges.Owner == nil {
		machineID = "N/A"
	} else {
		machineID = alert.Edges.Owner.MachineId
	}

	outputAlert = models.Alert{
		ID:              int64(alert.ID),
		MachineID:       machineID,
		CreatedAt:       alert.CreatedAt.Format(time.RFC3339),
		Scenario:        &alert.Scenario,
		ScenarioVersion: &alert.ScenarioVersion,
		ScenarioHash:    &alert.ScenarioHash,
		Message:         &alert.Message,
		EventsCount:     &alert.EventsCount,
		StartAt:         &startAt,
		StopAt:          &StopAt,
		Capacity:        &alert.Capacity,
		Leakspeed:       &alert.LeakSpeed,
		Simulated:       &alert.Simulated,
		Source: &models.Source{
			Scope:     &alert.SourceScope,
			Value:     &alert.SourceValue,
			IP:        alert.SourceIp,
			Range:     alert.SourceRange,
			AsNumber:  alert.SourceAsNumber,
			AsName:    alert.SourceAsName,
			Cn:        alert.SourceCountry,
			Latitude:  alert.SourceLatitude,
			Longitude: alert.SourceLongitude,
		},
	}
	for _, eventItem := range alert.Edges.Events {
		var Metas models.Meta
		timestamp := eventItem.Time.String()
		if err := json.Unmarshal([]byte(eventItem.Serialized), &Metas); err != nil {
			log.Errorf("unable to unmarshall events meta '%s' : %s", eventItem.Serialized, err)
		}
		outputAlert.Events = append(outputAlert.Events, &models.Event{
			Timestamp: &timestamp,
			Meta:      Metas,
		})
	}
	for _, metaItem := range alert.Edges.Metas {
		outputAlert.Meta = append(outputAlert.Meta, &models.MetaItems0{
			Key:   metaItem.Key,
			Value: metaItem.Value,
		})
	}
	for _, decisionItem := range alert.Edges.Decisions {
		duration := decisionItem.Until.Sub(time.Now()).String()
		outputAlert.Decisions = append(outputAlert.Decisions, &models.Decision{
			Duration:  &duration, // transform into time.Time ?
			Scenario:  &decisionItem.Scenario,
			Type:      &decisionItem.Type,
			Scope:     &decisionItem.Scope,
			Value:     &decisionItem.Value,
			Origin:    &decisionItem.Origin,
			Simulated: outputAlert.Simulated,
			ID:        int64(decisionItem.ID),
		})
	}
	return &outputAlert
}

// FormatAlerts : Format results from the database to be swagger model compliant
func FormatAlerts(result []*ent.Alert) models.AddAlertsRequest {
	var data models.AddAlertsRequest
	for _, alertItem := range result {
		data = append(data, FormatOneAlert(alertItem))
	}
	return data
}

func (c *Controller) sendAlertToPluginChannel(alert *models.Alert, profileID uint) {
	select {
	case c.PluginChannel <- csplugin.ProfileAlert{ProfileID: uint(profileID), Alert: alert}:
		log.Debugf("alert sent to Plugin channel")
	default:
		log.Warningf("Cannot send alert to Plugin channel")
	}
}

// CreateAlert : write received alerts in body to the database
func (c *Controller) CreateAlert(gctx *gin.Context) {

	var input models.AddAlertsRequest

	claims := jwt.ExtractClaims(gctx)
	/*TBD : use defines rather than hardcoded key to find back owner*/
	machineID := claims["id"].(string)

	if err := gctx.ShouldBindJSON(&input); err != nil {
		gctx.JSON(http.StatusBadRequest, gin.H{"message": err.Error()})
		return
	}
	if err := input.Validate(strfmt.Default); err != nil {
		c.HandleDBErrors(gctx, err)
		return
	}

	for _, alert := range input {
		if len(alert.Decisions) != 0 {
			for pIdx, profile := range c.Profiles {
				_, matched, err := csprofiles.EvaluateProfile(profile, alert)
				if err != nil {
					gctx.JSON(http.StatusInternalServerError, gin.H{"message": err.Error()})
					return
				}
				if !matched {
					continue
				}
				c.sendAlertToPluginChannel(alert, uint(pIdx))
			}
			continue
		}

		for pIdx, profile := range c.Profiles {
			profileDecisions, matched, err := csprofiles.EvaluateProfile(profile, alert)
			if err != nil {
				gctx.JSON(http.StatusInternalServerError, gin.H{"message": err.Error()})
				return
			}
			if !matched {
				continue
			}
			alert.Decisions = append(alert.Decisions, profileDecisions...)
			profileAlert := *alert
			c.sendAlertToPluginChannel(&profileAlert, uint(pIdx))
			if profile.OnSuccess == "break" {
				break
			}
		}
	}

	alerts, err := c.DBClient.CreateAlert(machineID, input)
	if err != nil {
		c.HandleDBErrors(gctx, err)
		return
	}
	for _, alert := range input {
		alert.MachineID = machineID
	}
<<<<<<< HEAD
        if c.CAPIChan != nil {
            select {
            case c.CAPIChan <- input:
                    log.Debug("alert sent to CAPI channel")
            default:
                    log.Warning("Cannot send alert to Central API channel")
            }
        }

=======
	select {
	case c.CAPIChan <- input:
		log.Debugf("alert sent to CAPI channel")
	default:
		log.Warningf("Cannot send alert to Central API channel")
	}
>>>>>>> c188d401
	gctx.JSON(http.StatusCreated, alerts)
	return
}

// FindAlerts : return alerts from database based on the specified filter
func (c *Controller) FindAlerts(gctx *gin.Context) {
	result, err := c.DBClient.QueryAlertWithFilter(gctx.Request.URL.Query())
	if err != nil {
		c.HandleDBErrors(gctx, err)
		return
	}

	data := FormatAlerts(result)

	if gctx.Request.Method == "HEAD" {
		gctx.String(http.StatusOK, "")
		return
	}
	gctx.JSON(http.StatusOK, data)
	return
}

// FindAlertByID return the alert assiocated to the ID
func (c *Controller) FindAlertByID(gctx *gin.Context) {
	alertIDStr := gctx.Param("alert_id")
	alertID, err := strconv.Atoi(alertIDStr)
	if err != nil {
		gctx.JSON(http.StatusBadRequest, gin.H{"message": "alert_id must be valid integer"})
		return
	}
	result, err := c.DBClient.GetAlertByID(alertID)
	if err != nil {
		c.HandleDBErrors(gctx, err)
		return
	}
	data := FormatOneAlert(result)

	if gctx.Request.Method == "HEAD" {
		gctx.String(http.StatusOK, "")
		return
	}
	gctx.JSON(http.StatusOK, data)
	return
}

// DeleteAlerts : delete alerts from database based on the specified filter
func (c *Controller) DeleteAlerts(gctx *gin.Context) {

	if gctx.ClientIP() != "127.0.0.1" && gctx.ClientIP() != "::1" {
		gctx.JSON(http.StatusForbidden, gin.H{"message": fmt.Sprintf("access forbidden from this IP (%s)", gctx.ClientIP())})
		return
	}
	var err error
	nbDeleted, err := c.DBClient.DeleteAlertWithFilter(gctx.Request.URL.Query())
	if err != nil {
		c.HandleDBErrors(gctx, err)
		return
	}
	deleteAlertsResp := models.DeleteAlertsResponse{
		NbDeleted: strconv.Itoa(nbDeleted),
	}
	gctx.JSON(http.StatusOK, deleteAlertsResp)
	return
}<|MERGE_RESOLUTION|>--- conflicted
+++ resolved
@@ -166,24 +166,16 @@
 	for _, alert := range input {
 		alert.MachineID = machineID
 	}
-<<<<<<< HEAD
-        if c.CAPIChan != nil {
-            select {
-            case c.CAPIChan <- input:
-                    log.Debug("alert sent to CAPI channel")
-            default:
-                    log.Warning("Cannot send alert to Central API channel")
-            }
-        }
-
-=======
-	select {
-	case c.CAPIChan <- input:
-		log.Debugf("alert sent to CAPI channel")
-	default:
-		log.Warningf("Cannot send alert to Central API channel")
-	}
->>>>>>> c188d401
+
+  if c.CAPIChan != nil {
+      select {
+      case c.CAPIChan <- input:
+              log.Debug("alert sent to CAPI channel")
+      default:
+              log.Warning("Cannot send alert to Central API channel")
+      }
+  }
+
 	gctx.JSON(http.StatusCreated, alerts)
 	return
 }
