package v1

import (
	"encoding/json"
	"fmt"
	"net"
	"net/http"
	"strconv"
	"time"

	jwt "github.com/appleboy/gin-jwt/v2"

	"github.com/crowdsecurity/crowdsec/pkg/csplugin"
	"github.com/crowdsecurity/crowdsec/pkg/database/ent"
	"github.com/crowdsecurity/crowdsec/pkg/models"
	"github.com/gin-gonic/gin"
	"github.com/go-openapi/strfmt"
	log "github.com/sirupsen/logrus"
)

func FormatOneAlert(alert *ent.Alert) *models.Alert {
	var outputAlert models.Alert
	startAt := alert.StartedAt.String()
	StopAt := alert.StoppedAt.String()

	machineID := "N/A"
	if alert.Edges.Owner != nil {
		machineID = alert.Edges.Owner.MachineId
	}

	outputAlert = models.Alert{
		ID:              int64(alert.ID),
		MachineID:       machineID,
		CreatedAt:       alert.CreatedAt.Format(time.RFC3339),
		Scenario:        &alert.Scenario,
		ScenarioVersion: &alert.ScenarioVersion,
		ScenarioHash:    &alert.ScenarioHash,
		Message:         &alert.Message,
		EventsCount:     &alert.EventsCount,
		StartAt:         &startAt,
		StopAt:          &StopAt,
		Capacity:        &alert.Capacity,
		Leakspeed:       &alert.LeakSpeed,
		Simulated:       &alert.Simulated,
		Source: &models.Source{
			Scope:     &alert.SourceScope,
			Value:     &alert.SourceValue,
			IP:        alert.SourceIp,
			Range:     alert.SourceRange,
			AsNumber:  alert.SourceAsNumber,
			AsName:    alert.SourceAsName,
			Cn:        alert.SourceCountry,
			Latitude:  alert.SourceLatitude,
			Longitude: alert.SourceLongitude,
		},
	}
	for _, eventItem := range alert.Edges.Events {
		var Metas models.Meta
		timestamp := eventItem.Time.String()
		if err := json.Unmarshal([]byte(eventItem.Serialized), &Metas); err != nil {
			log.Errorf("unable to unmarshall events meta '%s' : %s", eventItem.Serialized, err)
		}
		outputAlert.Events = append(outputAlert.Events, &models.Event{
			Timestamp: &timestamp,
			Meta:      Metas,
		})
	}
	for _, metaItem := range alert.Edges.Metas {
		outputAlert.Meta = append(outputAlert.Meta, &models.MetaItems0{
			Key:   metaItem.Key,
			Value: metaItem.Value,
		})
	}
	for _, decisionItem := range alert.Edges.Decisions {
		duration := decisionItem.Until.Sub(time.Now().UTC()).String()
		outputAlert.Decisions = append(outputAlert.Decisions, &models.Decision{
			Duration:  &duration, // transform into time.Time ?
			Scenario:  &decisionItem.Scenario,
			Type:      &decisionItem.Type,
			Scope:     &decisionItem.Scope,
			Value:     &decisionItem.Value,
			Origin:    &decisionItem.Origin,
			Simulated: outputAlert.Simulated,
			ID:        int64(decisionItem.ID),
		})
	}
	return &outputAlert
}

// FormatAlerts : Format results from the database to be swagger model compliant
func FormatAlerts(result []*ent.Alert) models.AddAlertsRequest {
	var data models.AddAlertsRequest
	for _, alertItem := range result {
		data = append(data, FormatOneAlert(alertItem))
	}
	return data
}

func (c *Controller) sendAlertToPluginChannel(alert *models.Alert, profileID uint) {
	if c.PluginChannel != nil {
	RETRY:
		for try := 0; try < 3; try++ {
			select {
			case c.PluginChannel <- csplugin.ProfileAlert{ProfileID: profileID, Alert: alert}:
				log.Debugf("alert sent to Plugin channel")
				break RETRY
			default:
				log.Warningf("Cannot send alert to Plugin channel (try: %d)", try)
				time.Sleep(time.Millisecond * 50)
			}
		}
	}
}

// CreateAlert writes the alerts received in the body to the database
func (c *Controller) CreateAlert(gctx *gin.Context) {

	var input models.AddAlertsRequest

	claims := jwt.ExtractClaims(gctx)
	// TBD: use defined rather than hardcoded key to find back owner
	machineID := claims["id"].(string)

	if err := gctx.ShouldBindJSON(&input); err != nil {
		gctx.JSON(http.StatusBadRequest, gin.H{"message": err.Error()})
		return
	}
	if err := input.Validate(strfmt.Default); err != nil {
		c.HandleDBErrors(gctx, err)
		return
	}
	stopFlush := false
	for _, alert := range input {
		alert.MachineID = machineID
		if len(alert.Decisions) != 0 {
			for pIdx, profile := range c.Profiles {
				_, matched, err := profile.EvaluateProfile(alert)
				if err != nil {
					gctx.JSON(http.StatusInternalServerError, gin.H{"message": err.Error()})
					return
				}
				if !matched {
					continue
				}
				c.sendAlertToPluginChannel(alert, uint(pIdx))
				if profile.Cfg.OnSuccess == "break" {
					break
				}
			}
			decision := alert.Decisions[0]
			if decision.Origin != nil && *decision.Origin == "cscli-import" {
				stopFlush = true
			}
			continue
		}

		for pIdx, profile := range c.Profiles {
			profileDecisions, matched, err := profile.EvaluateProfile(alert)
			if err != nil {
				gctx.JSON(http.StatusInternalServerError, gin.H{"message": err.Error()})
				return
			}

			if !matched {
				continue
			}

			if len(alert.Decisions) == 0 { // non manual decision
				alert.Decisions = append(alert.Decisions, profileDecisions...)
			}
			profileAlert := *alert
			c.sendAlertToPluginChannel(&profileAlert, uint(pIdx))
			if profile.Cfg.OnSuccess == "break" {
				break
			}
		}
	}

	if stopFlush {
		c.DBClient.CanFlush = false
	}

	alerts, err := c.DBClient.CreateAlert(machineID, input)
	c.DBClient.CanFlush = true

	if err != nil {
		c.HandleDBErrors(gctx, err)
		return
	}

	if c.CAPIChan != nil {
		select {
		case c.CAPIChan <- input:
			log.Debug("alert sent to CAPI channel")
		default:
			log.Warning("Cannot send alert to Central API channel")
		}
	}

	gctx.JSON(http.StatusCreated, alerts)
}

// FindAlerts: returns alerts from the database based on the specified filter
func (c *Controller) FindAlerts(gctx *gin.Context) {
	result, err := c.DBClient.QueryAlertWithFilter(gctx.Request.URL.Query())
	if err != nil {
		c.HandleDBErrors(gctx, err)
		return
	}

	data := FormatAlerts(result)

	if gctx.Request.Method == http.MethodHead {
		gctx.String(http.StatusOK, "")
		return
	}
	gctx.JSON(http.StatusOK, data)
}

// FindAlertByID returns the alert associated with the ID
func (c *Controller) FindAlertByID(gctx *gin.Context) {
	alertIDStr := gctx.Param("alert_id")
	alertID, err := strconv.Atoi(alertIDStr)
	if err != nil {
		gctx.JSON(http.StatusBadRequest, gin.H{"message": "alert_id must be valid integer"})
		return
	}
	result, err := c.DBClient.GetAlertByID(alertID)
	if err != nil {
		c.HandleDBErrors(gctx, err)
		return
	}
	data := FormatOneAlert(result)

	if gctx.Request.Method == http.MethodHead {
		gctx.String(http.StatusOK, "")
		return
	}
	gctx.JSON(http.StatusOK, data)
}

<<<<<<< HEAD
// DeleteAlertByID delete the alert associated to the ID
func (c *Controller) DeleteAlertByID(gctx *gin.Context) {
	var err error

	incomingIP := gctx.ClientIP()
	if incomingIP != "127.0.0.1" && incomingIP != "::1" && !networksContainIP(c.TrustedIPs, incomingIP) {
		gctx.JSON(http.StatusForbidden, gin.H{"message": fmt.Sprintf("access forbidden from this IP (%s)", incomingIP)})
		return
	}

	decisionIDStr := gctx.Param("alert_id")
	decisionID, err := strconv.Atoi(decisionIDStr)
	if err != nil {
		gctx.JSON(http.StatusBadRequest, gin.H{"message": "alert_id must be valid integer"})
		return
	}
	err = c.DBClient.DeleteAlertByID(decisionID)
	if err != nil {
		c.HandleDBErrors(gctx, err)
		return
	}

	deleteAlertResp := models.DeleteAlertsResponse{
		NbDeleted: "1",
	}

	gctx.JSON(http.StatusOK, deleteAlertResp)
}

// DeleteAlerts : delete alerts from database based on the specified filter
=======
// DeleteAlerts deletes alerts from the database based on the specified filter
>>>>>>> 04a8fb7f
func (c *Controller) DeleteAlerts(gctx *gin.Context) {
	incomingIP := gctx.ClientIP()
	if incomingIP != "127.0.0.1" && incomingIP != "::1" && !networksContainIP(c.TrustedIPs, incomingIP) {
		gctx.JSON(http.StatusForbidden, gin.H{"message": fmt.Sprintf("access forbidden from this IP (%s)", incomingIP)})
		return
	}
	var err error
	nbDeleted, err := c.DBClient.DeleteAlertWithFilter(gctx.Request.URL.Query())
	if err != nil {
		c.HandleDBErrors(gctx, err)
		return
	}
	deleteAlertsResp := models.DeleteAlertsResponse{
		NbDeleted: strconv.Itoa(nbDeleted),
	}
	gctx.JSON(http.StatusOK, deleteAlertsResp)
}

func networksContainIP(networks []net.IPNet, ip string) bool {
	parsedIP := net.ParseIP(ip)
	for _, network := range networks {
		if network.Contains(parsedIP) {
			return true
		}
	}
	return false
}<|MERGE_RESOLUTION|>--- conflicted
+++ resolved
@@ -239,7 +239,6 @@
 	gctx.JSON(http.StatusOK, data)
 }
 
-<<<<<<< HEAD
 // DeleteAlertByID delete the alert associated to the ID
 func (c *Controller) DeleteAlertByID(gctx *gin.Context) {
 	var err error
@@ -269,10 +268,8 @@
 	gctx.JSON(http.StatusOK, deleteAlertResp)
 }
 
-// DeleteAlerts : delete alerts from database based on the specified filter
-=======
+
 // DeleteAlerts deletes alerts from the database based on the specified filter
->>>>>>> 04a8fb7f
 func (c *Controller) DeleteAlerts(gctx *gin.Context) {
 	incomingIP := gctx.ClientIP()
 	if incomingIP != "127.0.0.1" && incomingIP != "::1" && !networksContainIP(c.TrustedIPs, incomingIP) {
