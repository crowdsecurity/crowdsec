--- conflicted
+++ resolved
@@ -161,13 +161,10 @@
 		}
 
 		alert.MachineID = machineID
-<<<<<<< HEAD
 		//generate uuid here for alert
 		alert.UUID = uuid.NewString()
 
-=======
 		//if coming from cscli, alert already has decisions
->>>>>>> 3bf95e1a
 		if len(alert.Decisions) != 0 {
 			//alert already has a decision (cscli decisions add etc.), generate uuid here
 			for _, decision := range alert.Decisions {
