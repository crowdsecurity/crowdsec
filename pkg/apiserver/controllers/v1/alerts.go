package v1

import (
	"encoding/json"
	"fmt"
	"net/http"
	"strconv"
	"time"

	jwt "github.com/appleboy/gin-jwt/v2"

	"github.com/crowdsecurity/crowdsec/pkg/csplugin"
	"github.com/crowdsecurity/crowdsec/pkg/csprofiles"
	"github.com/crowdsecurity/crowdsec/pkg/database/ent"
	"github.com/crowdsecurity/crowdsec/pkg/models"
	"github.com/gin-gonic/gin"
	"github.com/go-openapi/strfmt"
	log "github.com/sirupsen/logrus"
)

func FormatOneAlert(alert *ent.Alert) *models.Alert {
	var outputAlert models.Alert
	var machineID string
	startAt := alert.StartedAt.String()
	StopAt := alert.StoppedAt.String()
	if alert.Edges.Owner == nil {
		machineID = "N/A"
	} else {
		machineID = alert.Edges.Owner.MachineId
	}

	outputAlert = models.Alert{
		ID:              int64(alert.ID),
		MachineID:       machineID,
		CreatedAt:       alert.CreatedAt.Format(time.RFC3339),
		Scenario:        &alert.Scenario,
		ScenarioVersion: &alert.ScenarioVersion,
		ScenarioHash:    &alert.ScenarioHash,
		Message:         &alert.Message,
		EventsCount:     &alert.EventsCount,
		StartAt:         &startAt,
		StopAt:          &StopAt,
		Capacity:        &alert.Capacity,
		Leakspeed:       &alert.LeakSpeed,
		Simulated:       &alert.Simulated,
		Source: &models.Source{
			Scope:     &alert.SourceScope,
			Value:     &alert.SourceValue,
			IP:        alert.SourceIp,
			Range:     alert.SourceRange,
			AsNumber:  alert.SourceAsNumber,
			AsName:    alert.SourceAsName,
			Cn:        alert.SourceCountry,
			Latitude:  alert.SourceLatitude,
			Longitude: alert.SourceLongitude,
		},
	}
	for _, eventItem := range alert.Edges.Events {
		var Metas models.Meta
		timestamp := eventItem.Time.String()
		if err := json.Unmarshal([]byte(eventItem.Serialized), &Metas); err != nil {
			log.Errorf("unable to unmarshall events meta '%s' : %s", eventItem.Serialized, err)
		}
		outputAlert.Events = append(outputAlert.Events, &models.Event{
			Timestamp: &timestamp,
			Meta:      Metas,
		})
	}
	for _, metaItem := range alert.Edges.Metas {
		outputAlert.Meta = append(outputAlert.Meta, &models.MetaItems0{
			Key:   metaItem.Key,
			Value: metaItem.Value,
		})
	}
	for _, decisionItem := range alert.Edges.Decisions {
		duration := decisionItem.Until.Sub(time.Now()).String()
		outputAlert.Decisions = append(outputAlert.Decisions, &models.Decision{
			Duration:  &duration, // transform into time.Time ?
			Scenario:  &decisionItem.Scenario,
			Type:      &decisionItem.Type,
			Scope:     &decisionItem.Scope,
			Value:     &decisionItem.Value,
			Origin:    &decisionItem.Origin,
			Simulated: outputAlert.Simulated,
			ID:        int64(decisionItem.ID),
		})
	}
	return &outputAlert
}

// FormatAlerts : Format results from the database to be swagger model compliant
func FormatAlerts(result []*ent.Alert) models.AddAlertsRequest {
	var data models.AddAlertsRequest
	for _, alertItem := range result {
		data = append(data, FormatOneAlert(alertItem))
	}
	return data
}

func (c *Controller) sendAlertToPluginChannel(alert *models.Alert, profileID uint) {
	if c.PluginChannel != nil {
		select {
		case c.PluginChannel <- csplugin.ProfileAlert{ProfileID: uint(profileID), Alert: alert}:
			log.Debugf("alert sent to Plugin channel")
		default:
			log.Warningf("Cannot send alert to Plugin channel")
		}
	}
}

// CreateAlert : write received alerts in body to the database
func (c *Controller) CreateAlert(gctx *gin.Context) {

	var input models.AddAlertsRequest

	claims := jwt.ExtractClaims(gctx)
	/*TBD : use defines rather than hardcoded key to find back owner*/
	machineID := claims["id"].(string)

	if err := gctx.ShouldBindJSON(&input); err != nil {
		gctx.JSON(http.StatusBadRequest, gin.H{"message": err.Error()})
		return
	}
	if err := input.Validate(strfmt.Default); err != nil {
		c.HandleDBErrors(gctx, err)
		return
	}
<<<<<<< HEAD

	if err := c.DBClient.UpdateMachineLastPush(machineID); err != nil {
		c.HandleDBErrors(gctx, err)
		return
	}

	for _, alert := range input {
		alert.MachineID = machineID
=======
	stopFlush := false
	for _, alert := range input {
		alert.MachineID = machineID
		if len(alert.Decisions) != 0 {
			for pIdx, profile := range c.Profiles {
				_, matched, err := csprofiles.EvaluateProfile(profile, alert)
				if err != nil {
					gctx.JSON(http.StatusInternalServerError, gin.H{"message": err.Error()})
					return
				}
				if !matched {
					continue
				}
				c.sendAlertToPluginChannel(alert, uint(pIdx))
				if profile.OnSuccess == "break" {
					break
				}
			}
			decision := alert.Decisions[0]
			if decision.Origin != nil && *decision.Origin == "cscli-import" {
				stopFlush = true
			}
			continue
		}

>>>>>>> 3bca25fd
		for pIdx, profile := range c.Profiles {
			profileDecisions, matched, err := csprofiles.EvaluateProfile(profile, alert)
			if err != nil {
				gctx.JSON(http.StatusInternalServerError, gin.H{"message": err.Error()})
				return
			}

			if !matched {
				continue
			}

			if len(alert.Decisions) == 0 { // non manual decision
				alert.Decisions = append(alert.Decisions, profileDecisions...)
			}
			profileAlert := *alert
			c.sendAlertToPluginChannel(&profileAlert, uint(pIdx))
			if profile.OnSuccess == "break" {
				break
			}
		}
	}

<<<<<<< HEAD
	alertsID, alertsToSend, err := c.DBClient.CreateAlert(machineID, input)
=======
	if stopFlush {
		c.DBClient.CanFlush = false
	}

	alerts, err := c.DBClient.CreateAlert(machineID, input)
	c.DBClient.CanFlush = true

>>>>>>> 3bca25fd
	if err != nil {
		c.HandleDBErrors(gctx, err)
		return
	}

	if c.CAPIChan != nil {
		select {
		case c.CAPIChan <- alertsToSend:
			log.Debug("alert sent to CAPI channel")
		default:
			log.Warning("Cannot send alert to Central API channel")
		}
	}

	gctx.JSON(http.StatusCreated, alertsID)
	return
}

// FindAlerts : return alerts from database based on the specified filter
func (c *Controller) FindAlerts(gctx *gin.Context) {
	result, err := c.DBClient.QueryAlertWithFilter(gctx.Request.URL.Query())
	if err != nil {
		c.HandleDBErrors(gctx, err)
		return
	}

	data := FormatAlerts(result)

	if gctx.Request.Method == "HEAD" {
		gctx.String(http.StatusOK, "")
		return
	}
	gctx.JSON(http.StatusOK, data)
	return
}

// FindAlertByID return the alert assiocated to the ID
func (c *Controller) FindAlertByID(gctx *gin.Context) {
	alertIDStr := gctx.Param("alert_id")
	alertID, err := strconv.Atoi(alertIDStr)
	if err != nil {
		gctx.JSON(http.StatusBadRequest, gin.H{"message": "alert_id must be valid integer"})
		return
	}
	result, err := c.DBClient.GetAlertByID(alertID)
	if err != nil {
		c.HandleDBErrors(gctx, err)
		return
	}
	data := FormatOneAlert(result)

	if gctx.Request.Method == "HEAD" {
		gctx.String(http.StatusOK, "")
		return
	}
	gctx.JSON(http.StatusOK, data)
	return
}

// DeleteAlerts : delete alerts from database based on the specified filter
func (c *Controller) DeleteAlerts(gctx *gin.Context) {

	if gctx.ClientIP() != "127.0.0.1" && gctx.ClientIP() != "::1" {
		gctx.JSON(http.StatusForbidden, gin.H{"message": fmt.Sprintf("access forbidden from this IP (%s)", gctx.ClientIP())})
		return
	}
	var err error
	nbDeleted, err := c.DBClient.DeleteAlertWithFilter(gctx.Request.URL.Query())
	if err != nil {
		c.HandleDBErrors(gctx, err)
		return
	}
	deleteAlertsResp := models.DeleteAlertsResponse{
		NbDeleted: strconv.Itoa(nbDeleted),
	}
	gctx.JSON(http.StatusOK, deleteAlertsResp)
	return
}<|MERGE_RESOLUTION|>--- conflicted
+++ resolved
@@ -125,16 +125,6 @@
 		c.HandleDBErrors(gctx, err)
 		return
 	}
-<<<<<<< HEAD
-
-	if err := c.DBClient.UpdateMachineLastPush(machineID); err != nil {
-		c.HandleDBErrors(gctx, err)
-		return
-	}
-
-	for _, alert := range input {
-		alert.MachineID = machineID
-=======
 	stopFlush := false
 	for _, alert := range input {
 		alert.MachineID = machineID
@@ -160,7 +150,6 @@
 			continue
 		}
 
->>>>>>> 3bca25fd
 		for pIdx, profile := range c.Profiles {
 			profileDecisions, matched, err := csprofiles.EvaluateProfile(profile, alert)
 			if err != nil {
@@ -183,9 +172,6 @@
 		}
 	}
 
-<<<<<<< HEAD
-	alertsID, alertsToSend, err := c.DBClient.CreateAlert(machineID, input)
-=======
 	if stopFlush {
 		c.DBClient.CanFlush = false
 	}
@@ -193,7 +179,6 @@
 	alerts, err := c.DBClient.CreateAlert(machineID, input)
 	c.DBClient.CanFlush = true
 
->>>>>>> 3bca25fd
 	if err != nil {
 		c.HandleDBErrors(gctx, err)
 		return
