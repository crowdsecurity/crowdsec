package apiserver

import (
	"context"
	"fmt"
<<<<<<< HEAD
	"io"
	"net"
	"net/http"
	"os"
	"strings"
=======
	"net/http"
>>>>>>> cd06929e
	"time"

	"github.com/crowdsecurity/crowdsec/pkg/apiserver/controllers"
	"github.com/crowdsecurity/crowdsec/pkg/csconfig"
	"github.com/crowdsecurity/crowdsec/pkg/database"
	"github.com/crowdsecurity/crowdsec/pkg/types"
	"github.com/gin-gonic/gin"
	"github.com/go-co-op/gocron"
	"github.com/pkg/errors"
	log "github.com/sirupsen/logrus"
	"gopkg.in/natefinch/lumberjack.v2"
	"gopkg.in/tomb.v2"
)

var (
	keyLength = 32
)

type APIServer struct {
	URL            string
	TLS            *csconfig.TLSCfg
	dbClient       *database.Client
	logFile        string
	ctx            context.Context
	controller     *controllers.Controller
	flushScheduler *gocron.Scheduler
	router         *gin.Engine
	httpServer     *http.Server
	apic           *apic
	httpServerTomb tomb.Tomb
}

// RecoveryWithWriter returns a middleware for a given writer that recovers from any panics and writes a 500 if there was one.
func CustomRecoveryWithWriter() gin.HandlerFunc {
	return func(c *gin.Context) {
		defer func() {
			if err := recover(); err != nil {
				// Check for a broken connection, as it is not really a
				// condition that warrants a panic stack trace.
				var brokenPipe bool
				if ne, ok := err.(*net.OpError); ok {
					if se, ok := ne.Err.(*os.SyscallError); ok {
						if strings.Contains(strings.ToLower(se.Error()), "broken pipe") || strings.Contains(strings.ToLower(se.Error()), "connection reset by peer") {
							brokenPipe = true
						}
					}
				}

				// because of https://github.com/golang/net/blob/39120d07d75e76f0079fe5d27480bcb965a21e4c/http2/server.go
				// and because it seems gin doesn't handle those neither, we need to "hand define" some errors to properly catch them
				if strErr, ok := err.(error); ok {
					//stolen from http2/server.go in x/net
					var (
						errClientDisconnected = errors.New("client disconnected")
						errClosedBody         = errors.New("body closed by handler")
						errHandlerComplete    = errors.New("http2: request body closed due to handler exiting")
						errStreamClosed       = errors.New("http2: stream closed")
					)
					if strErr == errClientDisconnected ||
						strErr == errClosedBody ||
						strErr == errHandlerComplete ||
						strErr == errStreamClosed {
						brokenPipe = true
					}
				}

				if brokenPipe {
					log.Warningf("client %s disconnected : %s", c.ClientIP(), err)
					c.Abort()
				} else {
					filename := types.WriteStackTrace(err)
					log.Warningf("client %s error : %s", c.ClientIP(), err)
					log.Warningf("stacktrace written to %s, please join to your issue", filename)
					c.AbortWithStatus(http.StatusInternalServerError)
				}
			}
		}()
		c.Next()
	}
}

func NewServer(config *csconfig.LocalApiServerCfg) (*APIServer, error) {
	var flushScheduler *gocron.Scheduler
	dbClient, err := database.NewClient(config.DbConfig)
	if err != nil {
		return &APIServer{}, fmt.Errorf("unable to init database client: %s", err)
	}

	if config.DbConfig.Flush != nil {
		flushScheduler, err = dbClient.StartFlushScheduler(config.DbConfig.Flush)
		if err != nil {
			return &APIServer{}, err
		}
	}

	logFile := ""
	if config.LogMedia == "file" {
		logFile = fmt.Sprintf("%s/crowdsec_api.log", config.LogDir)
	}

	if log.GetLevel() < log.DebugLevel {
		gin.SetMode(gin.ReleaseMode)
	}
	log.Debugf("starting router, logging to %s", logFile)
	router := gin.New()
	/* See https://github.com/gin-gonic/gin/pull/2474:
	Gin does not handle safely X-Forwarded-For or X-Real-IP.
	We do not trust them by default, but the user can opt-in
	if they host LAPI behind a trusted proxy which sanitize
	X-Forwarded-For and X-Real-IP.
	*/
	router.ForwardedByClientIP = config.UseForwardedForHeaders

	/*The logger that will be used by handlers*/
	clog := log.New()

	if err := types.ConfigureLogger(clog); err != nil {
		return nil, errors.Wrap(err, "while configuring gin logger")
	}
	if config.LogLevel != nil {
		clog.SetLevel(*config.LogLevel)
	}

	/*Configure logs*/
	if logFile != "" {
		LogOutput := &lumberjack.Logger{
			Filename:   logFile,
			MaxSize:    500, //megabytes
			MaxBackups: 3,
			MaxAge:     28,   //days
			Compress:   true, //disabled by default
		}
		clog.SetOutput(LogOutput)
	}

	gin.DefaultErrorWriter = clog.WriterLevel(log.ErrorLevel)
	gin.DefaultWriter = clog.Writer()

	router.Use(gin.LoggerWithFormatter(func(param gin.LogFormatterParams) string {
		return fmt.Sprintf("%s - [%s] \"%s %s %s %d %s \"%s\" %s\"\n",
			param.ClientIP,
			param.TimeStamp.Format(time.RFC1123),
			param.Method,
			param.Path,
			param.Request.Proto,
			param.StatusCode,
			param.Latency,
			param.Request.UserAgent(),
			param.ErrorMessage,
		)
	}))

	router.NoRoute(func(c *gin.Context) {
		c.JSON(http.StatusNotFound, gin.H{"message": "Page or Method not found"})
		return
	})
	router.Use(CustomRecoveryWithWriter())
	controller := &controllers.Controller{
		DBClient: dbClient,
		Ectx:     context.Background(),
		Router:   router,
		Profiles: config.Profiles,
		Log:      clog,
	}

	var apiClient *apic

	if config.OnlineClient != nil && config.OnlineClient.Credentials != nil {
		log.Printf("Loading CAPI pusher")
		apiClient, err = NewAPIC(config.OnlineClient, dbClient)
		if err != nil {
			return &APIServer{}, err
		}
		controller.CAPIChan = apiClient.alertToPush
	} else {
		apiClient = nil
		controller.CAPIChan = nil
	}

	if err := controller.Init(); err != nil {
		return &APIServer{}, err
	}

	return &APIServer{
		URL:            config.ListenURI,
		TLS:            config.TLS,
		logFile:        logFile,
		dbClient:       dbClient,
		controller:     controller,
		flushScheduler: flushScheduler,
		router:         router,
		apic:           apiClient,
		httpServerTomb: tomb.Tomb{},
	}, nil

}

func (s *APIServer) Router() (*gin.Engine, error) {
	return s.router, nil
}

func (s *APIServer) Run() error {
	defer types.CatchPanic("lapi/runServer")

	s.httpServer = &http.Server{
		Addr:    s.URL,
		Handler: s.router,
	}

	if s.apic != nil {
		s.apic.pushTomb.Go(func() error {
			if err := s.apic.Push(); err != nil {
				log.Errorf("capi push: %s", err)
				return err
			}
			return nil
		})
		s.apic.pullTomb.Go(func() error {
			if err := s.apic.Pull(); err != nil {
				log.Errorf("capi pull: %s", err)
				return err
			}
			return nil
		})
		s.apic.metricsTomb.Go(func() error {
			if err := s.apic.SendMetrics(); err != nil {
				log.Errorf("capi metrics: %s", err)
				return err
			}
			return nil
		})
	}

	s.httpServerTomb.Go(func() error {
		go func() {
			if s.TLS != nil && s.TLS.CertFilePath != "" && s.TLS.KeyFilePath != "" {
				if err := s.httpServer.ListenAndServeTLS(s.TLS.CertFilePath, s.TLS.KeyFilePath); err != nil {
					log.Fatalf(err.Error())
				}
			} else {
				if err := s.httpServer.ListenAndServe(); err != http.ErrServerClosed {
					log.Fatalf(err.Error())
				}
			}
		}()
		<-s.httpServerTomb.Dying()
		log.Infof("run: shutting down api server")
		if err := s.Shutdown(); err != nil {
			log.Errorf("while shutting down API Server : %s", err)
			return err
		}
		return nil
	})

	return nil
}

func (s *APIServer) Close() {
	if s.apic != nil {
		s.apic.Shutdown() // stop apic first since it use dbClient
	}
	s.dbClient.Ent.Close()
	if s.flushScheduler != nil {
		s.flushScheduler.Stop()
	}
}

func (s *APIServer) Shutdown() error {
	s.Close()
	if err := s.httpServer.Shutdown(context.TODO()); err != nil {
		return err
	}
	return nil
}<|MERGE_RESOLUTION|>--- conflicted
+++ resolved
@@ -3,17 +3,12 @@
 import (
 	"context"
 	"fmt"
-<<<<<<< HEAD
 	"io"
 	"net"
 	"net/http"
 	"os"
 	"strings"
-=======
-	"net/http"
->>>>>>> cd06929e
 	"time"
-
 	"github.com/crowdsecurity/crowdsec/pkg/apiserver/controllers"
 	"github.com/crowdsecurity/crowdsec/pkg/csconfig"
 	"github.com/crowdsecurity/crowdsec/pkg/database"
