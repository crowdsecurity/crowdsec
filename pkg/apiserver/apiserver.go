package apiserver

import (
	"context"
	"crypto/tls"
	"crypto/x509"
	"fmt"
	"io"
	"net"
	"net/http"
	"os"
	"path/filepath"
	"strings"
	"time"

	"github.com/gin-gonic/gin"
	"github.com/go-co-op/gocron"
	"github.com/golang-jwt/jwt/v4"
	"github.com/pkg/errors"
	log "github.com/sirupsen/logrus"
	"gopkg.in/natefinch/lumberjack.v2"
	"gopkg.in/tomb.v2"

	"github.com/crowdsecurity/go-cs-lib/trace"

	"github.com/crowdsecurity/crowdsec/pkg/apiclient"
	"github.com/crowdsecurity/crowdsec/pkg/apiserver/controllers"
	v1 "github.com/crowdsecurity/crowdsec/pkg/apiserver/middlewares/v1"
	"github.com/crowdsecurity/crowdsec/pkg/csconfig"
	"github.com/crowdsecurity/crowdsec/pkg/csplugin"
	"github.com/crowdsecurity/crowdsec/pkg/database"
	"github.com/crowdsecurity/crowdsec/pkg/types"
)

var (
	keyLength = 32
)

type APIServer struct {
	URL            string
	TLS            *csconfig.TLSCfg
	dbClient       *database.Client
	logFile        string
	controller     *controllers.Controller
	flushScheduler *gocron.Scheduler
	router         *gin.Engine
	httpServer     *http.Server
	apic           *apic
	papi           *Papi
	httpServerTomb tomb.Tomb
	consoleConfig  *csconfig.ConsoleConfig
	isEnrolled     bool
}

// RecoveryWithWriter returns a middleware for a given writer that recovers from any panics and writes a 500 if there was one.
func CustomRecoveryWithWriter() gin.HandlerFunc {
	return func(c *gin.Context) {
		defer func() {
			if err := recover(); err != nil {
				// Check for a broken connection, as it is not really a
				// condition that warrants a panic stack trace.
				var brokenPipe bool
				if ne, ok := err.(*net.OpError); ok {
					if se, ok := ne.Err.(*os.SyscallError); ok {
						if strings.Contains(strings.ToLower(se.Error()), "broken pipe") || strings.Contains(strings.ToLower(se.Error()), "connection reset by peer") {
							brokenPipe = true
						}
					}
				}

				// because of https://github.com/golang/net/blob/39120d07d75e76f0079fe5d27480bcb965a21e4c/http2/server.go
				// and because it seems gin doesn't handle those neither, we need to "hand define" some errors to properly catch them
				if strErr, ok := err.(error); ok {
					//stolen from http2/server.go in x/net
					var (
						errClientDisconnected = errors.New("client disconnected")
						errClosedBody         = errors.New("body closed by handler")
						errHandlerComplete    = errors.New("http2: request body closed due to handler exiting")
						errStreamClosed       = errors.New("http2: stream closed")
					)
					if errors.Is(strErr, errClientDisconnected) ||
						errors.Is(strErr, errClosedBody) ||
						errors.Is(strErr, errHandlerComplete) ||
						errors.Is(strErr, errStreamClosed) {
						brokenPipe = true
					}
				}

				if brokenPipe {
					log.Warningf("client %s disconnected : %s", c.ClientIP(), err)
					c.Abort()
				} else {
					filename := trace.WriteStackTrace(err)
					log.Warningf("client %s error : %s", c.ClientIP(), err)
					log.Warningf("stacktrace written to %s, please join to your issue", filename)
					c.AbortWithStatus(http.StatusInternalServerError)
				}
			}
		}()
		c.Next()
	}
}

func NewServer(config *csconfig.LocalApiServerCfg) (*APIServer, error) {
	var flushScheduler *gocron.Scheduler
	dbClient, err := database.NewClient(config.DbConfig)
	if err != nil {
		return nil, fmt.Errorf("unable to init database client: %w", err)
	}

	if config.DbConfig.Flush != nil {
		flushScheduler, err = dbClient.StartFlushScheduler(config.DbConfig.Flush)
		if err != nil {
			return nil, err
		}
	}

	logFile := ""
	if config.LogMedia == "file" {
		logFile = filepath.Join(config.LogDir, "crowdsec_api.log")
	}

	if log.GetLevel() < log.DebugLevel {
		gin.SetMode(gin.ReleaseMode)
	}
	log.Debugf("starting router, logging to %s", logFile)
	router := gin.New()

	if config.TrustedProxies != nil && config.UseForwardedForHeaders {
		if err := router.SetTrustedProxies(*config.TrustedProxies); err != nil {
			return nil, fmt.Errorf("while setting trusted_proxies: %w", err)
		}
		router.ForwardedByClientIP = true
	} else {
		router.ForwardedByClientIP = false
	}

	/*The logger that will be used by handlers*/
	clog := log.New()

	if err := types.ConfigureLogger(clog); err != nil {
		return nil, fmt.Errorf("while configuring gin logger: %w", err)
	}
	if config.LogLevel != nil {
		clog.SetLevel(*config.LogLevel)
	}

	/*Configure logs*/
	if logFile != "" {
		_maxsize := 500
		if config.LogMaxSize != 0 {
			_maxsize = config.LogMaxSize
		}
		_maxfiles := 3
		if config.LogMaxFiles != 0 {
			_maxfiles = config.LogMaxFiles
		}
		_maxage := 28
		if config.LogMaxAge != 0 {
			_maxage = config.LogMaxAge
		}
		_compress := true
		if config.CompressLogs != nil {
			_compress = *config.CompressLogs
		}

		LogOutput := &lumberjack.Logger{
			Filename:   logFile,
			MaxSize:    _maxsize, //megabytes
			MaxBackups: _maxfiles,
			MaxAge:     _maxage,   //days
			Compress:   _compress, //disabled by default
		}
		clog.SetOutput(LogOutput)
	}

	gin.DefaultErrorWriter = clog.WriterLevel(log.ErrorLevel)
	gin.DefaultWriter = clog.Writer()

	router.Use(gin.LoggerWithFormatter(func(param gin.LogFormatterParams) string {
		return fmt.Sprintf("%s - [%s] \"%s %s %s %d %s \"%s\" %s\"\n",
			param.ClientIP,
			param.TimeStamp.Format(time.RFC1123),
			param.Method,
			param.Path,
			param.Request.Proto,
			param.StatusCode,
			param.Latency,
			param.Request.UserAgent(),
			param.ErrorMessage,
		)
	}))

	router.NoRoute(func(c *gin.Context) {
		c.JSON(http.StatusNotFound, gin.H{"message": "Page or Method not found"})
	})
	router.Use(CustomRecoveryWithWriter())

	controller := &controllers.Controller{
		DBClient:                      dbClient,
		Ectx:                          context.Background(),
		Router:                        router,
		Profiles:                      config.Profiles,
		Log:                           clog,
		ConsoleConfig:                 config.ConsoleConfig,
		DisableRemoteLapiRegistration: config.DisableRemoteLapiRegistration,
	}

	var apiClient *apic
	var papiClient *Papi
	var isMachineEnrolled = false

	if config.OnlineClient != nil && config.OnlineClient.Credentials != nil {
		log.Printf("Loading CAPI manager")
		apiClient, err = NewAPIC(config.OnlineClient, dbClient, config.ConsoleConfig, config.CapiWhitelists)
		if err != nil {
			return nil, err
		}
		log.Infof("CAPI manager configured successfully")
		isMachineEnrolled = isEnrolled(apiClient.apiClient)
		controller.AlertsAddChan = apiClient.AlertsAddChan
<<<<<<< HEAD
		if isMachineEnrolled {
			log.Infof("Machine is enrolled in the console, Loading PAPI Client")
			papiClient, err = NewPAPI(apiClient, dbClient, config.ConsoleConfig, *config.PapiLogLevel)
			if err != nil {
				return &APIServer{}, err
=======
		if fflag.PapiClient.IsEnabled() {
			if isMachineEnrolled {
				log.Infof("Machine is enrolled in the console, Loading PAPI Client")
				papiClient, err = NewPAPI(apiClient, dbClient, config.ConsoleConfig, *config.PapiLogLevel)
				if err != nil {
					return nil, err
				}
				controller.DecisionDeleteChan = papiClient.Channels.DeleteDecisionChannel
			} else {
				log.Errorf("Machine is not enrolled in the console, can't synchronize with the console")
>>>>>>> 84cbff16
			}
			controller.DecisionDeleteChan = papiClient.Channels.DeleteDecisionChannel
		} else {
			log.Errorf("Machine is not enrolled in the console, can't synchronize with the console")
		}
	} else {
		apiClient = nil
		controller.AlertsAddChan = nil
		controller.DecisionDeleteChan = nil
	}

	if trustedIPs, err := config.GetTrustedIPs(); err == nil {
		controller.TrustedIPs = trustedIPs
	} else {
		return nil, err
	}

	return &APIServer{
		URL:            config.ListenURI,
		TLS:            config.TLS,
		logFile:        logFile,
		dbClient:       dbClient,
		controller:     controller,
		flushScheduler: flushScheduler,
		router:         router,
		apic:           apiClient,
		papi:           papiClient,
		httpServerTomb: tomb.Tomb{},
		consoleConfig:  config.ConsoleConfig,
		isEnrolled:     isMachineEnrolled,
	}, nil

}

func isEnrolled(client *apiclient.ApiClient) bool {
	apiHTTPClient := client.GetClient()
	jwtTransport := apiHTTPClient.Transport.(*apiclient.JWTTransport)
	tokenStr := jwtTransport.Token

	token, _ := jwt.Parse(tokenStr, nil)
	if token == nil {
		return false
	}
	claims := token.Claims.(jwt.MapClaims)
	_, ok := claims["organization_id"]

	return ok
}

func (s *APIServer) Router() (*gin.Engine, error) {
	return s.router, nil
}

func (s *APIServer) GetTLSConfig() (*tls.Config, error) {
	var caCert []byte
	var err error
	var caCertPool *x509.CertPool
	var clientAuthType tls.ClientAuthType

	if s.TLS == nil {
		return &tls.Config{}, nil
	}

	if s.TLS.ClientVerification == "" {
		//sounds like a sane default : verify client cert if given, but don't make it mandatory
		clientAuthType = tls.VerifyClientCertIfGiven
	} else {
		clientAuthType, err = getTLSAuthType(s.TLS.ClientVerification)
		if err != nil {
			return nil, err
		}
	}

	if s.TLS.CACertPath != "" {
		if clientAuthType > tls.RequestClientCert {
			log.Infof("(tls) Client Auth Type set to %s", clientAuthType.String())
			caCert, err = os.ReadFile(s.TLS.CACertPath)
			if err != nil {
				return nil, fmt.Errorf("while opening cert file: %w", err)
			}
			caCertPool, err = x509.SystemCertPool()
			if err != nil {
				log.Warnf("Error loading system CA certificates: %s", err)
			}
			if caCertPool == nil {
				caCertPool = x509.NewCertPool()
			}
			caCertPool.AppendCertsFromPEM(caCert)
		}
	}

	return &tls.Config{
		ServerName: s.TLS.ServerName, //should it be removed ?
		ClientAuth: clientAuthType,
		ClientCAs:  caCertPool,
		MinVersion: tls.VersionTLS12, // TLS versions below 1.2 are considered insecure - see https://www.rfc-editor.org/rfc/rfc7525.txt for details
	}, nil
}

func (s *APIServer) Run(apiReady chan bool) error {
	defer trace.CatchPanic("lapi/runServer")
	tlsCfg, err := s.GetTLSConfig()
	if err != nil {
		return fmt.Errorf("while creating TLS config: %w", err)
	}
	s.httpServer = &http.Server{
		Addr:      s.URL,
		Handler:   s.router,
		TLSConfig: tlsCfg,
	}

	if s.apic != nil {
		s.apic.pushTomb.Go(func() error {
			if err := s.apic.Push(); err != nil {
				log.Errorf("capi push: %s", err)
				return err
			}
			return nil
		})

		s.apic.pullTomb.Go(func() error {
			if err := s.apic.Pull(); err != nil {
				log.Errorf("capi pull: %s", err)
				return err
			}
			return nil
		})

		//csConfig.API.Server.ConsoleConfig.ShareCustomScenarios
		if s.isEnrolled {
			if s.consoleConfig.ConsoleManagement != nil && *s.consoleConfig.ConsoleManagement {
				if s.papi.URL != "" {
					log.Infof("Starting PAPI decision receiver")
					s.papi.pullTomb.Go(func() error {
						if err := s.papi.Pull(); err != nil {
							log.Errorf("papi pull: %s", err)
							return err
						}
						return nil
					})

					s.papi.syncTomb.Go(func() error {
						if err := s.papi.SyncDecisions(); err != nil {
							log.Errorf("capi decisions sync: %s", err)
							return err
						}
						return nil
					})
				} else {
					log.Warnf("papi_url is not set in online_api_credentials.yaml, can't synchronize with the console. Run cscli console enable console_management to add it.")
				}
			} else {
				log.Warningf("Machine is not allowed to synchronize decisions, you can enable it with `cscli console enable console_management`")
			}
		}

		s.apic.metricsTomb.Go(func() error {
			s.apic.SendMetrics(make(chan bool))
			return nil
		})
	}

	s.httpServerTomb.Go(func() error {
		go func() {
			apiReady <- true
			log.Infof("CrowdSec Local API listening on %s", s.URL)
			if s.TLS != nil && (s.TLS.CertFilePath != "" || s.TLS.KeyFilePath != "") {
				if s.TLS.KeyFilePath == "" {
					log.Fatalf("while serving local API: %v", errors.New("missing TLS key file"))
				} else if s.TLS.CertFilePath == "" {
					log.Fatalf("while serving local API: %v", errors.New("missing TLS cert file"))
				}

				if err := s.httpServer.ListenAndServeTLS(s.TLS.CertFilePath, s.TLS.KeyFilePath); err != nil {
					log.Fatalf("while serving local API: %v", err)
				}
			} else {
				if err := s.httpServer.ListenAndServe(); err != http.ErrServerClosed {
					log.Fatalf("while serving local API: %v", err)
				}
			}
		}()
		<-s.httpServerTomb.Dying()
		return nil
	})

	return nil
}

func (s *APIServer) Close() {
	if s.apic != nil {
		s.apic.Shutdown() // stop apic first since it use dbClient
	}
	if s.papi != nil {
		s.papi.Shutdown() // papi also uses the dbClient
	}
	s.dbClient.Ent.Close()
	if s.flushScheduler != nil {
		s.flushScheduler.Stop()
	}
}

func (s *APIServer) Shutdown() error {
	s.Close()
	if s.httpServer != nil {
		if err := s.httpServer.Shutdown(context.TODO()); err != nil {
			return err
		}
	}

	//close io.writer logger given to gin
	if pipe, ok := gin.DefaultErrorWriter.(*io.PipeWriter); ok {
		pipe.Close()
	}
	if pipe, ok := gin.DefaultWriter.(*io.PipeWriter); ok {
		pipe.Close()
	}
	s.httpServerTomb.Kill(nil)
	if err := s.httpServerTomb.Wait(); err != nil {
		return fmt.Errorf("while waiting on httpServerTomb: %w", err)
	}
	return nil
}

func (s *APIServer) AttachPluginBroker(broker *csplugin.PluginBroker) {
	s.controller.PluginChannel = broker.PluginChannel
}

func (s *APIServer) InitController() error {

	err := s.controller.Init()
	if err != nil {
		return fmt.Errorf("controller init: %w", err)
	}
	if s.TLS != nil {
		var cacheExpiration time.Duration
		if s.TLS.CacheExpiration != nil {
			cacheExpiration = *s.TLS.CacheExpiration
		} else {
			cacheExpiration = time.Hour
		}
		s.controller.HandlerV1.Middlewares.JWT.TlsAuth, err = v1.NewTLSAuth(s.TLS.AllowedAgentsOU, s.TLS.CRLPath,
			cacheExpiration,
			log.WithFields(log.Fields{
				"component": "tls-auth",
				"type":      "agent",
			}))
		if err != nil {
			return fmt.Errorf("while creating TLS auth for agents: %w", err)
		}
		s.controller.HandlerV1.Middlewares.APIKey.TlsAuth, err = v1.NewTLSAuth(s.TLS.AllowedBouncersOU, s.TLS.CRLPath,
			cacheExpiration,
			log.WithFields(log.Fields{
				"component": "tls-auth",
				"type":      "bouncer",
			}))
		if err != nil {
			return fmt.Errorf("while creating TLS auth for bouncers: %w", err)
		}
	}
	return err
}<|MERGE_RESOLUTION|>--- conflicted
+++ resolved
@@ -219,24 +219,11 @@
 		log.Infof("CAPI manager configured successfully")
 		isMachineEnrolled = isEnrolled(apiClient.apiClient)
 		controller.AlertsAddChan = apiClient.AlertsAddChan
-<<<<<<< HEAD
 		if isMachineEnrolled {
 			log.Infof("Machine is enrolled in the console, Loading PAPI Client")
 			papiClient, err = NewPAPI(apiClient, dbClient, config.ConsoleConfig, *config.PapiLogLevel)
 			if err != nil {
-				return &APIServer{}, err
-=======
-		if fflag.PapiClient.IsEnabled() {
-			if isMachineEnrolled {
-				log.Infof("Machine is enrolled in the console, Loading PAPI Client")
-				papiClient, err = NewPAPI(apiClient, dbClient, config.ConsoleConfig, *config.PapiLogLevel)
-				if err != nil {
-					return nil, err
-				}
-				controller.DecisionDeleteChan = papiClient.Channels.DeleteDecisionChannel
-			} else {
-				log.Errorf("Machine is not enrolled in the console, can't synchronize with the console")
->>>>>>> 84cbff16
+				return nil, err
 			}
 			controller.DecisionDeleteChan = papiClient.Channels.DeleteDecisionChannel
 		} else {
