package apiserver

import (
	"context"
	"fmt"
	"net/url"
	"strconv"
	"strings"
	"sync"
	"time"

	"github.com/crowdsecurity/crowdsec/pkg/apiclient"
	"github.com/crowdsecurity/crowdsec/pkg/csconfig"
	"github.com/crowdsecurity/crowdsec/pkg/cwversion"
	"github.com/crowdsecurity/crowdsec/pkg/database"
	"github.com/crowdsecurity/crowdsec/pkg/database/ent/alert"
	"github.com/crowdsecurity/crowdsec/pkg/database/ent/decision"
	"github.com/crowdsecurity/crowdsec/pkg/models"
	"github.com/crowdsecurity/crowdsec/pkg/types"
	"github.com/go-openapi/strfmt"
	"github.com/pkg/errors"
	log "github.com/sirupsen/logrus"

	"gopkg.in/tomb.v2"
)

const (
	PullInterval    = "2h"
	PushInterval    = "30s"
	MetricsInterval = "30m"
)

type apic struct {
	pullInterval        time.Duration
	pushInterval        time.Duration
	metricsInterval     time.Duration
	dbClient            *database.Client
	apiClient           *apiclient.ApiClient
	alertToPush         chan []*models.Alert
	mu                  sync.Mutex
	pushTomb            tomb.Tomb
	pullTomb            tomb.Tomb
	metricsTomb         tomb.Tomb
	deleteDecisionsTomb tomb.Tomb
	startup             bool
	credentials         *csconfig.ApiCredentialsCfg
	scenarioList        []string
	consoleConfig       *csconfig.ConsoleConfig
	decisionsToDelete   chan []string
}

func IsInSlice(a string, b []string) bool {
	for _, v := range b {
		if a == v {
			return true
		}
	}
	return false
}

func (a *apic) FetchScenariosListFromDB() ([]string, error) {
	scenarios := make([]string, 0)
	machines, err := a.dbClient.ListMachines()
	if err != nil {
		return nil, errors.Wrap(err, "while listing machines")
	}
	//merge all scenarios together
	for _, v := range machines {
		machineScenarios := strings.Split(v.Scenarios, ",")
		log.Debugf("%d scenarios for machine %d", len(machineScenarios), v.ID)
		for _, sv := range machineScenarios {
			if !IsInSlice(sv, scenarios) && sv != "" {
				scenarios = append(scenarios, sv)
			}
		}
	}
	log.Debugf("Returning list of scenarios : %+v", scenarios)
	return scenarios, nil
}

func AlertToSignal(alert *models.Alert, scenarioTrust string, keepDecisions bool) *models.AddSignalsRequestItem {
	signal := &models.AddSignalsRequestItem{
		Message:         alert.Message,
		Scenario:        alert.Scenario,
		ScenarioHash:    alert.ScenarioHash,
		ScenarioVersion: alert.ScenarioVersion,
		Source:          alert.Source,
		StartAt:         alert.StartAt,
		StopAt:          alert.StopAt,
		CreatedAt:       alert.CreatedAt,
		MachineID:       alert.MachineID,
		ScenarioTrust:   &scenarioTrust,
		AlertID:         &alert.ID,
	}
	if keepDecisions {
		log.Debugf("Keeping decisions to send to CAPI")
		signal.Decisions = alert.Decisions
	}
	return signal
}

func NewAPIC(config *csconfig.OnlineApiClientCfg, dbClient *database.Client, consoleConfig *csconfig.ConsoleConfig) (*apic, error) {
	var err error
	ret := &apic{
		alertToPush:       make(chan []*models.Alert),
		dbClient:          dbClient,
		mu:                sync.Mutex{},
		startup:           true,
		credentials:       config.Credentials,
		pullTomb:          tomb.Tomb{},
		pushTomb:          tomb.Tomb{},
		metricsTomb:       tomb.Tomb{},
		scenarioList:      make([]string, 0),
		decisionsToDelete: make(chan []string),
		consoleConfig:     consoleConfig,
	}

	ret.pullInterval, err = time.ParseDuration(PullInterval)
	if err != nil {
		return ret, err
	}
	ret.pushInterval, err = time.ParseDuration(PushInterval)
	if err != nil {
		return ret, err
	}
	ret.metricsInterval, err = time.ParseDuration(MetricsInterval)
	if err != nil {
		return ret, err
	}

	password := strfmt.Password(config.Credentials.Password)
	apiURL, err := url.Parse(config.Credentials.URL)
	if err != nil {
		return nil, errors.Wrapf(err, "while parsing '%s'", config.Credentials.URL)
	}
	ret.scenarioList, err = ret.FetchScenariosListFromDB()
	if err != nil {
		return nil, errors.Wrap(err, "while fetching scenarios from db")
	}
	ret.apiClient, err = apiclient.NewClient(&apiclient.Config{
		MachineID:      config.Credentials.Login,
		Password:       password,
		UserAgent:      fmt.Sprintf("crowdsec/%s", cwversion.VersionStr()),
		URL:            apiURL,
		VersionPrefix:  "v2",
		Scenarios:      ret.scenarioList,
		UpdateScenario: ret.FetchScenariosListFromDB,
	})
	return ret, err
}

func (a *apic) Push() error {
	defer types.CatchPanic("lapi/pushToAPIC")

	var cache models.AddSignalsRequest
	ticker := time.NewTicker(a.pushInterval)
	log.Infof("start crowdsec api push (interval: %s)", PushInterval)

	for {
		select {
		case <-a.pushTomb.Dying(): // if one apic routine is dying, do we kill the others?
			a.pullTomb.Kill(nil)
			a.metricsTomb.Kill(nil)
			a.deleteDecisionsTomb.Kill(nil)
			log.Infof("push tomb is dying, sending cache (%d elements) before exiting", len(cache))
			if len(cache) == 0 {
				return nil
			}
			go a.Send(&cache)
			return nil
		case <-ticker.C:
			if len(cache) > 0 {
				a.mu.Lock()
				cacheCopy := cache
				cache = make(models.AddSignalsRequest, 0)
				a.mu.Unlock()
				log.Infof("Signal push: %d signals to push", len(cacheCopy))
				go a.Send(&cacheCopy)
			}
		case alerts := <-a.alertToPush:
			var signals []*models.AddSignalsRequestItem
			for _, alert := range alerts {
				if *alert.Simulated {
					log.Debugf("simulation enabled for alert (id:%d), will not be sent to CAPI", alert.ID)
					continue
				}
				scenarioTrust := "certified"
				if alert.ScenarioHash == nil || *alert.ScenarioHash == "" {
					scenarioTrust = "custom"
				}
				if alert.ScenarioVersion == nil || *alert.ScenarioVersion == "" || *alert.ScenarioVersion == "?" {
					scenarioTrust = "tainted"
				}
				if len(alert.Decisions) > 0 {
					if *alert.Decisions[0].Origin == "cscli" {
						scenarioTrust = "manual"
					}
				}
				switch scenarioTrust {
				case "manual":
					if !*a.consoleConfig.ShareManualDecisions {
						log.Debugf("manual decision generated an alert, doesn't send it to CAPI because options is disabled")
						continue
					}
				case "tainted":
					if !*a.consoleConfig.ShareTaintedScenarios {
						log.Debugf("tainted scenario generated an alert, doesn't send it to CAPI because options is disabled")
						continue
					}
				case "custom":
					if !*a.consoleConfig.ShareCustomScenarios {
						log.Debugf("custom scenario generated an alert, doesn't send it to CAPI because options is disabled")
						continue
					}
				}

				log.Infof("Add signals for '%s' alert", scenarioTrust)
				signals = append(signals, AlertToSignal(alert, scenarioTrust, *a.consoleConfig.ShareDecisions))
			}
			a.mu.Lock()
			cache = append(cache, signals...)
			a.mu.Unlock()
		}
	}
}

func (a *apic) DeleteDecisions() error {
	defer types.CatchPanic("lapi/deleteDecisionsCAPI")

	log.Infof("start goroutine for manual deleted decisions")

	for {
		select {
		case <-a.pushTomb.Dying(): // if one apic routine is dying, do we kill the others?
			a.pullTomb.Kill(nil)
			a.metricsTomb.Kill(nil)
			a.pushTomb.Kill(nil)
			return nil
		case decisions := <-a.decisionsToDelete:
			go a.SendDeletedDecisions(decisions)
		}
	}
}

func (a *apic) SendDeletedDecisions(deletedDecisions []string) {
	var send []string

	bulkSize := 50
	pageStart := 0
	pageEnd := bulkSize

	for {

		if pageEnd >= len(deletedDecisions) {
			send = deletedDecisions[pageStart:]
			ctx, cancel := context.WithTimeout(context.Background(), 5*time.Second)
			defer cancel()
			_, _, err := a.apiClient.Decisions.DeleteManualDecisions(ctx, send)
			if err != nil {
				log.Errorf("Error while sending final chunk to central API : %s", err)
				return
			}
			break
		}
		send = deletedDecisions[pageStart:pageEnd]
		ctx, cancel := context.WithTimeout(context.Background(), 5*time.Second)
		defer cancel()
		_, _, err := a.apiClient.Decisions.DeleteManualDecisions(ctx, send)
		if err != nil {
			//we log it here as well, because the return value of func might be discarded
			log.Errorf("Error while sending chunk to central API : %s", err)
		}
		pageStart += bulkSize
		pageEnd += bulkSize
	}
}

func (a *apic) Send(cacheOrig *models.AddSignalsRequest) {
	/*we do have a problem with this :
	The apic.Push background routine reads from alertToPush chan.
	This chan is filled by Controller.CreateAlert

	If the chan apic.Send hangs, the alertToPush chan will become full,
	with means that Controller.CreateAlert is going to hang, blocking API worker(s).

	So instead, we prefer to cancel write.

	I don't know enough about gin to tell how much of an issue it can be.
	*/
	var cache []*models.AddSignalsRequestItem = *cacheOrig
	var send models.AddSignalsRequest

	bulkSize := 50
	pageStart := 0
	pageEnd := bulkSize

	for {

		if pageEnd >= len(cache) {
			send = cache[pageStart:]
			ctx, cancel := context.WithTimeout(context.Background(), 5*time.Second)
			defer cancel()
			_, _, err := a.apiClient.Signal.Add(ctx, &send)
			if err != nil {
				log.Errorf("Error while sending final chunk to central API : %s", err)
				return
			}
			break
		}
		send = cache[pageStart:pageEnd]
		ctx, cancel := context.WithTimeout(context.Background(), 5*time.Second)
		defer cancel()
		_, _, err := a.apiClient.Signal.Add(ctx, &send)
		if err != nil {
			//we log it here as well, because the return value of func might be discarded
			log.Errorf("Error while sending chunk to central API : %s", err)
		}
		pageStart += bulkSize
		pageEnd += bulkSize
	}
}

var SCOPE_CAPI string = "CAPI"
var SCOPE_CAPI_ALIAS string = "crowdsecurity/community-blocklist" //we don't use "CAPI" directly, to make it less confusing for the user
var SCOPE_LISTS string = "lists"

func (a *apic) PullTop() error {
	var err error

	/*only pull community blocklist if it's older than 1h30 */
	alerts := a.dbClient.Ent.Alert.Query()
	alerts = alerts.Where(alert.HasDecisionsWith(decision.OriginEQ(database.CapiMachineID)))
	alerts = alerts.Where(alert.CreatedAtGTE(time.Now().Add(-time.Duration(1*time.Hour + 30*time.Minute))))
	count, err := alerts.Count(a.dbClient.CTX)
	if err != nil {
		return errors.Wrap(err, "while looking for CAPI alert")
	}
	if count > 0 {
		log.Printf("last CAPI pull is newer than 1h30, skip.")
		return nil
	}
	data, _, err := a.apiClient.Decisions.GetStream(context.Background(), a.startup, []string{})
	if err != nil {
		return errors.Wrap(err, "get stream")
	}
	if a.startup {
		a.startup = false
	}
	/*to count additions/deletions accross lists*/
	var add_counters map[string]map[string]int
	var delete_counters map[string]map[string]int

	add_counters = make(map[string]map[string]int)
	add_counters[SCOPE_CAPI] = make(map[string]int)
	add_counters[SCOPE_LISTS] = make(map[string]int)
	delete_counters = make(map[string]map[string]int)
	delete_counters[SCOPE_CAPI] = make(map[string]int)
	delete_counters[SCOPE_LISTS] = make(map[string]int)
	var filter map[string][]string
	var nbDeleted int
	// process deleted decisions
	for _, decision := range data.Deleted {
		//count individual deletions
		if *decision.Origin == SCOPE_CAPI {
			delete_counters[SCOPE_CAPI][*decision.Scenario]++
		} else if *decision.Origin == SCOPE_LISTS {
			delete_counters[SCOPE_LISTS][*decision.Scenario]++
		} else {
			log.Warningf("Unknown origin %s", *decision.Origin)
		}
		if strings.ToLower(*decision.Scope) == "ip" {
			filter = make(map[string][]string, 1)
			filter["value"] = []string{*decision.Value}
		} else {
			filter = make(map[string][]string, 3)
			filter["value"] = []string{*decision.Value}
			filter["type"] = []string{*decision.Type}
			filter["value"] = []string{*decision.Scope}
		}

		dbCliRet, err := a.dbClient.SoftDeleteDecisionsWithFilter(filter)
		if err != nil {
			return errors.Wrap(err, "deleting decisions error")
		}
		dbCliDel, err := strconv.Atoi(dbCliRet)
		if err != nil {
			return errors.Wrapf(err, "converting db ret %d", dbCliDel)
		}
		nbDeleted += dbCliDel
	}
	log.Printf("capi/community-blocklist : %d explicit deletions", nbDeleted)

	if len(data.New) == 0 {
		log.Warnf("capi/community-blocklist : received 0 new entries, CAPI failure ?")
		return nil
	}

	//we receive only one list of decisions, that we need to break-up :
	// one alert for "community blocklist"
	// one alert per list we're subscribed to
	var alertsFromCapi []*models.Alert
	alertsFromCapi = make([]*models.Alert, 0)

	//iterate over all new decisions, and simply create corresponding alerts
	for _, decision := range data.New {
		found := false
		for _, sub := range alertsFromCapi {
			if sub.Source.Scope == nil {
				log.Warningf("nil scope in %+v", sub)
				continue
			}
			if *decision.Origin == SCOPE_CAPI {
				if *sub.Source.Scope == SCOPE_CAPI {
					found = true
					break
				}
			} else if *decision.Origin == SCOPE_LISTS {
				if *sub.Source.Scope == *decision.Origin {
					if sub.Scenario == nil {
						log.Warningf("nil scenario in %+v", sub)
					}
					if *sub.Scenario == *decision.Scenario {
						found = true
						break
					}
				}
			} else {
				log.Warningf("unknown origin %s : %+v", *decision.Origin, decision)
			}
		}
		if !found {
			log.Debugf("Create entry for origin:%s scenario:%s", *decision.Origin, *decision.Scenario)
			newAlert := models.Alert{}
			newAlert.Message = types.StrPtr("")
			newAlert.Source = &models.Source{}
			if *decision.Origin == SCOPE_CAPI { //to make things more user friendly, we replace CAPI with community-blocklist
				newAlert.Source.Scope = types.StrPtr(SCOPE_CAPI)
				newAlert.Scenario = types.StrPtr(SCOPE_CAPI)
			} else if *decision.Origin == SCOPE_LISTS {
				newAlert.Source.Scope = types.StrPtr(SCOPE_LISTS)
				newAlert.Scenario = types.StrPtr(*decision.Scenario)
			} else {
				log.Warningf("unknown origin %s", *decision.Origin)
			}
			newAlert.Source.Value = types.StrPtr("")
			newAlert.StartAt = types.StrPtr(time.Now().Format(time.RFC3339))
			newAlert.StopAt = types.StrPtr(time.Now().Format(time.RFC3339))
			newAlert.Capacity = types.Int32Ptr(0)
			newAlert.Simulated = types.BoolPtr(false)
			newAlert.EventsCount = types.Int32Ptr(int32(len(data.New)))
			newAlert.Leakspeed = types.StrPtr("")
			newAlert.ScenarioHash = types.StrPtr("")
			newAlert.ScenarioVersion = types.StrPtr("")
			newAlert.MachineID = database.CapiMachineID
			alertsFromCapi = append(alertsFromCapi, &newAlert)
		}
	}

	//iterate a second time and fill the alerts with the new decisions
	for _, decision := range data.New {
		//count and create separate alerts for each list
		if *decision.Origin == SCOPE_CAPI {
			add_counters[SCOPE_CAPI]["all"]++
		} else if *decision.Origin == SCOPE_LISTS {
			add_counters[SCOPE_LISTS][*decision.Scenario]++
		} else {
			log.Warningf("Unknown origin %s", *decision.Origin)
		}

		/*CAPI might send lower case scopes, unify it.*/
		switch strings.ToLower(*decision.Scope) {
		case "ip":
			*decision.Scope = types.Ip
		case "range":
			*decision.Scope = types.Range
		}
		found := false
		//add the individual decisions to the right list
		for idx, alert := range alertsFromCapi {
			if *decision.Origin == SCOPE_CAPI {
				if *alert.Source.Scope == SCOPE_CAPI {
					alertsFromCapi[idx].Decisions = append(alertsFromCapi[idx].Decisions, decision)
					found = true
					break
				}
			} else if *decision.Origin == SCOPE_LISTS {
				if *alert.Source.Scope == SCOPE_LISTS && *alert.Scenario == *decision.Scenario {
					alertsFromCapi[idx].Decisions = append(alertsFromCapi[idx].Decisions, decision)
					found = true
					break
				}
			} else {
				log.Warningf("unknown origin %s", *decision.Origin)
			}
		}
		if !found {
			log.Warningf("Orphaned decision for %s - %s", *decision.Origin, *decision.Scenario)
		}
	}

	for idx, alert := range alertsFromCapi {
		formatted_update := ""

		if *alertsFromCapi[idx].Source.Scope == SCOPE_CAPI {
			*alertsFromCapi[idx].Source.Scope = SCOPE_CAPI_ALIAS
			formatted_update = fmt.Sprintf("update : +%d/-%d IPs", add_counters[SCOPE_CAPI]["all"], delete_counters[SCOPE_CAPI]["all"])
		} else if *alertsFromCapi[idx].Source.Scope == SCOPE_LISTS {
			*alertsFromCapi[idx].Source.Scope = fmt.Sprintf("%s:%s", SCOPE_LISTS, *alertsFromCapi[idx].Scenario)
			formatted_update = fmt.Sprintf("update : +%d/-%d IPs", add_counters[SCOPE_LISTS][*alert.Scenario], delete_counters[SCOPE_LISTS][*alert.Scenario])
		}
		alertsFromCapi[idx].Scenario = types.StrPtr(formatted_update)
		log.Debugf("%s has %d decisions", *alertsFromCapi[idx].Source.Scope, len(alertsFromCapi[idx].Decisions))
		alertID, inserted, deleted, err := a.dbClient.UpdateCommunityBlocklist(alertsFromCapi[idx])
		if err != nil {
			return errors.Wrapf(err, "while saving alert from %s", *alertsFromCapi[idx].Source.Scope)
		}
		log.Printf("%s : added %d entries, deleted %d entries (alert:%d)", *alertsFromCapi[idx].Source.Scope, inserted, deleted, alertID)
	}
	return nil
}

func (a *apic) Pull() error {
	defer types.CatchPanic("lapi/pullFromAPIC")
	log.Infof("start crowdsec api pull (interval: %s)", PullInterval)
	var err error

	scenario := a.scenarioList
	toldOnce := false
	for {
		if len(scenario) > 0 {
			break
		}
		if !toldOnce {
			log.Warningf("scenario list is empty, will not pull yet")
			toldOnce = true
		}
		time.Sleep(1 * time.Second)
		scenario, err = a.FetchScenariosListFromDB()
		if err != nil {
			log.Errorf("unable to fetch scenarios from db: %s", err)
		}
	}
	if err := a.PullTop(); err != nil {
		log.Errorf("capi pull top: %s", err)
	}
	ticker := time.NewTicker(a.pullInterval)
	for {
		select {
		case <-ticker.C:
			if err := a.PullTop(); err != nil {
				log.Errorf("capi pull top: %s", err)
				continue
			}
		case <-a.pullTomb.Dying(): // if one apic routine is dying, do we kill the others?
			a.metricsTomb.Kill(nil)
			a.pushTomb.Kill(nil)
			a.deleteDecisionsTomb.Kill(nil)
			return nil
		}
	}
}

func (a *apic) GetMetrics() (*models.Metrics, error) {
	version := cwversion.VersionStr()
	metric := &models.Metrics{
		ApilVersion: &version,
		Machines:    make([]*models.MetricsSoftInfo, 0),
		Bouncers:    make([]*models.MetricsSoftInfo, 0),
	}
	machines, err := a.dbClient.ListMachines()
	if err != nil {
		return metric, err
	}
	bouncers, err := a.dbClient.ListBouncers()
	if err != nil {
		return metric, err
	}
	for _, machine := range machines {
		m := &models.MetricsSoftInfo{
			Version: machine.Version,
			Name:    machine.MachineId,
		}
		metric.Machines = append(metric.Machines, m)
	}

	for _, bouncer := range bouncers {
		m := &models.MetricsSoftInfo{
			Version: bouncer.Version,
			Name:    bouncer.Type,
		}
		metric.Bouncers = append(metric.Bouncers, m)
	}
	return metric, nil
}

func (a *apic) SendMetrics() error {
	defer types.CatchPanic("lapi/metricsToAPIC")

	metrics, err := a.GetMetrics()
	if err != nil {
		log.Errorf("unable to get metrics (%s), will retry", err)
	}
	_, _, err = a.apiClient.Metrics.Add(context.Background(), metrics)
	if err != nil {
		log.Errorf("unable to send metrics (%s), will retry", err)
	}
	log.Infof("capi metrics: metrics sent successfully")
	log.Infof("start crowdsec api send metrics (interval: %s)", MetricsInterval)
	ticker := time.NewTicker(a.metricsInterval)
	for {
		select {
		case <-ticker.C:
<<<<<<< HEAD
			version := cwversion.VersionStr()
			metric := &models.Metrics{
				ApilVersion: &version,
				Machines:    make([]*models.MetricsAgentInfo, 0),
				Bouncers:    make([]*models.MetricsBouncerInfo, 0),
			}
			machines, err := a.dbClient.ListMachines()
			if err != nil {
				return err
			}
			bouncers, err := a.dbClient.ListBouncers()
			if err != nil {
				return err
			}
			for _, machine := range machines {
				m := &models.MetricsAgentInfo{
					Version:    machine.Version,
					Name:       machine.MachineId,
					LastUpdate: machine.UpdatedAt.String(),
					LastPush:   machine.LastPush.String(),
				}
				metric.Machines = append(metric.Machines, m)
			}

			for _, bouncer := range bouncers {
				m := &models.MetricsBouncerInfo{
					Version:    bouncer.Version,
					CustomName: bouncer.Name,
					Name:       bouncer.Type,
					LastPull:   bouncer.LastPull.String(),
				}
				metric.Bouncers = append(metric.Bouncers, m)
=======
			metrics, err := a.GetMetrics()
			if err != nil {
				log.Errorf("unable to get metrics (%s), will retry", err)
>>>>>>> 3bca25fd
			}
			_, _, err = a.apiClient.Metrics.Add(context.Background(), metrics)
			if err != nil {
				log.Errorf("capi metrics: failed: %s", err.Error())
			} else {
				log.Infof("capi metrics: metrics sent successfully")
			}
		case <-a.metricsTomb.Dying(): // if one apic routine is dying, do we kill the others?
			a.pullTomb.Kill(nil)
			a.pushTomb.Kill(nil)
			a.deleteDecisionsTomb.Kill(nil)
			return nil
		}
	}
}

func (a *apic) Shutdown() {
	a.pushTomb.Kill(nil)
	a.pullTomb.Kill(nil)
	a.metricsTomb.Kill(nil)
}<|MERGE_RESOLUTION|>--- conflicted
+++ resolved
@@ -610,44 +610,9 @@
 	for {
 		select {
 		case <-ticker.C:
-<<<<<<< HEAD
-			version := cwversion.VersionStr()
-			metric := &models.Metrics{
-				ApilVersion: &version,
-				Machines:    make([]*models.MetricsAgentInfo, 0),
-				Bouncers:    make([]*models.MetricsBouncerInfo, 0),
-			}
-			machines, err := a.dbClient.ListMachines()
-			if err != nil {
-				return err
-			}
-			bouncers, err := a.dbClient.ListBouncers()
-			if err != nil {
-				return err
-			}
-			for _, machine := range machines {
-				m := &models.MetricsAgentInfo{
-					Version:    machine.Version,
-					Name:       machine.MachineId,
-					LastUpdate: machine.UpdatedAt.String(),
-					LastPush:   machine.LastPush.String(),
-				}
-				metric.Machines = append(metric.Machines, m)
-			}
-
-			for _, bouncer := range bouncers {
-				m := &models.MetricsBouncerInfo{
-					Version:    bouncer.Version,
-					CustomName: bouncer.Name,
-					Name:       bouncer.Type,
-					LastPull:   bouncer.LastPull.String(),
-				}
-				metric.Bouncers = append(metric.Bouncers, m)
-=======
 			metrics, err := a.GetMetrics()
 			if err != nil {
 				log.Errorf("unable to get metrics (%s), will retry", err)
->>>>>>> 3bca25fd
 			}
 			_, _, err = a.apiClient.Metrics.Add(context.Background(), metrics)
 			if err != nil {
