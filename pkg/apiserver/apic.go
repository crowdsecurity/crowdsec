--- conflicted
+++ resolved
@@ -26,18 +26,12 @@
 )
 
 var (
-<<<<<<< HEAD
-	PullInterval    = time.Hour * 2
-	PushInterval    = time.Second * 10
-	MetricsInterval = time.Minute * 30
-=======
 	pullIntervalDefault    = time.Hour * 2
 	pullIntervalDelta      = 5 * time.Minute
-	pushIntervalDefault    = time.Second * 30
+	pushIntervalDefault    = time.Second * 10
 	pushIntervalDelta      = time.Second * 15
 	metricsIntervalDefault = time.Minute * 30
 	metricsIntervalDelta   = time.Minute * 15
->>>>>>> 6fb962a9
 )
 
 var SCOPE_CAPI string = "CAPI"
@@ -46,23 +40,6 @@
 var SCOPE_PAPI string = "console"
 
 type apic struct {
-<<<<<<< HEAD
-	pullInterval    time.Duration
-	pushInterval    time.Duration
-	metricsInterval time.Duration
-	dbClient        *database.Client
-	apiClient       *apiclient.ApiClient
-	AlertsAddChan   chan []*models.Alert
-
-	mu            sync.Mutex
-	pushTomb      tomb.Tomb
-	pullTomb      tomb.Tomb
-	metricsTomb   tomb.Tomb
-	startup       bool
-	credentials   *csconfig.ApiCredentialsCfg
-	scenarioList  []string
-	consoleConfig *csconfig.ConsoleConfig
-=======
 	// when changing the intervals in tests, always set *First too
 	// or they can be negative
 	pullInterval         time.Duration
@@ -73,7 +50,8 @@
 	metricsIntervalFirst time.Duration
 	dbClient             *database.Client
 	apiClient            *apiclient.ApiClient
-	alertToPush          chan []*models.Alert
+  AlertsAddChan   chan []*models.Alert
+
 	mu                   sync.Mutex
 	pushTomb             tomb.Tomb
 	pullTomb             tomb.Tomb
@@ -87,7 +65,6 @@
 // randomDuration returns a duration value between d-delta and d+delta
 func randomDuration(d time.Duration, delta time.Duration) time.Duration {
 	return time.Duration(float64(d) + float64(delta)*(-1.0+2.0*rand.Float64()))
->>>>>>> 6fb962a9
 }
 
 func (a *apic) FetchScenariosListFromDB() ([]string, error) {
@@ -110,7 +87,6 @@
 	return scenarios, nil
 }
 
-<<<<<<< HEAD
 func decisionsToApiDecisions(decisions []*models.Decision) models.AddSignalsRequestItemDecisions {
 	apiDecisions := models.AddSignalsRequestItemDecisions{}
 	for _, decision := range decisions {
@@ -135,17 +111,13 @@
 	return apiDecisions
 }
 
-func alertToSignal(alert *models.Alert, scenarioTrust string) *models.AddSignalsRequestItem {
-	return &models.AddSignalsRequestItem{
-=======
+
 func alertToSignal(alert *models.Alert, scenarioTrust string, shareContext bool) *models.AddSignalsRequestItem {
 	signal := &models.AddSignalsRequestItem{
->>>>>>> 6fb962a9
 		Message:         alert.Message,
 		Scenario:        alert.Scenario,
 		ScenarioHash:    alert.ScenarioHash,
 		ScenarioVersion: alert.ScenarioVersion,
-<<<<<<< HEAD
 		Source: &models.AddSignalsRequestItemSource{
 			AsName:    alert.Source.AsName,
 			AsNumber:  alert.Source.AsNumber,
@@ -164,13 +136,6 @@
 		ScenarioTrust: scenarioTrust,
 		Decisions:     decisionsToApiDecisions(alert.Decisions),
 		UUID:          alert.UUID,
-=======
-		Source:          alert.Source,
-		StartAt:         alert.StartAt,
-		StopAt:          alert.StopAt,
-		CreatedAt:       alert.CreatedAt,
-		MachineID:       alert.MachineID,
-		ScenarioTrust:   scenarioTrust,
 	}
 	if shareContext {
 		signal.Context = make([]*models.AddSignalsRequestItemContextItems0, 0)
@@ -181,7 +146,6 @@
 			}
 			signal.Context = append(signal.Context, &contextItem)
 		}
->>>>>>> 6fb962a9
 	}
 	return signal
 }
@@ -189,22 +153,8 @@
 func NewAPIC(config *csconfig.OnlineApiClientCfg, dbClient *database.Client, consoleConfig *csconfig.ConsoleConfig) (*apic, error) {
 	var err error
 	ret := &apic{
-<<<<<<< HEAD
+
 		AlertsAddChan:   make(chan []*models.Alert),
-		dbClient:        dbClient,
-		mu:              sync.Mutex{},
-		startup:         true,
-		credentials:     config.Credentials,
-		pullTomb:        tomb.Tomb{},
-		pushTomb:        tomb.Tomb{},
-		metricsTomb:     tomb.Tomb{},
-		scenarioList:    make([]string, 0),
-		consoleConfig:   consoleConfig,
-		pullInterval:    PullInterval,
-		pushInterval:    PushInterval,
-		metricsInterval: MetricsInterval,
-=======
-		alertToPush:          make(chan []*models.Alert),
 		dbClient:             dbClient,
 		mu:                   sync.Mutex{},
 		startup:              true,
@@ -220,7 +170,6 @@
 		pushIntervalFirst:    randomDuration(pushIntervalDefault, pushIntervalDelta),
 		metricsInterval:      metricsIntervalDefault,
 		metricsIntervalFirst: randomDuration(metricsIntervalDefault, metricsIntervalDelta),
->>>>>>> 6fb962a9
 	}
 
 	password := strfmt.Password(config.Credentials.Password)
