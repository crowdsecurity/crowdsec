swagger: '2.0'
info:
  version: 1.0.0
  title: Swagger CrowdSec
  description: CrowdSec local API
  contact:
    email: contact@crowdsec.net
host: 127.0.0.1
basePath: /v1
securityDefinitions:
  JWTAuthorizer:
    type: "apiKey"
    name: "Authorization: Bearer"
    in: "header"
  APIKeyAuthorizer:
    type: "apiKey"
    name: "X-Api-Key"
    in: "header"
schemes:
  - https
  - http
consumes:
  - application/json
produces:
  - application/json
paths:
  /decisions/stream:
    get:
      description: Returns a list of new/expired decisions. Intended for remediation component that need to "stream" decisions
      summary: getDecisionsStream
      tags:
        - Remediation component
      operationId: getDecisionsStream
      deprecated: false
      produces:
        - application/json
      parameters:
        - name: startup
          in: query
          required: false
          type: boolean
          description: 'If true, means that the remediation component is starting and a full list must be provided'
        - name: scopes
          in: query
          required: false
          type: string
          description: 'Comma separated scopes of decisions to fetch'
        - name: origins
          in: query
          required: false
          type: string
          description: 'Comma separated name of origins. If provided, then only the decisions originating from provided origins would be returned.'
        - name: scenarios_containing
          in: query
          required: false
          type: string
          description: 'Comma separated words. If provided, only the decisions created by scenarios containing any of the provided word would be returned.'
        - name: scenarios_not_containing
          in: query
          required: false
          type: string
          description: 'Comma separated words. If provided, only the decisions created by scenarios, not containing any of the provided word would be returned.'
      responses:
        '200':
          description: successful operation
          schema:
            $ref: '#/definitions/DecisionsStreamResponse'
          headers: {}
        '400':
          description: "400 response"
          schema:
            $ref: "#/definitions/ErrorResponse"
      security:
      - APIKeyAuthorizer: []
    head:
      description: Returns a list of new/expired decisions. Intended for remediation component that need to "stream" decisions
      summary: GetDecisionsStream
      tags:
        - Remediation component
      operationId: headDecisionsStream
      deprecated: false
      produces:
        - application/json
      parameters:
        - name: startup
          in: query
          required: false
          type: boolean
          description: 'If true, means that the bouncer is starting and a full list must be provided'
      responses:
        '200':
          description: successful operation
          headers: {}
        '400':
          description: "400 response"
      security:
      - APIKeyAuthorizer: []
  /decisions:
    get:
      description: Returns information about existing decisions
      summary: getDecisions
      tags:
        - Remediation component
      operationId: getDecisions
      deprecated: false
      produces:
        - application/json
      parameters:
        - name: scope
          in: query
          required: false
          type: string
          description: scope to which the decision applies (ie. IP/Range/Username/Session/...)
        - name: value
          in: query
          required: false
          type: string
          description: the value to match for in the specified scope
        - name: type
          in: query
          required: false
          type: string
          description: type of decision
        - name: ip
          in: query
          required: false
          type: string
          description: IP to search for (shorthand for scope=ip&value=)
        - name: range
          in: query
          required: false
          type: string
          description: range to search for (shorthand for scope=range&value=)
        - name: contains
          in: query
          required: false
          type: boolean
          description: indicate if you're looking for a decision that contains the value, or that is contained within the value
        - name: origins
          in: query
          required: false
          type: string
          description: 'Comma separated name of origins. If provided, then only the decisions originating from provided origins would be returned.'
        - name: scenarios_containing
          in: query
          required: false
          type: string
          description: 'Comma separated words. If provided, only the decisions created by scenarios containing any of the provided word would be returned.'
        - name: scenarios_not_containing
          in: query
          required: false
          type: string
          description: 'Comma separated words. If provided, only the decisions created by scenarios, not containing any of the provided word would be returned.'
      responses:
        '200':
          description: "successful operation"
          schema:
            $ref: '#/definitions/GetDecisionsResponse'
        '400':
          description: "400 response"
          schema:
            $ref: "#/definitions/ErrorResponse"
    head:
      description: Returns information about existing decisions
      summary: GetDecisions
      tags:
        - Remediation component
      operationId: headDecisions
      deprecated: false
      produces:
        - application/json
      parameters:
        - name: scope
          in: query
          required: false
          type: string
          description: scope to which the decision applies (ie. IP/Range/Username/Session/...)
        - name: value
          in: query
          required: false
          type: string
          description: the value to match for in the specified scope
        - name: type
          in: query
          required: false
          type: string
          description: type of decision
        - name: ip
          in: query
          required: false
          type: string
          description: IP to search for (shorthand for scope=ip&value=)
        - name: range
          in: query
          required: false
          type: string
          description: range to search for (shorthand for scope=range&value=)
        - name: contains
          in: query
          required: false
          type: boolean
          description: indicate if you're looking for a decision that contains the value, or that is contained within the value
      responses:
        '200':
          description: "successful operation"
        '400':
          description: "400 response"
      security:
      - APIKeyAuthorizer: []
    delete:
      description: Delete decisions(s) for given filters (only from cscli)
      summary: deleteDecisions
      tags:
        - watchers
      operationId: deleteDecisions
      deprecated: false
      produces:
        - application/json
      parameters:
        - name: scope
          in: query
          required: false
          type: string
          description: scope to which the decision applies (ie. IP/Range/Username/Session/...)
        - name: value
          in: query
          required: false
          type: string
          description: the value to match for in the specified scope
        - name: type
          in: query
          required: false
          type: string
          description: type of decision
        - name: ip
          in: query
          required: false
          type: string
          description: IP to search for (shorthand for scope=ip&value=)
        - name: range
          in: query
          required: false
          type: string
          description: range to search for (shorthand for scope=range&value=)
        - name: scenario
          in: query
          required: false
          type: string
          description: scenario to search
      responses:
        '200':
          description: successful operation
          schema:
            $ref: '#/definitions/DeleteDecisionResponse'
          headers: {}
        '400':
          description: "400 response"
          schema:
            $ref: "#/definitions/ErrorResponse"
      security:
      - JWTAuthorizer: []
  '/decisions/{decision_id}':
    delete:
      description: Delete decision for given decision ID (only from cscli)
      summary: DeleteDecision
      tags:
        - watchers
      operationId: DeleteDecision
      deprecated: false
      produces:
        - application/json
      parameters:
        - name: decision_id
          in: path
          required: true
          type: string
          description: ''
      responses:
        '200':
          description: successful operation
          schema:
            $ref: '#/definitions/DeleteDecisionResponse'
          headers: {}
        '404':
          description: "404 response"
          schema:
            $ref: "#/definitions/ErrorResponse"
      security:
      - JWTAuthorizer: []
  /watchers:
    post:
      description: This method is used when installing crowdsec (cscli->APIL)
      summary: RegisterWatcher
      tags:
        - watchers
      operationId: RegisterWatcher
      deprecated: false
      produces:
        - application/json
      consumes:
        - application/json
      parameters:
        - name: body
          in: body
          required: true
          description: Information about the watcher to be registered
          schema:
            $ref: '#/definitions/WatcherRegistrationRequest'
      responses:
        '201':
          description: Watcher Created
          headers: {}
        '400':
          description: "400 response"
          schema:
            $ref: "#/definitions/ErrorResponse"
  /watchers/login:
    post:
      description: Authenticate current to get session ID
      summary: AuthenticateWatcher
      tags:
        - watchers
      operationId: AuthenticateWatcher
      deprecated: false
      produces:
        - application/json
      consumes:
        - application/json
      parameters:
        - name: body
          in: body
          required: true
          description: Information about the watcher to be reset
          schema:
            $ref: '#/definitions/WatcherAuthRequest'
      responses:
        '200':
          description: Login successful
          schema:
            $ref: '#/definitions/WatcherAuthResponse'
        '403':
          description: "403 response"
          schema:
            $ref: "#/definitions/ErrorResponse"
  /alerts:
    post:
      description: Push alerts to API
      summary: pushAlerts
      tags:
        - watchers
      operationId: pushAlerts
      deprecated: false
      produces:
        - application/json
      consumes:
        - application/json
      parameters:
        - name: body
          in: body
          required: true
          description: Push alerts to the API
          schema:
            $ref: '#/definitions/AddAlertsRequest'
      responses:
        '201':
          description: Alert(s) created
          schema:
            $ref: '#/definitions/AddAlertsResponse'
          headers: {}
        '400':
          description: "400 response"
          schema:
            $ref: "#/definitions/ErrorResponse"
      security:
      - JWTAuthorizer: []
    get:
      description: Allows to search for alerts
      summary: searchAlerts
      tags:
        - watchers
      operationId: searchAlerts
      deprecated: false
      produces:
        - application/json
      parameters:
        - name: scope
          in: query
          required: false
          type: string
          description: show alerts for this scope
        - name: value
          in: query
          required: false
          type: string
          description: show alerts for this value (used with scope)
        - name: scenario
          in: query
          required: false
          type: string
          description: show alerts for this scenario
        - name: ip
          in: query
          required: false
          type: string
          description: IP to search for (shorthand for scope=ip&value=)
        - name: range
          in: query
          required: false
          type: string
          description: range to search for (shorthand for scope=range&value=)
        - name: since #shouldn't "since" be a golang-duration format ?
          in: query
          required: false
          type: string
          format: date-time
          description: 'search alerts newer than delay (format must be compatible with time.ParseDuration)'
        - name: until #same as for "since"
          in: query
          description: 'search alerts older than delay (format must be compatible with time.ParseDuration)'
          required: false
          type: string
          format: date-time
        - name: simulated
          in: query
          required: false
          type: boolean
          description: if set to true, decisions in simulation mode will be returned as well
        - name: has_active_decision
          in: query
          required: false
          type: boolean
          description: 'only return alerts with decisions not expired yet'    
        - name: decision_type
          in: query
          required: false
          type: string
          description: 'restrict results to alerts with decisions matching given type'
        - name: limit
          in: query
          required: false
          type: number
          description: 'number of alerts to return' 
        - name: origin
          in: query
          required: false
          type: string
          description: 'restrict results to this origin (ie. lists,CAPI,cscli)'
      responses:
        '200':
          description: successful operation
          schema:
            $ref: '#/definitions/GetAlertsResponse'
          headers: {}
        '400':
          description: "400 response"
          schema:
            $ref: "#/definitions/ErrorResponse"
      security:
      - JWTAuthorizer: []
    head:
      description: Allows to search for alerts
      summary: searchAlerts
      tags:
        - watchers
      operationId: headAlerts
      deprecated: false
      produces:
        - application/json
      parameters:
        - name: scope
          in: query
          required: false
          type: string
          description: show alerts for this scope
        - name: value
          in: query
          required: false
          type: string
          description: show alerts for this value (used with scope)
        - name: scenario
          in: query
          required: false
          type: string
          description: show alerts for this scenario
        - name: ip
          in: query
          required: false
          type: string
          description: IP to search for (shorthand for scope=ip&value=)
        - name: range
          in: query
          required: false
          type: string
          description: range to search for (shorthand for scope=range&value=)
        - name: since #shouldn't "since" be a golang-duration format ?
          in: query
          required: false
          type: string
          format: date-time
          description: 'search alerts newer than delay (format must be compatible with time.ParseDuration)'
        - name: until #same as for "since"
          in: query
          description: 'search alerts older than delay (format must be compatible with time.ParseDuration)'
          required: false
          type: string
          format: date-time
        - name: simulated
          in: query
          required: false
          type: boolean
          description: if set to true, decisions in simulation mode will be returned as well
        - name: has_active_decision
          in: query
          required: false
          type: boolean
          description: 'only return alerts with decisions not expired yet'    
        - name: decision_type
          in: query
          required: false
          type: string
          description: 'restrict results to alerts with decisions matching given type'
        - name: limit
          in: query
          required: false
          type: number
          description: 'number of alerts to return' 
        - name: origin
          in: query
          required: false
          type: string
          description: 'restrict results to this origin (ie. lists,CAPI,cscli)'
      responses:
        '200':
          description: successful operation
          headers: {}
        '400':
          description: "400 response"
      security:
      - JWTAuthorizer: []
    delete:
      description: Allows to delete alerts
      summary: deleteAlerts
      tags:
        - watchers
      operationId: deleteAlerts
      deprecated: false
      produces:
        - application/json
      parameters:
        - name: scope
          in: query
          required: false
          type: string
          description: delete alerts for this scope
        - name: value
          in: query
          required: false
          type: string
          description: delete alerts for this value (used with scope)
        - name: scenario
          in: query
          required: false
          type: string
          description: delete alerts for this scenario
        - name: ip
          in: query
          required: false
          type: string
          description: delete Alerts with IP (shorthand for scope=ip&value=)
        - name: range
          in: query
          required: false
          type: string
          description: delete alerts concerned by range (shorthand for scope=range&value=)
        - name: since
          in: query
          required: false
          type: string
          format: date-time
          description: 'delete alerts added after YYYY-mm-DD-HH:MM:SS'
        - name: until
          in: query
          required: false
          type: string
          format: date-time
          description: 'delete alerts added before YYYY-mm-DD-HH:MM:SS'
        - name: has_active_decision
          in: query
          required: false
          type: boolean
          description: 'delete only alerts with decisions not expired yet'
        - name: alert_source
          in: query
          required: false
          type: string
          description: delete only alerts with matching source (ie. cscli/crowdsec)
      responses:
        '200':
          description: successful operation
          schema:
            $ref: '#/definitions/DeleteAlertsResponse'
          headers: {}
        '400':
          description: "400 response"
          schema:
            $ref: "#/definitions/ErrorResponse"
      security:
      - JWTAuthorizer: []
  '/alerts/{alert_id}':
    get:
      description: Get alert by ID
      summary: GetAlertByID
      tags:
        - watchers
      operationId: GetAlertbyID
      deprecated: false
      produces:
        - application/json
      parameters:
        - name: alert_id
          in: path
          required: true
          type: string
          description: ''
      responses:
        '200':
          description: successful operation
          schema:
            $ref: '#/definitions/Alert'
          headers: {}
        '400':
          description: "400 response"
          schema:
            $ref: "#/definitions/ErrorResponse"
      security:
      - JWTAuthorizer: []
    head:
      description: Get alert by ID
      summary: GetAlertByID
      tags:
        - watchers
      operationId: HeadAlertbyID
      deprecated: false
      produces:
        - application/json
      parameters:
        - name: alert_id
          in: path
          required: true
          type: string
          description: ''
      responses:
        '200':
          description: successful operation
          headers: {}
        '400':
          description: "400 response"
      security:
      - JWTAuthorizer: []
    delete:
      description: Delete alert for given alert ID (only from cscli)
      summary: DeleteAlert
      tags:
        - watchers
      operationId: DeleteAlert
      deprecated: false
      produces:
        - application/json
      parameters:
        - name: alert_id
          in: path
          required: true
          type: string
          description: ''
      responses:
        '200':
          description: successful operation
          schema:
            $ref: '#/definitions/DeleteAlertsResponse'
          headers: {}
        '404':
          description: "404 response"
          schema:
            $ref: "#/definitions/ErrorResponse"
      security:
      - JWTAuthorizer: []
  /usage-metrics:
    post:
      description: Post usage metrics from a LP or a bouncer
      summary: Send usage metrics
      tags:
        - Remediation component
        - watchers
      operationId: usage-metrics
      produces:
        - application/json
      parameters:
        - name: body
          in: body
          required: true
          schema:
            $ref: '#/definitions/AllMetrics'
          description: 'All metrics'
      responses:
        '200':
          description: successful operation
          schema:
            $ref: '#/definitions/SuccessResponse'
          headers: {}
        '400':
          description: "400 response"
          schema:
            $ref: "#/definitions/ErrorResponse"
      security:
      - APIKeyAuthorizer: []
      - JWTAuthorizer: []
definitions:
  WatcherRegistrationRequest:
    title: WatcherRegistrationRequest
    type: object
    properties:
      machine_id:
        type: string
      password:
        type: string
        format: password
    required:
      - machine_id
      - password
  WatcherAuthRequest:
    title: WatcherAuthRequest
    type: object
    properties:
      machine_id:
        type: string
      password:
        type: string
        format: password
      scenarios:
        description: the list of scenarios enabled on the watcher
        type: array
        items:
          type: string
    required:
      - machine_id
      - password
  WatcherAuthResponse:
    title: WatcherAuthResponse
    description: the response of a successful authentication
    type: object
    properties:
      code:
        type: integer
      expire:
        type: string
      token:
        type: string
  Alert:
    title: Alert
    type: object
    properties:
      id:
        description: 'only relevant for GET, ignored in POST requests'
        type: integer
        readOnly: true
      uuid:
        description: 'only relevant for LAPI->CAPI, ignored for cscli->LAPI and crowdsec->LAPI'
        type: string
        readOnly: true
      machine_id:
        description: 'only relevant for LAPI->CAPI, ignored for cscli->LAPI and crowdsec->LAPI'
        type: string
        readOnly: true
      created_at:
        description: 'only relevant for GET, ignored in POST requests'
        type: string
        readOnly: true
      scenario:
        type: string
      scenario_hash:
        type: string
      scenario_version:
        type: string
      message:
        description: a human readable message
        type: string
      events_count:
        type: integer
        format: int32
      start_at:
        type: string
      stop_at:
        type: string
      capacity:
        type: integer
        format: int32
      leakspeed:
        type: string
      simulated:
        type: boolean
      events:
        description: the Meta of the events leading to overflow
        type: array
        items:
          $ref: '#/definitions/Event'
      remediation:
        type: boolean      
      decisions:
        type: array
        items:
          $ref: '#/definitions/Decision'
      source:
        $ref: '#/definitions/Source'
      meta:
        $ref: '#/definitions/Meta'
      labels:
        type: array
        items:
          type: string
    required:
      - scenario
      - scenario_hash
      - scenario_version
      - message
      - events_count
      - start_at
      - stop_at
      - capacity
      - leakspeed
      - simulated
      - events
      - source
  Source:
    title: Source
    type: object
    properties:
      scope:
        description: 'the scope of a source : ip,range,username,etc'
        type: string
      value:
        description: 'the value of a source : the ip, the range, the username,etc'
        type: string
      ip:
        description: provided as a convenience when the source is an IP
        type: string
      range:
        description: provided as a convenience when the source is an IP
        type: string
      as_number:
        description: provided as a convenience when the source is an IP
        type: string
      as_name:
        description: provided as a convenience when the source is an IP
        type: string
      cn:
        type: string
      latitude:
        type: number
        format: float
      longitude:
        type: number
        format: float
    required:
      - scope
      - value
  Metrics:
    title: Metrics
    type: object
    properties:
      apil_version:
        description: the local version of crowdsec/apil
        type: string
      bouncers:
        type: array
        items:
            $ref: '#/definitions/MetricsBouncerInfo'
      machines:
        type: array
        items:
            $ref: '#/definitions/MetricsAgentInfo'
    required:
      - apil_version
      - bouncers
      - machines
  MetricsBouncerInfo:
    title: MetricsBouncerInfo
    description: Software version info (so we can warn users about out-of-date software). The software name and the version are "guessed" from the user-agent
    type: object
    properties:
      custom_name:
        type: string
        description: name of the component
      name:
        type: string
        description: bouncer type (firewall, php ...)
      version:
        type: string
        description: software version
      last_pull:
        type: string
        description: last bouncer pull date
  MetricsAgentInfo:
    title: MetricsAgentInfo
    description: Software version info (so we can warn users about out-of-date software). The software name and the version are "guessed" from the user-agent
    type: object
    properties:
      name:
        type: string
        description: name of the component
      version:
        type: string
        description: software version
      last_update:
        type: string
        description: last agent update date
      last_push:
        type: string
        description: last agent push date
  Decision:
    title: Decision
    type: object
    properties:
      id:
        description: (only relevant for GET ops) the unique id
        type: integer
        readOnly: true
      uuid:
        description: 'only relevant for LAPI->CAPI, ignored for cscli->LAPI and crowdsec->LAPI'
        type: string
        readOnly: true
      origin:
        description: 'the origin of the decision : cscli, crowdsec'
        type: string
      type:
        description: 'the type of decision, might be ''ban'', ''captcha'' or something custom. Ignored when watcher (cscli/crowdsec) is pushing to APIL.'
        type: string
      scope:
        description: 'the scope of decision : does it apply to an IP, a range, a username, etc'
        type: string
      value:
        description: 'the value of the decision scope : an IP, a range, a username, etc'
        type: string
      duration:
        description: 'the duration of the decisions'
        type: string
      until:
        type: string
        description: 'the date until the decisions must be active'
      scenario:
        type: string
      simulated:
        type: boolean
        description: 'true if the decision result from a scenario in simulation mode'
        readOnly: true
    required:
      - origin
      - type
      - scope
      - value
      - duration
      - scenario
  DeleteDecisionResponse:
    title: DeleteDecisionResponse
    type: object
    properties:
      nbDeleted:
        type: string
        description: "number of deleted decisions"
  AddAlertsRequest:
    title: AddAlertsRequest
    type: array
    items:
      $ref: '#/definitions/Alert'
  AddAlertsResponse:
    title: AddAlertsResponse
    type: array
    items:
      type: string
      description: alert_id
  GetAlertsResponse:
    title: AlertsResponse
    type: array
    items:
      $ref: '#/definitions/Alert'
  DeleteAlertsResponse:
    title: DeleteAlertsResponse
    type: object
    properties:
      nbDeleted:
        type: string
        description: "number of deleted alerts"
  DecisionsStreamResponse:
    title: DecisionsStreamResponse
    type: object
    properties:
      new:
        $ref: '#/definitions/GetDecisionsResponse'
      deleted:
        $ref: '#/definitions/GetDecisionsResponse'
  Event:
    title: Event
    type: object
    properties:
      timestamp:
        type: string
      meta:
        $ref: '#/definitions/Meta'
    required:
      - timestamp
      - meta
  GetDecisionsResponse:
    title: GetDecisionsResponse
    type: array
    items:
      $ref: '#/definitions/Decision'
  Meta:
    title: Meta
    description: the Meta data of the Alert itself
    type: array
    items:
      type: object
      properties:
        key:
          type: string
        value:
          type: string
  RemediationComponentsMetrics:
    title: RemediationComponentsMetrics
    type: object
    allOf:
      - $ref: '#/definitions/BaseMetrics'
      - properties: 
          type:
            type: string
            description: type of the remediation component
          name: 
            type: string
            description: name of the remediation component
          last_pull:
            type: integer
            description: last pull date
  LogProcessorsMetrics:
    title: LogProcessorsMetrics
    type: object
    allOf:
      - $ref: '#/definitions/BaseMetrics'
      - properties:
          hub_items:
            $ref: '#/definitions/HubItems'
          datasources:
            type: object
            description: Number of datasources per type
            additionalProperties: 
              type: integer
          name:
            type: string
            description: name of the log processor
          last_push:
            type: integer
            description: last push date
          last_update:
            type: integer
            description: last update date
        required:
          - hub_items
          - datasources
  LapiMetrics:
    title: LapiMetrics
    type: object
    allOf:
      - $ref: '#/definitions/BaseMetrics'
      - properties:
          console_options:
            $ref: '#/definitions/ConsoleOptions'
  AllMetrics:
    title: AllMetrics
    type: object
    properties:
      remediation_components:
        type: array
        items:
          $ref: '#/definitions/RemediationComponentsMetrics'
        description: remediation components metrics
      log_processors:
        type: array
        items:
          $ref: '#/definitions/LogProcessorsMetrics'
        description: log processors metrics
      lapi:
        $ref: '#/definitions/LapiMetrics'
  BaseMetrics:
    title: BaseMetrics
    type: object
    properties:
      version:
        type: string
        description: version of the remediation component
      os:
        $ref: '#/definitions/OSversion'
      metrics:
        type: array
        items:
          $ref: '#/definitions/DetailedMetrics'
        description: metrics details
      feature_flags:
        type: array
        items: 
          type: string
        description: feature flags (expected to be empty for remediation components)
      utc_startup_timestamp:
        type: integer
        description: UTC timestamp of the startup of the software
    required:
      - version
      - utc_startup_timestamp
  OSversion:
    title: OSversion
    type: object
    properties: 
      name:
        type: string
        description: name of the OS
      version:
        type: string
        description: version of the OS
    required:
      - name
      - version
  DetailedMetrics:
    type: object
    title: DetailedMetrics
    properties:
      items:
        type: array
        items:
          $ref: '#/definitions/MetricsDetailItem'
      meta:
        $ref: '#/definitions/MetricsMeta'
    required:
      - meta
      - items
  MetricsDetailItem:
    title: MetricsDetailItem
    type: object
    properties:
      name: 
        type: string
        description: name of the metric
      value:
        type: number
        description: value of the metric
      unit:
        type: string
        description: unit of the metric
      labels:
        $ref: '#/definitions/MetricsLabels'
        description: labels of the metric
    required:
      - name
      - value
      - unit
  MetricsMeta:
    title: MetricsMeta
    type: object
    properties:
      window_size_seconds:
        type: integer
        description: Size, in seconds, of the window used to compute the metric
      utc_now_timestamp:
        type: integer
        description: UTC timestamp of the current time
    required:
      - window_size_seconds
      - utc_now_timestamp
  MetricsLabels:
    title: MetricsLabels
    type: object
    additionalProperties: 
      type: string
      description: label of the metric
  ConsoleOptions:
    title: ConsoleOptions
    type: array
    items:
      type: string
      description: enabled console options
  HubItems:
    title: HubItems
    type: object
    additionalProperties:
<<<<<<< HEAD
      $ref: '#/definitions/HubItem'
=======
      type: array
      items:
        $ref: '#/definitions/HubItem'
>>>>>>> 4635d04b
  HubItem:
    title: HubItem
    type: object
    properties:
<<<<<<< HEAD
=======
      name:
        type: string
        description: name of the hub item
>>>>>>> 4635d04b
      version:
        type: string
        description: version of the hub item
      status:
        type: string
        description: status of the hub item (official, custom, tainted, etc.)
  ErrorResponse:
    type: "object"
    required:
    - "message"
    properties:
      message:
        type: "string"
        description: "Error message"
      errors:
        type: "string"
        description: "more detail on individual errors"
    title: "error response"
    description: "error response return by the API"
  SuccessResponse:
    type: "object"
    required:
      - "message"
    properties:
      message:
        type: "string"
        description: "message"
    title: "success response"
    description: "success response return by the API"
tags:
  - name: Remediation component
    description: 'Operations about decisions : bans, captcha, rate-limit etc.'
  - name: watchers
    description: 'Operations about watchers : cscli & crowdsec'
externalDocs:
  url: 'https://github.com/crowdsecurity/crowdsec'
  description: Find out more about CrowdSec<|MERGE_RESOLUTION|>--- conflicted
+++ resolved
@@ -1188,23 +1188,16 @@
     title: HubItems
     type: object
     additionalProperties:
-<<<<<<< HEAD
-      $ref: '#/definitions/HubItem'
-=======
       type: array
       items:
         $ref: '#/definitions/HubItem'
->>>>>>> 4635d04b
   HubItem:
     title: HubItem
     type: object
     properties:
-<<<<<<< HEAD
-=======
       name:
         type: string
         description: name of the hub item
->>>>>>> 4635d04b
       version:
         type: string
         description: version of the hub item
