--- conflicted
+++ resolved
@@ -6,11 +6,8 @@
 // Editing this file might prove futile when you re-run the swagger generate command
 
 import (
-<<<<<<< HEAD
 	"strconv"
-=======
 	"context"
->>>>>>> cc72800f
 
 	"github.com/go-openapi/errors"
 	"github.com/go-openapi/strfmt"
