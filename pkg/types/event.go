package types

import (
	"net"
	"time"

	log "github.com/sirupsen/logrus"

	"github.com/antonmedv/expr/vm"
	"github.com/crowdsecurity/crowdsec/pkg/models"
)

const (
	LOG = iota
	OVFLW
)

// Event is the structure representing a runtime event (log or overflow)
type Event struct {
	/* is it a log or an overflow */
	Type            int    `yaml:"Type,omitempty" json:"Type,omitempty"`             //Can be types.LOG (0) or types.OVFLOW (1)
	ExpectMode      int    `yaml:"ExpectMode,omitempty" json:"ExpectMode,omitempty"` //how to buckets should handle event : types.TIMEMACHINE or types.LIVE
	Whitelisted     bool   `yaml:"Whitelisted,omitempty" json:"Whitelisted,omitempty"`
	WhitelistReason string `yaml:"WhitelistReason,omitempty" json:"whitelist_reason,omitempty"`
	//should add whitelist reason ?
	/* the current stage of the line being parsed */
	Stage string `yaml:"Stage,omitempty" json:"Stage,omitempty"`
	/* original line (produced by acquisition) */
	Line Line `yaml:"Line,omitempty" json:"Line,omitempty"`
	/* output of groks */
	Parsed map[string]string `yaml:"Parsed,omitempty" json:"Parsed,omitempty"`
	/* output of enrichment */
	Enriched map[string]string `yaml:"Enriched,omitempty" json:"Enriched,omitempty"`
	/* output of Unmarshal */
	Unmarshaled map[string]interface{} `yaml:"Unmarshaled,omitempty" json:"Unmarshaled,omitempty"`
	/* Overflow */
	Overflow      RuntimeAlert `yaml:"Overflow,omitempty" json:"Alert,omitempty"`
	Time          time.Time    `yaml:"Time,omitempty" json:"Time,omitempty"` //parsed time `json:"-"` ``
	StrTime       string       `yaml:"StrTime,omitempty" json:"StrTime,omitempty"`
	StrTimeFormat string       `yaml:"StrTimeFormat,omitempty" json:"StrTimeFormat,omitempty"`
	MarshaledTime string       `yaml:"MarshaledTime,omitempty" json:"MarshaledTime,omitempty"`
	Process       bool         `yaml:"Process,omitempty" json:"Process,omitempty"` //can be set to false to avoid processing line
	/* Meta is the only part that will make it to the API - it should be normalized */
	Meta map[string]string `yaml:"Meta,omitempty" json:"Meta,omitempty"`
}

func (e *Event) GetType() string {
	if e.Type == OVFLW {
		return "overflow"
	} else if e.Type == LOG {
		return "log"
	} else {
		log.Warningf("unknown event type for %+v", e)
		return "unknown"
	}
}

func (e *Event) GetMeta(key string) string {
	if e.Type == OVFLW {
		for _, alert := range e.Overflow.APIAlerts {
			for _, event := range alert.Events {
				if event.GetMeta(key) != "" {
					return event.GetMeta(key)
				}
			}
		}
	} else if e.Type == LOG {
		for k, v := range e.Meta {
			if k == key {
				return v
			}
		}
	}
	return ""
}

func (e *Event) ParseIPSources() []net.IP {
	var srcs []net.IP
<<<<<<< HEAD
	if e.Type == LOG {
		if _, ok := e.Meta["source_ip"]; ok {
			srcs = append(srcs, net.ParseIP(e.Meta["source_ip"]))
		}
	}
	if e.Type == OVFLW {
=======
	switch e.Type {
	case LOG:
		if _, ok := e.Meta["source_ip"]; ok {
			srcs = append(srcs, net.ParseIP(e.Meta["source_ip"]))
		}
	case OVFLW:
>>>>>>> 19de3a8a
		for k := range e.Overflow.Sources {
			srcs = append(srcs, net.ParseIP(k))
		}
	}
	return srcs
}

// Move in leakybuckets
const (
	Undefined = ""
	Ip        = "Ip"
	Range     = "Range"
	Filter    = "Filter"
	Country   = "Country"
	AS        = "AS"
)

// Move in leakybuckets
type ScopeType struct {
	Scope         string `yaml:"type"`
	Filter        string `yaml:"expression"`
	RunTimeFilter *vm.Program
}

type RuntimeAlert struct {
	Mapkey      string                   `yaml:"MapKey,omitempty" json:"MapKey,omitempty"`
	BucketId    string                   `yaml:"BucketId,omitempty" json:"BucketId,omitempty"`
	Whitelisted bool                     `yaml:"Whitelisted,omitempty" json:"Whitelisted,omitempty"`
	Reprocess   bool                     `yaml:"Reprocess,omitempty" json:"Reprocess,omitempty"`
	Sources     map[string]models.Source `yaml:"Sources,omitempty" json:"Sources,omitempty"`
	Alert       *models.Alert            `yaml:"Alert,omitempty" json:"Alert,omitempty"` //this one is a pointer to APIAlerts[0] for convenience.
	//APIAlerts will be populated at the end when there is more than one source
	APIAlerts []models.Alert `yaml:"APIAlerts,omitempty" json:"APIAlerts,omitempty"`
}

func (r RuntimeAlert) GetSources() []string {
	ret := make([]string, 0)
	for key := range r.Sources {
		ret = append(ret, key)
	}
	return ret
}<|MERGE_RESOLUTION|>--- conflicted
+++ resolved
@@ -76,21 +76,12 @@
 
 func (e *Event) ParseIPSources() []net.IP {
 	var srcs []net.IP
-<<<<<<< HEAD
-	if e.Type == LOG {
-		if _, ok := e.Meta["source_ip"]; ok {
-			srcs = append(srcs, net.ParseIP(e.Meta["source_ip"]))
-		}
-	}
-	if e.Type == OVFLW {
-=======
 	switch e.Type {
 	case LOG:
 		if _, ok := e.Meta["source_ip"]; ok {
 			srcs = append(srcs, net.ParseIP(e.Meta["source_ip"]))
 		}
 	case OVFLW:
->>>>>>> 19de3a8a
 		for k := range e.Overflow.Sources {
 			srcs = append(srcs, net.ParseIP(k))
 		}
