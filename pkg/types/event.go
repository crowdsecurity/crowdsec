package types

import (
<<<<<<< HEAD
	"fmt"
	"regexp"
=======
	"net"
>>>>>>> d2d788c5
	"time"

	log "github.com/sirupsen/logrus"

	"github.com/antonmedv/expr/vm"
	"github.com/crowdsecurity/crowdsec/pkg/models"
)

const (
	LOG = iota
	OVFLW
)

/*
 1. If user triggered a rule that is for a CVE, that has high confidence and that is blocking, ban
 2. If user triggered 3 distinct rules with medium confidence accross 3 different requests, ban


any(evt.Waf.ByTag("CVE"), {.confidence == "high" && .action == "block"})

len(evt.Waf.ByTagRx("*CVE*").ByConfidence("high").ByAction("block")) > 1

*/

type MatchedRules []map[string]interface{}

type WaapEvent struct {
	MatchedRules
	Vars map[string]string
}
type Field string

func (f Field) String() string {
	return fmt.Sprintf("%s", f)
}

const (
	ID         Field = "id"
	RuleType   Field = "rule_type"
	Tags       Field = "tags"
	File       Field = "file"
	Confidence Field = "confidence"
	Revision   Field = "revision"
	SecMark    Field = "secmark"
	Accuracy   Field = "accuracy"
	Msg        Field = "msg"
	Severity   Field = "severity"
	Kind       Field = "kind"
)

func (w WaapEvent) GetVar(varName string) string {
	if w.Vars == nil {
		return ""
	}
	if val, ok := w.Vars[varName]; ok {
		return val
	}
	log.Infof("var %s not found", varName, w.Vars)
	return ""

}

// getters
func (w MatchedRules) GetField(field Field) []interface{} {
	ret := make([]interface{}, 0)
	for _, rule := range w {
		ret = append(ret, rule[field.String()])
	}
	return ret
}

func (w MatchedRules) GetURI() string {
	for _, rule := range w {
		return rule["uri"].(string)
	}
	return ""
}

func (w MatchedRules) GetMethod() string {
	for _, rule := range w {
		return rule["method"].(string)
	}
	return ""
}

func (w MatchedRules) GetRuleIDs() []int {
	ret := make([]int, 0)
	for _, rule := range w {
		ret = append(ret, rule["id"].(int))
	}
	return ret
}

func (w MatchedRules) Kinds() []string {
	ret := make([]string, 0)
	for _, rule := range w {
		exists := false
		for _, val := range ret {
			if val == rule["kind"] {
				exists = true
				break
			}
		}
		if !exists {
			ret = append(ret, rule["kind"].(string))
		}
	}
	return ret
}

// filters
func (w MatchedRules) ByID(id int) MatchedRules {
	waap := MatchedRules{}

	for _, rule := range w {
		if rule["id"] == id {
			waap = append(waap, rule)
		}
	}
	return waap
}

func (w MatchedRules) ByKind(kind string) MatchedRules {
	waap := MatchedRules{}
	for _, rule := range w {
		if rule["kind"] == kind {
			waap = append(waap, rule)
		}
	}
	return waap
}

func (w MatchedRules) ByTags(match []string) MatchedRules {
	waap := MatchedRules{}
	for _, rule := range w {
		for _, tag := range rule["tags"].([]string) {
			for _, match_tag := range match {
				if tag == match_tag {
					waap = append(waap, rule)
					break
				}
			}
		}
	}
	return waap
}

func (w MatchedRules) ByTag(match string) MatchedRules {
	waap := MatchedRules{}
	for _, rule := range w {
		for _, tag := range rule["tags"].([]string) {
			if tag == match {
				waap = append(waap, rule)
				break
			}
		}
	}
	return waap
}

func (w MatchedRules) ByTagRx(rx string) MatchedRules {
	waap := MatchedRules{}
	re := regexp.MustCompile(rx)
	if re == nil {
		return waap
	}
	for _, rule := range w {
		for _, tag := range rule["tags"].([]string) {
			log.Infof("ByTagRx: %s = %s -> %t", rx, tag, re.MatchString(tag))
			if re.MatchString(tag) {
				waap = append(waap, rule)
				break
			}
		}
	}
	return waap
}

func (w MatchedRules) ByDisruptiveness(is bool) MatchedRules {
	log.Infof("%s", w)
	wap := MatchedRules{}
	for _, rule := range w {
		if rule["disruptive"] == is {
			wap = append(wap, rule)
		}
	}
	log.Infof("ByDisruptiveness(%t) -> %d", is, len(wap))

	return wap
}

func (w MatchedRules) BySeverity(severity string) MatchedRules {
	wap := MatchedRules{}
	for _, rule := range w {
		if rule["severity"] == severity {
			wap = append(wap, rule)
		}
	}
	log.Infof("BySeverity(%s) -> %d", severity, len(wap))
	return wap
}

func (w MatchedRules) ByAccuracy(accuracy string) MatchedRules {
	wap := MatchedRules{}
	for _, rule := range w {
		if rule["accuracy"] == accuracy {
			wap = append(wap, rule)
		}
	}
	log.Infof("ByAccuracy(%s) -> %d", accuracy, len(wap))
	return wap
}

// Event is the structure representing a runtime event (log or overflow)
type Event struct {
	/* is it a log or an overflow */
	Type            int    `yaml:"Type,omitempty" json:"Type,omitempty"`             //Can be types.LOG (0) or types.OVFLOW (1)
	ExpectMode      int    `yaml:"ExpectMode,omitempty" json:"ExpectMode,omitempty"` //how to buckets should handle event : types.TIMEMACHINE or types.LIVE
	Whitelisted     bool   `yaml:"Whitelisted,omitempty" json:"Whitelisted,omitempty"`
	WhitelistReason string `yaml:"WhitelistReason,omitempty" json:"whitelist_reason,omitempty"`
	//should add whitelist reason ?
	/* the current stage of the line being parsed */
	Stage string `yaml:"Stage,omitempty" json:"Stage,omitempty"`
	/* original line (produced by acquisition) */
	Line Line `yaml:"Line,omitempty" json:"Line,omitempty"`
	/* output of groks */
	Parsed map[string]string `yaml:"Parsed,omitempty" json:"Parsed,omitempty"`
	/* output of enrichment */
	Enriched map[string]string `yaml:"Enriched,omitempty" json:"Enriched,omitempty"`
	/* output of Unmarshal */
	Unmarshaled map[string]interface{} `yaml:"Unmarshaled,omitempty" json:"Unmarshaled,omitempty"`
	/* Overflow */
	Overflow      RuntimeAlert `yaml:"Overflow,omitempty" json:"Alert,omitempty"`
	Time          time.Time    `yaml:"Time,omitempty" json:"Time,omitempty"` //parsed time `json:"-"` ``
	StrTime       string       `yaml:"StrTime,omitempty" json:"StrTime,omitempty"`
	StrTimeFormat string       `yaml:"StrTimeFormat,omitempty" json:"StrTimeFormat,omitempty"`
	MarshaledTime string       `yaml:"MarshaledTime,omitempty" json:"MarshaledTime,omitempty"`
	Process       bool         `yaml:"Process,omitempty" json:"Process,omitempty"` //can be set to false to avoid processing line
	Waap          WaapEvent    `yaml:"Waap,omitempty" json:"Waap,omitempty"`
	/* Meta is the only part that will make it to the API - it should be normalized */
	Meta map[string]string `yaml:"Meta,omitempty" json:"Meta,omitempty"`
}

func (e *Event) GetType() string {
	if e.Type == OVFLW {
		return "overflow"
	} else if e.Type == LOG {
		return "log"
	} else {
		log.Warningf("unknown event type for %+v", e)
		return "unknown"
	}
}

func (e *Event) GetMeta(key string) string {
	if e.Type == OVFLW {
		for _, alert := range e.Overflow.APIAlerts {
			for _, event := range alert.Events {
				if event.GetMeta(key) != "" {
					return event.GetMeta(key)
				}
			}
		}
	} else if e.Type == LOG {
		for k, v := range e.Meta {
			if k == key {
				return v
			}
		}
	}
	return ""
}

func (e *Event) ParseIPSources() []net.IP {
	var srcs []net.IP
	switch e.Type {
	case LOG:
		if _, ok := e.Meta["source_ip"]; ok {
			srcs = append(srcs, net.ParseIP(e.Meta["source_ip"]))
		}
	case OVFLW:
		for k := range e.Overflow.Sources {
			srcs = append(srcs, net.ParseIP(k))
		}
	}
	return srcs
}

// Move in leakybuckets
const (
	Undefined = ""
	Ip        = "Ip"
	Range     = "Range"
	Filter    = "Filter"
	Country   = "Country"
	AS        = "AS"
)

// Move in leakybuckets
type ScopeType struct {
	Scope         string `yaml:"type"`
	Filter        string `yaml:"expression"`
	RunTimeFilter *vm.Program
}

type RuntimeAlert struct {
	Mapkey      string                   `yaml:"MapKey,omitempty" json:"MapKey,omitempty"`
	BucketId    string                   `yaml:"BucketId,omitempty" json:"BucketId,omitempty"`
	Whitelisted bool                     `yaml:"Whitelisted,omitempty" json:"Whitelisted,omitempty"`
	Reprocess   bool                     `yaml:"Reprocess,omitempty" json:"Reprocess,omitempty"`
	Sources     map[string]models.Source `yaml:"Sources,omitempty" json:"Sources,omitempty"`
	Alert       *models.Alert            `yaml:"Alert,omitempty" json:"Alert,omitempty"` //this one is a pointer to APIAlerts[0] for convenience.
	//APIAlerts will be populated at the end when there is more than one source
	APIAlerts []models.Alert `yaml:"APIAlerts,omitempty" json:"APIAlerts,omitempty"`
}

func (r RuntimeAlert) GetSources() []string {
	ret := make([]string, 0)
	for key := range r.Sources {
		ret = append(ret, key)
	}
	return ret
}<|MERGE_RESOLUTION|>--- conflicted
+++ resolved
@@ -1,12 +1,9 @@
 package types
 
 import (
-<<<<<<< HEAD
 	"fmt"
+	"net"
 	"regexp"
-=======
-	"net"
->>>>>>> d2d788c5
 	"time"
 
 	log "github.com/sirupsen/logrus"
