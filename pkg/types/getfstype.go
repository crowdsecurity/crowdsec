--- conflicted
+++ resolved
@@ -103,11 +103,8 @@
 		return "", err
 	}
 
-<<<<<<< HEAD
-	fsType, ok := fsTypeMapping[int64(buf.Type)]
-=======
-	fsType, ok := fsTypeMapping[buf.Type]
->>>>>>> 1a56a0e0
+fsType, ok := fsTypeMapping[int64(buf.Type)]
+
 	if !ok {
 		return "", fmt.Errorf("unknown fstype %d", buf.Type)
 	}
