package types

import (
	"fmt"
	"path/filepath"
	"time"

	log "github.com/sirupsen/logrus"
	"gopkg.in/natefinch/lumberjack.v2"
)

var logFormatter log.Formatter
var LogOutput *lumberjack.Logger //io.Writer
var logLevel log.Level

func SetDefaultLoggerConfig(cfgMode string, cfgFolder string, cfgLevel log.Level, maxSize int, maxFiles int, maxAge int, compress *bool, forceColors bool) error {
	/*Configure logs*/
	if cfgMode == "file" {
		_maxsize := 500
		if maxSize != 0 {
			_maxsize = maxSize
		}
		_maxfiles := 3
		if maxFiles != 0 {
			_maxfiles = maxFiles
		}
		_maxage := 28
		if maxAge != 0 {
			_maxage = maxAge
		}
		_compress := true
		if compress != nil {
			_compress = *compress
		}

		LogOutput = &lumberjack.Logger{
			Filename:   filepath.Join(cfgFolder, "crowdsec.log"),
			MaxSize:    _maxsize,
			MaxBackups: _maxfiles,
			MaxAge:     _maxage,
			Compress:   _compress,
		}
		log.SetOutput(LogOutput)
	} else if cfgMode != "stdout" {
		return fmt.Errorf("log mode '%s' unknown", cfgMode)
	}
	logLevel = cfgLevel
	log.SetLevel(logLevel)
	logFormatter = &log.TextFormatter{TimestampFormat: time.RFC3339, FullTimestamp: true, ForceColors: forceColors}
	log.SetFormatter(logFormatter)
	return nil
}

func ConfigureLogger(clog *log.Logger) error {
	/*Configure logs*/
	if LogOutput != nil {
		clog.SetOutput(LogOutput)
	}

	if logFormatter != nil {
		clog.SetFormatter(logFormatter)
	}
	clog.SetLevel(logLevel)
	return nil
}

func UtcNow() time.Time {
	return time.Now().UTC()
<<<<<<< HEAD
}

func GetLineCountForFile(filepath string) int {
	f, err := os.Open(filepath)
	if err != nil {
		log.Fatalf("unable to open log file %s : %s", filepath, err)
	}
	defer f.Close()
	lc := 0
	fs := bufio.NewScanner(f)
	for fs.Scan() {
		lc++
	}
	return lc
}

func IsNetworkFS(path string) (bool, string, error) {
	fsType, err := GetFSType(path)
	if err != nil {
		return false, "", err
	}
	fsType = strings.ToLower(fsType)
	return fsType == "nfs" || fsType == "cifs" || fsType == "smb" || fsType == "smb2", fsType, nil
=======
>>>>>>> 4bf640c6
}<|MERGE_RESOLUTION|>--- conflicted
+++ resolved
@@ -66,21 +66,6 @@
 
 func UtcNow() time.Time {
 	return time.Now().UTC()
-<<<<<<< HEAD
-}
-
-func GetLineCountForFile(filepath string) int {
-	f, err := os.Open(filepath)
-	if err != nil {
-		log.Fatalf("unable to open log file %s : %s", filepath, err)
-	}
-	defer f.Close()
-	lc := 0
-	fs := bufio.NewScanner(f)
-	for fs.Scan() {
-		lc++
-	}
-	return lc
 }
 
 func IsNetworkFS(path string) (bool, string, error) {
@@ -90,6 +75,4 @@
 	}
 	fsType = strings.ToLower(fsType)
 	return fsType == "nfs" || fsType == "cifs" || fsType == "smb" || fsType == "smb2", fsType, nil
-=======
->>>>>>> 4bf640c6
 }