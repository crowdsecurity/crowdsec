package parser

import (
	"fmt"
	"net"
	"strings"

	"github.com/antonmedv/expr"

	"github.com/antonmedv/expr/vm"
	"github.com/crowdsecurity/crowdsec/pkg/exprhelpers"
	"github.com/crowdsecurity/crowdsec/pkg/types"
	"github.com/davecgh/go-spew/spew"
	"github.com/prometheus/client_golang/prometheus"
	"github.com/sirupsen/logrus"
	log "github.com/sirupsen/logrus"
)

type Node struct {
	FormatVersion string `yaml:"format"`
	//Enable config + runtime debug of node via config o/
	Debug bool `yaml:"debug,omitempty"`
	//If enabled, the node (and its child) will report their own statistics
	Profiling bool `yaml:"profiling,omitempty"`
	//Name, author, description and reference(s) for parser pattern
	Name        string   `yaml:"name,omitempty"`
	Author      string   `yaml:"author,omitempty"`
	Description string   `yaml:"description,omitempty"`
	Rerferences []string `yaml:"references,omitempty"`
	//if debug is present in the node, keep its specific logger in runtime structure
	logger *log.Entry `yaml:"-"`
	//This is mostly a hack to make writting less repetive.
	//relying on stage, we know which field to parse, and we
	//can as well promote log to next stage on success
	Stage string `yaml:"stage,omitempty"`
	//OnSuccess allows to tag a node to be able to move log to next stage on success
	OnSuccess string `yaml:"onsuccess,omitempty"`
	rn        string //this is only for us in debug, a random generated name for each node
	//Filter is executed at runtime (with current log line as context)
	//and must succeed or node is exited
	Filter        string                    `yaml:"filter,omitempty"`
	RunTimeFilter *vm.Program               `yaml:"-" json:"-"` //the actual compiled filter
	ExprDebugger  *exprhelpers.ExprDebugger `yaml:"-" json:"-"` //used to debug expression by printing the content of each variable of the expression
	//If node has leafs, execute all of them until one asks for a 'break'
	SuccessNodes []Node `yaml:"nodes,omitempty"`
	//Flag used to describe when to 'break' or return an 'error'
	// BreakBehaviour string `yaml:"break,omitempty"`
	// Error          string `yaml:"error,omitempty"`

	/* If the node is actually a leaf, it can have : grok, enrich, statics */
	//pattern_syntax are named grok patterns that are re-utilised over several grok patterns
	SubGroks map[string]string `yaml:"pattern_syntax,omitempty"`
	//Holds a grok pattern
	Grok types.GrokPattern `yaml:"grok,omitempty"`
	//Statics can be present in any type of node and is executed last
	Statics []types.ExtraField `yaml:"statics,omitempty"`
	//Whitelists
	Whitelist types.Whitelist     `yaml:"whitelist,omitempty"`
	Data      []*types.DataSource `yaml:"data,omitempty"`
}

func (n *Node) validate(pctx *UnixParserCtx) error {

	//stage is being set automagically
	if n.Stage == "" {
		return fmt.Errorf("stage needs to be an existing stage")
	}

	/* "" behaves like continue */
	if n.OnSuccess != "continue" && n.OnSuccess != "next_stage" && n.OnSuccess != "" {
		return fmt.Errorf("onsuccess '%s' not continue,next_stage", n.OnSuccess)
	}
	if n.Filter != "" && n.RunTimeFilter == nil {
		return fmt.Errorf("non-empty filter '%s' was not compiled", n.Filter)
	}

	if n.Grok.RunTimeRegexp != nil || n.Grok.TargetField != "" {
		if n.Grok.TargetField == "" {
			return fmt.Errorf("grok's apply_on can't be empty")
		}
		if n.Grok.RegexpName == "" && n.Grok.RegexpValue == "" {
			return fmt.Errorf("grok needs 'pattern' or 'name'")
		}
	}

	for idx, static := range n.Statics {
		if static.Method != "" {
			if static.ExpValue == "" {
				return fmt.Errorf("static %d : when method is set, expression must be present", idx)
			}
			method_found := false
			for _, enricherCtx := range ECTX {
				if _, ok := enricherCtx.Funcs[static.Method]; ok && enricherCtx.initiated {
					method_found = true
					break
				}
			}
			if !method_found {
				return fmt.Errorf("the method '%s' doesn't exist or the plugin has not been initialized", static.Method)
			}
		} else {
			if static.Meta == "" && static.Parsed == "" && static.TargetByName == "" {
				return fmt.Errorf("static %d : at least one of meta/event/target must be set", idx)
			}
			if static.Value == "" && static.RunTimeValue == nil {
				return fmt.Errorf("static %d value or expression must be set", idx)
			}
		}
	}
	return nil
}

func (n *Node) process(p *types.Event, ctx UnixParserCtx) (bool, error) {
	var NodeState bool
	clog := n.logger

	clog.Debugf("Event entering node")
	if n.RunTimeFilter != nil {
		//Evaluate node's filter
		output, err := expr.Run(n.RunTimeFilter, exprhelpers.GetExprEnv(map[string]interface{}{"evt": p}))
		if err != nil {
			clog.Warningf("failed to run filter : %v", err)
			clog.Debugf("Event leaving node : ko")
			return false, nil
		}

		switch out := output.(type) {
		case bool:
			if n.Debug {
				n.ExprDebugger.Run(clog, out, exprhelpers.GetExprEnv(map[string]interface{}{"evt": p}))
			}
			if !out {
				clog.Debugf("Event leaving node : ko")
				return false, nil
			}
		default:
			clog.Warningf("Expr '%s' returned non-bool, abort : %T", n.Filter, output)
			clog.Debugf("Event leaving node : ko")
			return false, nil
		}
		NodeState = true
	} else {
		clog.Debugf("Node has not filter, enter")
		NodeState = true
	}

	if n.Name != "" {
		NodesHits.With(prometheus.Labels{"source": p.Line.Src, "name": n.Name}).Inc()
	}
	isWhitelisted := false
	hasWhitelist := false
	var srcs []net.IP
	/*overflow and log don't hold the source ip in the same field, should be changed */
	/* perform whitelist checks for ips, cidr accordingly */
	/* TODO move whitelist elsewhere */
	if p.Type == types.LOG {
		if _, ok := p.Meta["source_ip"]; ok {
			srcs = append(srcs, net.ParseIP(p.Meta["source_ip"]))
		}
	} else if p.Type == types.OVFLW {
<<<<<<< HEAD
		// src = net.ParseIP(p.Overflow.Source_ip)
=======
		for k, _ := range p.Overflow.Sources {
			srcs = append(srcs, net.ParseIP(k))
		}
>>>>>>> 42bb8ccc
	}
	for _, src := range srcs {
		wl := false
		for _, v := range n.Whitelist.B_Ips {
			if v.Equal(src) {
				clog.Debugf("Event from [%s] is whitelisted by Ips !", src)
				wl = true
			} else {
				clog.Debugf("whitelist: %s is not eq [%s]", src, v)
			}
			hasWhitelist = true
		}

		for _, v := range n.Whitelist.B_Cidrs {
			if v.Contains(src) {
				clog.Debugf("Event from [%s] is whitelisted by Cidrs !", src)
				wl = true
			} else {
				clog.Debugf("whitelist: %s not in [%s]", src, v)
			}
			hasWhitelist = true
		}
		if !wl {
			goto end //break directly further
		}
	}
	p.Whitelisted = true
	isWhitelisted = true
end:
	/* run whitelist expression tests anyway */
	for eidx, e := range n.Whitelist.B_Exprs {
		output, err := expr.Run(e.Filter, exprhelpers.GetExprEnv(map[string]interface{}{"evt": p}))
		if err != nil {
			clog.Warningf("failed to run whitelist expr : %v", err)
			clog.Debugf("Event leaving node : ko")
			return false, nil
		}
		switch out := output.(type) {
		case bool:
			if n.Debug {
				e.ExprDebugger.Run(clog, out, exprhelpers.GetExprEnv(map[string]interface{}{"evt": p}))
			}
			if out {
				clog.Debugf("Event is whitelisted by Expr !")
				p.Whitelisted = true
				isWhitelisted = true
			}
			hasWhitelist = true
		default:
			log.Errorf("unexpected type %t (%v) while running '%s'", output, output, n.Whitelist.Exprs[eidx])
		}
	}
	if isWhitelisted {
		p.WhiteListReason = n.Whitelist.Reason
		/*huglily wipe the ban order if the event is whitelisted and it's an overflow */
		if p.Type == types.OVFLW { /*don't do this at home kids */
			//			p.Overflow.OverflowAction = ""
			//Break this for now. Souldn't have been done this way, but that's not taht serious
			/*only display logs when we discard ban to avoid spam*/
<<<<<<< HEAD
			// clog.Infof("Ban for %s whitelisted, reason [%s]", p.Overflow.Source.Ip.String(), n.Whitelist.Reason)
=======
			ips := []string{}
			for _, src := range srcs {
				ips = append(ips, src.String())
			}
			clog.Infof("Ban for %s whitelisted, reason [%s]", strings.Join(ips, ","), n.Whitelist.Reason)
>>>>>>> 42bb8ccc
			p.Overflow.Whitelisted = true
		}
	}

	//Iterate on leafs
	if len(n.SuccessNodes) > 0 {
		for _, leaf := range n.SuccessNodes {
			//clog.Debugf("Processing sub-node %d/%d : %s", idx, len(n.SuccessNodes), leaf.rn)
			ret, err := leaf.process(p, ctx)
			if err != nil {
				clog.Tracef("\tNode (%s) failed : %v", leaf.rn, err)
				clog.Debugf("Event leaving node : ko")
				return false, err
			}
			clog.Tracef("\tsub-node (%s) ret : %v (strategy:%s)", leaf.rn, ret, n.OnSuccess)
			if ret {
				NodeState = true
				/* if chil is successful, stop processing */
				if n.OnSuccess == "next_stage" {
					clog.Debugf("child is success, OnSuccess=next_stage, skip")
					break
				}
			} else {
				NodeState = false
			}
		}
	}
	/*todo : check if a node made the state change ?*/
	/* should the childs inherit the on_success behaviour */

	clog.Tracef("State after nodes : %v", NodeState)

	//Process grok if present, should be exclusive with nodes :)
	gstr := ""
	if n.Grok.RunTimeRegexp != nil {
		clog.Tracef("Processing grok pattern : %s : %p", n.Grok.RegexpName, n.Grok.RunTimeRegexp)
		//for unparsed, parsed etc. set sensible defaults to reduce user hassle
		if n.Grok.TargetField == "" {
			clog.Fatalf("not default field and no specified on stage '%s'", n.Stage)

		} else {
			//it's a hack to avoid using real reflect
			if n.Grok.TargetField == "Line.Raw" {
				gstr = p.Line.Raw
			} else if val, ok := p.Parsed[n.Grok.TargetField]; ok {
				gstr = val
			} else {
				clog.Debugf("(%s) target field '%s' doesn't exist in %v", n.rn, n.Grok.TargetField, p.Parsed)
				NodeState = false
				//return false, nil
			}
		}
		var groklabel string
		if n.Grok.RegexpName == "" {
			groklabel = fmt.Sprintf("%5.5s...", n.Grok.RegexpValue)
		} else {
			groklabel = n.Grok.RegexpName
		}
		grok := n.Grok.RunTimeRegexp.Parse(gstr)
		if len(grok) > 0 {
			clog.Debugf("+ Grok '%s' returned %d entries to merge in Parsed", groklabel, len(grok))
			//We managed to grok stuff, merged into parse
			for k, v := range grok {
				clog.Debugf("\t.Parsed['%s'] = '%s'", k, v)
				p.Parsed[k] = v
			}
			// if the grok succeed, process associated statics
			err := ProcessStatics(n.Grok.Statics, p, clog)
			if err != nil {
				clog.Fatalf("(%s) Failed to process statics : %v", n.rn, err)
			}
		} else {
			//grok failed, node failed
			clog.Debugf("+ Grok '%s' didn't return data on '%s'", groklabel, gstr)
			//clog.Tracef("on '%s'", gstr)
			NodeState = false
		}

	} else {
		clog.Tracef("! No grok pattern : %p", n.Grok.RunTimeRegexp)
	}

	//grok or leafs failed, don't process statics
	if !NodeState {
		if n.Name != "" {
			NodesHitsKo.With(prometheus.Labels{"source": p.Line.Src, "name": n.Name}).Inc()
		}
		clog.Debugf("Event leaving node : ko")
		return NodeState, nil
	}

	if n.Name != "" {
		NodesHitsOk.With(prometheus.Labels{"source": p.Line.Src, "name": n.Name}).Inc()
	}
	if hasWhitelist && isWhitelisted && len(n.Statics) > 0 || len(n.Statics) > 0 && !hasWhitelist {
		clog.Debugf("+ Processing %d statics", len(n.Statics))
		// if all else is good in whitelist, process node's statics
		err := ProcessStatics(n.Statics, p, clog)
		if err != nil {
			clog.Fatalf("Failed to process statics : %v", err)
		}
	} else {
		clog.Tracef("! No node statics")
	}

	if NodeState {
		clog.Debugf("Event leaving node : ok")
		log.Tracef("node is successful, check strategy")
		if n.OnSuccess == "next_stage" {
			idx := stageidx(p.Stage, ctx.Stages)
			//we're at the last stage
			if idx+1 == len(ctx.Stages) {
				clog.Debugf("node reached the last stage : %s", p.Stage)
			} else {
				clog.Debugf("move Event from stage %s to %s", p.Stage, ctx.Stages[idx+1])
				p.Stage = ctx.Stages[idx+1]
			}
		} else {
			clog.Tracef("no strategy on success (%s), continue !", n.OnSuccess)
		}
	} else {
		clog.Debugf("Event leaving node : ko")
	}
	clog.Tracef("Node successful, continue")
	return NodeState, nil
}

func (n *Node) compile(pctx *UnixParserCtx) error {
	var err error
	var valid bool

	valid = false

	dumpr := spew.ConfigState{MaxDepth: 1, DisablePointerAddresses: true}
	n.rn = seed.Generate()

	log.Debugf("compile, node is %s", n.Stage)
	/* if the node has debugging enabled, create a specific logger with debug
	that will be used only for processing this node ;) */
	if n.Debug {
		var clog = logrus.New()
		if err := types.ConfigureLogger(clog); err != nil {
			log.Fatalf("While creating bucket-specific logger : %s", err)
		}
		clog.SetLevel(log.DebugLevel)
		n.logger = clog.WithFields(log.Fields{
			"id": n.rn,
		})
		n.logger.Infof("%s has debug enabled", n.Name)
	} else {
		/* else bind it to the default one (might find something more elegant here)*/
		n.logger = log.WithFields(log.Fields{
			"id": n.rn,
		})
	}

	/* display info about top-level nodes, they should be the only one with explicit stage name ?*/
	n.logger = n.logger.WithFields(log.Fields{"stage": n.Stage, "name": n.Name})

	n.logger.Tracef("Compiling : %s", dumpr.Sdump(n))

	//compile filter if present
	if n.Filter != "" {
		n.RunTimeFilter, err = expr.Compile(n.Filter, expr.Env(exprhelpers.GetExprEnv(map[string]interface{}{"evt": &types.Event{}})))
		if err != nil {
			return fmt.Errorf("compilation of '%s' failed: %v", n.Filter, err)
		}

		if n.Debug {
			n.ExprDebugger, err = exprhelpers.NewDebugger(n.Filter, expr.Env(exprhelpers.GetExprEnv(map[string]interface{}{"evt": &types.Event{}})))
			if err != nil {
				log.Errorf("unable to build debug filter for '%s' : %s", n.Filter, err)
			}
		}

	}

	/* handle pattern_syntax and groks */
	for node, pattern := range n.SubGroks {
		n.logger.Debugf("Adding subpattern '%s' : '%s'", node, pattern)
		if err := pctx.Grok.Add(node, pattern); err != nil {
			n.logger.Errorf("Unable to compile subpattern %s : %v", node, err)
			return err
		}
	}
	/* load grok by name or compile in-place */
	if n.Grok.RegexpName != "" {
		n.logger.Debugf("+ Regexp Compilation '%s'", n.Grok.RegexpName)
		n.Grok.RunTimeRegexp, err = pctx.Grok.Get(n.Grok.RegexpName)
		if err != nil {
			return fmt.Errorf("Unable to find grok '%s' : %v", n.Grok.RegexpName, err)
		}
		if n.Grok.RunTimeRegexp == nil {
			return fmt.Errorf("Empty grok '%s'", n.Grok.RegexpName)
		}
		n.logger.Debugf("%s regexp: %s", n.Grok.RegexpName, n.Grok.RunTimeRegexp.Regexp.String())
		valid = true
	} else if n.Grok.RegexpValue != "" {
		if strings.HasSuffix(n.Grok.RegexpValue, "\n") {
			n.logger.Debugf("Beware, pattern ends with \\n : '%s'", n.Grok.RegexpValue)
		}
		//n.logger.Debugf("+ Regexp Compilation '%s'", n.Grok.RegexpValue)
		n.Grok.RunTimeRegexp, err = pctx.Grok.Compile(n.Grok.RegexpValue)
		if err != nil {
			return fmt.Errorf("Failed to compile grok '%s': %v\n", n.Grok.RegexpValue, err)
		}
		if n.Grok.RunTimeRegexp == nil {
			// We shouldn't be here because compilation succeeded, so regexp shouldn't be nil
			return fmt.Errorf("Grok compilation failure: %s", n.Grok.RegexpValue)
		}
		n.logger.Debugf("%s regexp : %s", n.Grok.RegexpValue, n.Grok.RunTimeRegexp.Regexp.String())
		valid = true
	}
	/* load grok statics */
	if len(n.Grok.Statics) > 0 {
		//compile expr statics if present
		for idx := range n.Grok.Statics {
			if n.Grok.Statics[idx].ExpValue != "" {
				n.Grok.Statics[idx].RunTimeValue, err = expr.Compile(n.Grok.Statics[idx].ExpValue,
					expr.Env(exprhelpers.GetExprEnv(map[string]interface{}{"evt": &types.Event{}})))
				if err != nil {
					return err
				}
			}
		}
		valid = true
	}
	/* compile leafs if present */
	if len(n.SuccessNodes) > 0 {
		for idx := range n.SuccessNodes {
			if n.SuccessNodes[idx].Name == "" {
				n.SuccessNodes[idx].Name = fmt.Sprintf("child-%s", n.Name)
			}
			/*propagate debug/stats to child nodes*/
			if !n.SuccessNodes[idx].Debug && n.Debug {
				n.SuccessNodes[idx].Debug = true
			}
			if !n.SuccessNodes[idx].Profiling && n.Profiling {
				n.SuccessNodes[idx].Profiling = true
			}
			n.SuccessNodes[idx].Stage = n.Stage
			err = n.SuccessNodes[idx].compile(pctx)
			if err != nil {
				return err
			}
		}
		valid = true
	}
	/* load statics if present */
	for idx := range n.Statics {
		if n.Statics[idx].ExpValue != "" {
			n.Statics[idx].RunTimeValue, err = expr.Compile(n.Statics[idx].ExpValue, expr.Env(exprhelpers.GetExprEnv(map[string]interface{}{"evt": &types.Event{}})))
			if err != nil {
				n.logger.Errorf("Statics Compilation failed %v.", err)
				return err
			}
		}
		valid = true
	}

	/* compile whitelists if present */
	for _, v := range n.Whitelist.Ips {
		n.Whitelist.B_Ips = append(n.Whitelist.B_Ips, net.ParseIP(v))
		n.logger.Debugf("adding ip %s to whitelists", net.ParseIP(v))
		valid = true
	}
	for _, v := range n.Whitelist.Cidrs {
		_, tnet, err := net.ParseCIDR(v)
		if err != nil {
			n.logger.Fatalf("Unable to parse cidr whitelist '%s' : %v.", v, err)
		}
		n.Whitelist.B_Cidrs = append(n.Whitelist.B_Cidrs, tnet)
		n.logger.Debugf("adding cidr %s to whitelists", tnet)
		valid = true
	}
	for _, filter := range n.Whitelist.Exprs {
		expression := &types.ExprWhitelist{}
		expression.Filter, err = expr.Compile(filter, expr.Env(exprhelpers.GetExprEnv(map[string]interface{}{"evt": &types.Event{}})))
		if err != nil {
			n.logger.Fatalf("Unable to compile whitelist expression '%s' : %v.", filter, err)
		}
		expression.ExprDebugger, err = exprhelpers.NewDebugger(filter, expr.Env(exprhelpers.GetExprEnv(map[string]interface{}{"evt": &types.Event{}})))
		if err != nil {
			log.Errorf("unable to build debug filter for '%s' : %s", filter, err)
		}
		n.Whitelist.B_Exprs = append(n.Whitelist.B_Exprs, expression)
		n.logger.Debugf("adding expression %s to whitelists", filter)
		valid = true
	}

	if !valid {
		/* node is empty, error force return */
		n.logger.Infof("Node is empty: %s", spew.Sdump(n))
		n.Stage = ""
	}
	if err := n.validate(pctx); err != nil {
		return err
		//n.logger.Fatalf("Node is invalid : %s", err)
	}
	return nil
}<|MERGE_RESOLUTION|>--- conflicted
+++ resolved
@@ -158,13 +158,9 @@
 			srcs = append(srcs, net.ParseIP(p.Meta["source_ip"]))
 		}
 	} else if p.Type == types.OVFLW {
-<<<<<<< HEAD
-		// src = net.ParseIP(p.Overflow.Source_ip)
-=======
 		for k, _ := range p.Overflow.Sources {
 			srcs = append(srcs, net.ParseIP(k))
 		}
->>>>>>> 42bb8ccc
 	}
 	for _, src := range srcs {
 		wl := false
@@ -224,15 +220,11 @@
 			//			p.Overflow.OverflowAction = ""
 			//Break this for now. Souldn't have been done this way, but that's not taht serious
 			/*only display logs when we discard ban to avoid spam*/
-<<<<<<< HEAD
-			// clog.Infof("Ban for %s whitelisted, reason [%s]", p.Overflow.Source.Ip.String(), n.Whitelist.Reason)
-=======
 			ips := []string{}
 			for _, src := range srcs {
 				ips = append(ips, src.String())
 			}
 			clog.Infof("Ban for %s whitelisted, reason [%s]", strings.Join(ips, ","), n.Whitelist.Reason)
->>>>>>> 42bb8ccc
 			p.Overflow.Whitelisted = true
 		}
 	}
