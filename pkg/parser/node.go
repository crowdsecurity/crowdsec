package parser

import (
	"errors"
	"fmt"
	"strings"
	"time"

	"github.com/antonmedv/expr"
	"github.com/antonmedv/expr/vm"
	"github.com/davecgh/go-spew/spew"
	log "github.com/sirupsen/logrus"
	yaml "gopkg.in/yaml.v2"

	"github.com/crowdsecurity/grokky"

	"github.com/crowdsecurity/crowdsec/pkg/cache"
	"github.com/crowdsecurity/crowdsec/pkg/exprhelpers"
	"github.com/crowdsecurity/crowdsec/pkg/types"
)

type Node struct {
	FormatVersion string `yaml:"format"`
	//Enable config + runtime debug of node via config o/
	Debug bool `yaml:"debug,omitempty"`
	//If enabled, the node (and its child) will report their own statistics
	Profiling bool `yaml:"profiling,omitempty"`
	//Name, author, description and reference(s) for parser pattern
	Name        string   `yaml:"name,omitempty"`
	Author      string   `yaml:"author,omitempty"`
	Description string   `yaml:"description,omitempty"`
	References  []string `yaml:"references,omitempty"`
	//if debug is present in the node, keep its specific Logger in runtime structure
	Logger *log.Entry `yaml:"-"`
	//This is mostly a hack to make writing less repetitive.
	//relying on stage, we know which field to parse, and we
	//can also promote log to next stage on success
	Stage string `yaml:"stage,omitempty"`
	//OnSuccess allows to tag a node to be able to move log to next stage on success
	OnSuccess string `yaml:"onsuccess,omitempty"`
	rn        string //this is only for us in debug, a random generated name for each node
	//Filter is executed at runtime (with current log line as context)
	//and must succeed or node is exited
	Filter        string                    `yaml:"filter,omitempty"`
	RunTimeFilter *vm.Program               `yaml:"-" json:"-"` //the actual compiled filter
	ExprDebugger  *exprhelpers.ExprDebugger `yaml:"-" json:"-"` //used to debug expression by printing the content of each variable of the expression
	//If node has leafs, execute all of them until one asks for a 'break'
	LeavesNodes []Node `yaml:"nodes,omitempty"`
	//Flag used to describe when to 'break' or return an 'error'
	EnrichFunctions EnricherCtx

	/* If the node is actually a leaf, it can have : grok, enrich, statics */
	//pattern_syntax are named grok patterns that are re-utilized over several grok patterns
	SubGroks yaml.MapSlice `yaml:"pattern_syntax,omitempty"`

	//Holds a grok pattern
	Grok GrokPattern `yaml:"grok,omitempty"`
	//Statics can be present in any type of node and is executed last
	Statics []ExtraField `yaml:"statics,omitempty"`
	//Stash allows to capture data from the log line and store it in an accessible cache
	Stash []DataCapture `yaml:"stash,omitempty"`
	//Whitelists
	Whitelist Whitelist           `yaml:"whitelist,omitempty"`
	Data      []*types.DataSource `yaml:"data,omitempty"`
}

func (n *Node) validate(pctx *UnixParserCtx, ectx EnricherCtx) error {

	//stage is being set automagically
	if n.Stage == "" {
		return fmt.Errorf("stage needs to be an existing stage")
	}

	/* "" behaves like continue */
	if n.OnSuccess != "continue" && n.OnSuccess != "next_stage" && n.OnSuccess != "" {
		return fmt.Errorf("onsuccess '%s' not continue,next_stage", n.OnSuccess)
	}
	if n.Filter != "" && n.RunTimeFilter == nil {
		return fmt.Errorf("non-empty filter '%s' was not compiled", n.Filter)
	}

	if n.Grok.RunTimeRegexp != nil || n.Grok.TargetField != "" {
		if n.Grok.TargetField == "" && n.Grok.ExpValue == "" {
			return fmt.Errorf("grok requires 'expression' or 'apply_on'")
		}
		if n.Grok.RegexpName == "" && n.Grok.RegexpValue == "" {
			return fmt.Errorf("grok needs 'pattern' or 'name'")
		}
	}

	for idx, static := range n.Statics {
		if static.Method != "" {
			if static.ExpValue == "" {
				return fmt.Errorf("static %d : when method is set, expression must be present", idx)
			}
			if _, ok := ectx.Registered[static.Method]; !ok {
				log.Warningf("the method '%s' doesn't exist or the plugin has not been initialized", static.Method)
			}
		} else {
			if static.Meta == "" && static.Parsed == "" && static.TargetByName == "" {
				return fmt.Errorf("static %d : at least one of meta/event/target must be set", idx)
			}
			if static.Value == "" && static.RunTimeValue == nil {
				return fmt.Errorf("static %d value or expression must be set", idx)
			}
		}
	}

	for idx, stash := range n.Stash {
		if stash.Name == "" {
			return fmt.Errorf("stash %d : name must be set", idx)
		}
		if stash.Value == "" {
			return fmt.Errorf("stash %s : value expression must be set", stash.Name)
		}
		if stash.Key == "" {
			return fmt.Errorf("stash %s : key expression must be set", stash.Name)
		}
		if stash.TTL == "" {
			return fmt.Errorf("stash %s : ttl must be set", stash.Name)
		}
		if stash.Strategy == "" {
			stash.Strategy = "LRU"
		}
		//should be configurable
		if stash.MaxMapSize == 0 {
			stash.MaxMapSize = 100
		}
	}
	return nil
}

func (n *Node) process(p *types.Event, ctx UnixParserCtx, expressionEnv map[string]interface{}) (bool, error) {
	var NodeState bool
	var NodeHasOKGrok bool
	clog := n.Logger

	cachedExprEnv := expressionEnv

	clog.Tracef("Event entering node")
	if n.RunTimeFilter != nil {
		//Evaluate node's filter
		output, err := expr.Run(n.RunTimeFilter, cachedExprEnv)
		if err != nil {
			clog.Warningf("failed to run filter : %v", err)
			clog.Debugf("Event leaving node : ko")
			return false, nil
		}

		switch out := output.(type) {
		case bool:
			if n.Debug {
				n.ExprDebugger.Run(clog, out, cachedExprEnv)
			}
			if !out {
				clog.Debugf("Event leaving node : ko (failed filter)")
				return false, nil
			}
		default:
			clog.Warningf("Expr '%s' returned non-bool, abort : %T", n.Filter, output)
			clog.Debugf("Event leaving node : ko")
			return false, nil
		}
		NodeState = true
	} else {
		clog.Tracef("Node has not filter, enter")
		NodeState = true
	}

	n.IncPromHits(p)
	exprErr := error(nil)
	isWhitelisted := n.CheckIPsWL(p)
	if !isWhitelisted {
		isWhitelisted, exprErr = n.CheckExprWL(cachedExprEnv, p)
	}
<<<<<<< HEAD

=======
	exprErr := error(nil)
	isWhitelisted := n.CheckIPsWL(p.ParseIPSources())
	if !isWhitelisted {
		isWhitelisted, exprErr = n.CheckExprWL(cachedExprEnv)
	}
>>>>>>> 19de3a8a
	if exprErr != nil {
		// Previous code returned nil if there was an error, so we keep this behavior
		return false, nil //nolint:nilerr
	}

<<<<<<< HEAD
	if isWhitelisted {
		if !p.Whitelisted {
			p.Whitelisted = true
			p.WhitelistReason = n.Whitelist.Reason
		}
=======
	if isWhitelisted && !p.Whitelisted {
		p.Whitelisted = true
		p.WhitelistReason = n.Whitelist.Reason
>>>>>>> 19de3a8a
		/*huglily wipe the ban order if the event is whitelisted and it's an overflow */
		if p.Type == types.OVFLW { /*don't do this at home kids */
			ips := []string{}
			for k := range p.Overflow.Sources {
				ips = append(ips, k)
			}
			clog.Infof("Ban for %s whitelisted, reason [%s]", strings.Join(ips, ","), n.Whitelist.Reason)
			p.Overflow.Whitelisted = true
		}
	}

	//Process grok if present, should be exclusive with nodes :)
	gstr := ""
	if n.Grok.RunTimeRegexp != nil {
		clog.Tracef("Processing grok pattern : %s : %p", n.Grok.RegexpName, n.Grok.RunTimeRegexp)
		//for unparsed, parsed etc. set sensible defaults to reduce user hassle
		if n.Grok.TargetField != "" {
			//it's a hack to avoid using real reflect
			if n.Grok.TargetField == "Line.Raw" {
				gstr = p.Line.Raw
			} else if val, ok := p.Parsed[n.Grok.TargetField]; ok {
				gstr = val
			} else {
				clog.Debugf("(%s) target field '%s' doesn't exist in %v", n.rn, n.Grok.TargetField, p.Parsed)
				NodeState = false
			}
		} else if n.Grok.RunTimeValue != nil {
			output, err := expr.Run(n.Grok.RunTimeValue, cachedExprEnv)
			if err != nil {
				clog.Warningf("failed to run RunTimeValue : %v", err)
				NodeState = false
			}
			switch out := output.(type) {
			case string:
				gstr = out
			default:
				clog.Errorf("unexpected return type for RunTimeValue : %T", output)
			}
		}

		var groklabel string
		if n.Grok.RegexpName == "" {
			groklabel = fmt.Sprintf("%5.5s...", n.Grok.RegexpValue)
		} else {
			groklabel = n.Grok.RegexpName
		}
		grok := n.Grok.RunTimeRegexp.Parse(gstr)
		if len(grok) > 0 {
			/*tag explicitly that the *current* node had a successful grok pattern. it's important to know success state*/
			NodeHasOKGrok = true
			clog.Debugf("+ Grok '%s' returned %d entries to merge in Parsed", groklabel, len(grok))
			//We managed to grok stuff, merged into parse
			for k, v := range grok {
				clog.Debugf("\t.Parsed['%s'] = '%s'", k, v)
				p.Parsed[k] = v
			}
			// if the grok succeed, process associated statics
			err := n.ProcessStatics(n.Grok.Statics, p)
			if err != nil {
				clog.Errorf("(%s) Failed to process statics : %v", n.rn, err)
				return false, err
			}
		} else {
			//grok failed, node failed
			clog.Debugf("+ Grok '%s' didn't return data on '%s'", groklabel, gstr)
			NodeState = false
		}

	} else {
		clog.Tracef("! No grok pattern : %p", n.Grok.RunTimeRegexp)
	}

	//Process the stash (data collection) if : a grok was present and succeeded, or if there is no grok
	if NodeHasOKGrok || n.Grok.RunTimeRegexp == nil {
		for idx, stash := range n.Stash {
			var value string
			var key string
			if stash.ValueExpression == nil {
				clog.Warningf("Stash %d has no value expression, skipping", idx)
				continue
			}
			if stash.KeyExpression == nil {
				clog.Warningf("Stash %d has no key expression, skipping", idx)
				continue
			}
			//collect the data
			output, err := expr.Run(stash.ValueExpression, cachedExprEnv)
			if err != nil {
				clog.Warningf("Error while running stash val expression : %v", err)
			}
			//can we expect anything else than a string ?
			switch output := output.(type) {
			case string:
				value = output
			default:
				clog.Warningf("unexpected type %t (%v) while running '%s'", output, output, stash.Value)
				continue
			}

			//collect the key
			output, err = expr.Run(stash.KeyExpression, cachedExprEnv)
			if err != nil {
				clog.Warningf("Error while running stash key expression : %v", err)
			}
			//can we expect anything else than a string ?
			switch output := output.(type) {
			case string:
				key = output
			default:
				clog.Warningf("unexpected type %t (%v) while running '%s'", output, output, stash.Key)
				continue
			}
			cache.SetKey(stash.Name, key, value, &stash.TTLVal)
		}
	}

	//Iterate on leafs
	for _, leaf := range n.LeavesNodes {
		ret, err := leaf.process(p, ctx, cachedExprEnv)
		if err != nil {
			clog.Tracef("\tNode (%s) failed : %v", leaf.rn, err)
			clog.Debugf("Event leaving node : ko")
			return false, err
		}
		clog.Tracef("\tsub-node (%s) ret : %v (strategy:%s)", leaf.rn, ret, n.OnSuccess)
		if ret {
			NodeState = true
			/* if child is successful, stop processing */
			if n.OnSuccess == "next_stage" {
				clog.Debugf("child is success, OnSuccess=next_stage, skip")
				break
			}
		} else if !NodeHasOKGrok {
			/*
				If the parent node has a successful grok pattern, it's state will stay successful even if one or more chil fails.
				If the parent node is a skeleton node (no grok pattern), then at least one child must be successful for it to be a success.
			*/
			NodeState = false
		}
	}
	/*todo : check if a node made the state change ?*/
	/* should the childs inherit the on_success behavior */

	clog.Tracef("State after nodes : %v", NodeState)

	//grok or leafs failed, don't process statics
	if !NodeState {
		n.IncKoNodeHits(p)
		clog.Debugf("Event leaving node : ko")
		return NodeState, nil
	}

	n.IncOkNodeHits(p)

	/*
		This is to apply statics when the node either was whitelisted, or is not a whitelist (it has no expr/ips wl)
		It is overconvoluted and should be simplified
	*/
	if len(n.Statics) > 0 && (isWhitelisted || !n.ContainsWLs()) {
		clog.Debugf("+ Processing %d statics", len(n.Statics))
		// if all else is good in whitelist, process node's statics
		err := n.ProcessStatics(n.Statics, p)
		if err != nil {
			clog.Errorf("Failed to process statics : %v", err)
			return false, err
		}
	} else {
		clog.Tracef("! No node statics")
	}

	if NodeState {
		clog.Debugf("Event leaving node : ok")
		log.Tracef("node is successful, check strategy")
		if n.OnSuccess == "next_stage" {
			idx := stageidx(p.Stage, ctx.Stages)
			//we're at the last stage
			if idx+1 == len(ctx.Stages) {
				clog.Debugf("node reached the last stage : %s", p.Stage)
			} else {
				clog.Debugf("move Event from stage %s to %s", p.Stage, ctx.Stages[idx+1])
				p.Stage = ctx.Stages[idx+1]
			}
		} else {
			clog.Tracef("no strategy on success (%s), continue !", n.OnSuccess)
		}
	} else {
		clog.Debugf("Event leaving node : ko")
	}
	clog.Tracef("Node successful, continue")
	return NodeState, nil
}

func (n *Node) compile(pctx *UnixParserCtx, ectx EnricherCtx) error {
	var err error
	var valid bool

	valid = false

	dumpr := spew.ConfigState{MaxDepth: 1, DisablePointerAddresses: true}
	n.rn = seed.Generate()

	n.EnrichFunctions = ectx
	log.Tracef("compile, node is %s", n.Stage)
	/* if the node has debugging enabled, create a specific logger with debug
	that will be used only for processing this node ;) */
	if n.Debug {
		var clog = log.New()
		if err = types.ConfigureLogger(clog); err != nil {
			log.Fatalf("While creating bucket-specific logger : %s", err)
		}
		clog.SetLevel(log.DebugLevel)
		n.Logger = clog.WithFields(log.Fields{
			"id": n.rn,
		})
		n.Logger.Infof("%s has debug enabled", n.Name)
	} else {
		/* else bind it to the default one (might find something more elegant here)*/
		n.Logger = log.WithFields(log.Fields{
			"id": n.rn,
		})
	}

	/* display info about top-level nodes, they should be the only one with explicit stage name ?*/
	n.Logger = n.Logger.WithFields(log.Fields{"stage": n.Stage, "name": n.Name})

	n.Logger.Tracef("Compiling : %s", dumpr.Sdump(n))

	//compile filter if present
	if n.Filter != "" {
		n.RunTimeFilter, err = expr.Compile(n.Filter, exprhelpers.GetExprOptions(map[string]interface{}{"evt": &types.Event{}})...)
		if err != nil {
			return fmt.Errorf("compilation of '%s' failed: %v", n.Filter, err)
		}

		if n.Debug {
			n.ExprDebugger, err = exprhelpers.NewDebugger(n.Filter, exprhelpers.GetExprOptions(map[string]interface{}{"evt": &types.Event{}})...)
			if err != nil {
				log.Errorf("unable to build debug filter for '%s' : %s", n.Filter, err)
			}
		}

	}

	/* handle pattern_syntax and groks */
	for _, pattern := range n.SubGroks {
		n.Logger.Tracef("Adding subpattern '%s' : '%s'", pattern.Key, pattern.Value)
		if err = pctx.Grok.Add(pattern.Key.(string), pattern.Value.(string)); err != nil {
			if errors.Is(err, grokky.ErrAlreadyExist) {
				n.Logger.Warningf("grok '%s' already registred", pattern.Key)
				continue
			}
			n.Logger.Errorf("Unable to compile subpattern %s : %v", pattern.Key, err)
			return err
		}
	}

	/* load grok by name or compile in-place */
	if n.Grok.RegexpName != "" {
		n.Logger.Tracef("+ Regexp Compilation '%s'", n.Grok.RegexpName)
		n.Grok.RunTimeRegexp, err = pctx.Grok.Get(n.Grok.RegexpName)
		if err != nil {
			return fmt.Errorf("unable to find grok '%s' : %v", n.Grok.RegexpName, err)
		}
		if n.Grok.RunTimeRegexp == nil {
			return fmt.Errorf("empty grok '%s'", n.Grok.RegexpName)
		}
		n.Logger.Tracef("%s regexp: %s", n.Grok.RegexpName, n.Grok.RunTimeRegexp.String())
		valid = true
	} else if n.Grok.RegexpValue != "" {
		if strings.HasSuffix(n.Grok.RegexpValue, "\n") {
			n.Logger.Debugf("Beware, pattern ends with \\n : '%s'", n.Grok.RegexpValue)
		}
		n.Grok.RunTimeRegexp, err = pctx.Grok.Compile(n.Grok.RegexpValue)
		if err != nil {
			return fmt.Errorf("failed to compile grok '%s': %v", n.Grok.RegexpValue, err)
		}
		if n.Grok.RunTimeRegexp == nil {
			// We shouldn't be here because compilation succeeded, so regexp shouldn't be nil
			return fmt.Errorf("grok compilation failure: %s", n.Grok.RegexpValue)
		}
		n.Logger.Tracef("%s regexp : %s", n.Grok.RegexpValue, n.Grok.RunTimeRegexp.String())
		valid = true
	}

	/*if grok source is an expression*/
	if n.Grok.ExpValue != "" {
		n.Grok.RunTimeValue, err = expr.Compile(n.Grok.ExpValue,
			exprhelpers.GetExprOptions(map[string]interface{}{"evt": &types.Event{}})...)
		if err != nil {
			return fmt.Errorf("while compiling grok's expression: %w", err)
		}
	}

	/* load grok statics */
	//compile expr statics if present
	for idx := range n.Grok.Statics {
		if n.Grok.Statics[idx].ExpValue != "" {
			n.Grok.Statics[idx].RunTimeValue, err = expr.Compile(n.Grok.Statics[idx].ExpValue,
				exprhelpers.GetExprOptions(map[string]interface{}{"evt": &types.Event{}})...)
			if err != nil {
				return err
			}
		}
		valid = true
	}

	/* load data capture (stash) */
	for i, stash := range n.Stash {
		n.Stash[i].ValueExpression, err = expr.Compile(stash.Value,
			exprhelpers.GetExprOptions(map[string]interface{}{"evt": &types.Event{}})...)
		if err != nil {
			return fmt.Errorf("while compiling stash value expression: %w", err)
		}

		n.Stash[i].KeyExpression, err = expr.Compile(stash.Key,
			exprhelpers.GetExprOptions(map[string]interface{}{"evt": &types.Event{}})...)
		if err != nil {
			return fmt.Errorf("while compiling stash key expression: %w", err)
		}

		n.Stash[i].TTLVal, err = time.ParseDuration(stash.TTL)
		if err != nil {
			return fmt.Errorf("while parsing stash ttl: %w", err)
		}

		logLvl := n.Logger.Logger.GetLevel()
		//init the cache, does it make sense to create it here just to be sure everything is fine ?
		if err = cache.CacheInit(cache.CacheCfg{
			Size:     n.Stash[i].MaxMapSize,
			TTL:      n.Stash[i].TTLVal,
			Name:     n.Stash[i].Name,
			Strategy: n.Stash[i].Strategy,
			LogLevel: &logLvl,
		}); err != nil {
			return fmt.Errorf("while initializing cache: %w", err)
		}
	}

	/* compile leafs if present */
	for idx := range n.LeavesNodes {
		if n.LeavesNodes[idx].Name == "" {
			n.LeavesNodes[idx].Name = fmt.Sprintf("child-%s", n.Name)
		}
		/*propagate debug/stats to child nodes*/
		if !n.LeavesNodes[idx].Debug && n.Debug {
			n.LeavesNodes[idx].Debug = true
		}
		if !n.LeavesNodes[idx].Profiling && n.Profiling {
			n.LeavesNodes[idx].Profiling = true
		}
		n.LeavesNodes[idx].Stage = n.Stage
		err = n.LeavesNodes[idx].compile(pctx, ectx)
		if err != nil {
			return err
		}
		valid = true
	}

	/* load statics if present */
	for idx := range n.Statics {
		if n.Statics[idx].ExpValue != "" {
			n.Statics[idx].RunTimeValue, err = expr.Compile(n.Statics[idx].ExpValue, exprhelpers.GetExprOptions(map[string]interface{}{"evt": &types.Event{}})...)
			if err != nil {
				n.Logger.Errorf("Statics Compilation failed %v.", err)
				return err
			}
		}
		valid = true
	}

	/* compile whitelists if present */
	whitelistValid, err := n.CompileWLs()
	if err != nil {
		return err
	}
	valid = valid || whitelistValid

	if !valid {
		/* node is empty, error force return */
		n.Logger.Error("Node is empty or invalid, abort")
		n.Stage = ""
		return fmt.Errorf("Node is empty")
	}

	if err := n.validate(pctx, ectx); err != nil {
		return err
	}

	return nil
}<|MERGE_RESOLUTION|>--- conflicted
+++ resolved
@@ -173,31 +173,17 @@
 	if !isWhitelisted {
 		isWhitelisted, exprErr = n.CheckExprWL(cachedExprEnv, p)
 	}
-<<<<<<< HEAD
-
-=======
-	exprErr := error(nil)
-	isWhitelisted := n.CheckIPsWL(p.ParseIPSources())
-	if !isWhitelisted {
-		isWhitelisted, exprErr = n.CheckExprWL(cachedExprEnv)
-	}
->>>>>>> 19de3a8a
 	if exprErr != nil {
 		// Previous code returned nil if there was an error, so we keep this behavior
 		return false, nil //nolint:nilerr
 	}
 
-<<<<<<< HEAD
+
 	if isWhitelisted {
 		if !p.Whitelisted {
 			p.Whitelisted = true
 			p.WhitelistReason = n.Whitelist.Reason
 		}
-=======
-	if isWhitelisted && !p.Whitelisted {
-		p.Whitelisted = true
-		p.WhitelistReason = n.Whitelist.Reason
->>>>>>> 19de3a8a
 		/*huglily wipe the ban order if the event is whitelisted and it's an overflow */
 		if p.Type == types.OVFLW { /*don't do this at home kids */
 			ips := []string{}
