package parser

import (
	"errors"
	"fmt"
	"strings"
	"time"

	"github.com/antonmedv/expr"
	"github.com/antonmedv/expr/vm"
	"github.com/davecgh/go-spew/spew"
	"github.com/prometheus/client_golang/prometheus"
	log "github.com/sirupsen/logrus"
	yaml "gopkg.in/yaml.v2"

	"github.com/crowdsecurity/grokky"

	"github.com/crowdsecurity/crowdsec/pkg/cache"
	"github.com/crowdsecurity/crowdsec/pkg/exprhelpers"
	"github.com/crowdsecurity/crowdsec/pkg/types"
)

type Node struct {
	FormatVersion string `yaml:"format"`
	//Enable config + runtime debug of node via config o/
	Debug bool `yaml:"debug,omitempty"`
	//If enabled, the node (and its child) will report their own statistics
	Profiling bool `yaml:"profiling,omitempty"`
	//Name, author, description and reference(s) for parser pattern
	Name        string   `yaml:"name,omitempty"`
	Author      string   `yaml:"author,omitempty"`
	Description string   `yaml:"description,omitempty"`
	References  []string `yaml:"references,omitempty"`
	//if debug is present in the node, keep its specific Logger in runtime structure
	Logger *log.Entry `yaml:"-"`
	//This is mostly a hack to make writing less repetitive.
	//relying on stage, we know which field to parse, and we
	//can also promote log to next stage on success
	Stage string `yaml:"stage,omitempty"`
	//OnSuccess allows to tag a node to be able to move log to next stage on success
	OnSuccess string `yaml:"onsuccess,omitempty"`
	rn        string //this is only for us in debug, a random generated name for each node
	//Filter is executed at runtime (with current log line as context)
	//and must succeed or node is exited
	Filter        string      `yaml:"filter,omitempty"`
	RunTimeFilter *vm.Program `yaml:"-" json:"-"` //the actual compiled filter
	//If node has leafs, execute all of them until one asks for a 'break'
	LeavesNodes []Node `yaml:"nodes,omitempty"`
	//Flag used to describe when to 'break' or return an 'error'
	EnrichFunctions EnricherCtx

	/* If the node is actually a leaf, it can have : grok, enrich, statics */
	//pattern_syntax are named grok patterns that are re-utilized over several grok patterns
	SubGroks yaml.MapSlice `yaml:"pattern_syntax,omitempty"`

	//Holds a grok pattern
	Grok GrokPattern `yaml:"grok,omitempty"`
	//Statics can be present in any type of node and is executed last
	Statics []ExtraField `yaml:"statics,omitempty"`
	//Stash allows to capture data from the log line and store it in an accessible cache
	Stash []DataCapture `yaml:"stash,omitempty"`
	//Whitelists
	Whitelist Whitelist           `yaml:"whitelist,omitempty"`
	Data      []*types.DataSource `yaml:"data,omitempty"`
}

func (n *Node) validate(pctx *UnixParserCtx, ectx EnricherCtx) error {

	//stage is being set automagically
	if n.Stage == "" {
		return fmt.Errorf("stage needs to be an existing stage")
	}

	/* "" behaves like continue */
	if n.OnSuccess != "continue" && n.OnSuccess != "next_stage" && n.OnSuccess != "" {
		return fmt.Errorf("onsuccess '%s' not continue,next_stage", n.OnSuccess)
	}
	if n.Filter != "" && n.RunTimeFilter == nil {
		return fmt.Errorf("non-empty filter '%s' was not compiled", n.Filter)
	}

	if n.Grok.RunTimeRegexp != nil || n.Grok.TargetField != "" {
		if n.Grok.TargetField == "" && n.Grok.ExpValue == "" {
			return fmt.Errorf("grok requires 'expression' or 'apply_on'")
		}
		if n.Grok.RegexpName == "" && n.Grok.RegexpValue == "" {
			return fmt.Errorf("grok needs 'pattern' or 'name'")
		}
	}

	for idx, static := range n.Statics {
		if static.Method != "" {
			if static.ExpValue == "" {
				return fmt.Errorf("static %d : when method is set, expression must be present", idx)
			}
			if _, ok := ectx.Registered[static.Method]; !ok {
				log.Warningf("the method '%s' doesn't exist or the plugin has not been initialized", static.Method)
			}
		} else {
			if static.Meta == "" && static.Parsed == "" && static.TargetByName == "" {
				return fmt.Errorf("static %d : at least one of meta/event/target must be set", idx)
			}
			if static.Value == "" && static.RunTimeValue == nil {
				return fmt.Errorf("static %d value or expression must be set", idx)
			}
		}
	}

	for idx, stash := range n.Stash {
		if stash.Name == "" {
			return fmt.Errorf("stash %d : name must be set", idx)
		}
		if stash.Value == "" {
			return fmt.Errorf("stash %s : value expression must be set", stash.Name)
		}
		if stash.Key == "" {
			return fmt.Errorf("stash %s : key expression must be set", stash.Name)
		}
		if stash.TTL == "" {
			return fmt.Errorf("stash %s : ttl must be set", stash.Name)
		}
		if stash.Strategy == "" {
			stash.Strategy = "LRU"
		}
		//should be configurable
		if stash.MaxMapSize == 0 {
			stash.MaxMapSize = 100
		}
	}
	return nil
}

func (n *Node) process(p *types.Event, ctx UnixParserCtx, expressionEnv map[string]interface{}) (bool, error) {
	var NodeState bool
	var NodeHasOKGrok bool
	clog := n.Logger

	cachedExprEnv := expressionEnv

	clog.Tracef("Event entering node")
	if n.RunTimeFilter != nil {
		//Evaluate node's filter
		output, err := exprhelpers.Run(n.RunTimeFilter, cachedExprEnv, clog, n.Debug)
		if err != nil {
			clog.Warningf("failed to run filter : %v", err)
			clog.Debugf("Event leaving node : ko")
			return false, nil
		}

		switch out := output.(type) {
		case bool:
			if !out {
				clog.Debugf("Event leaving node : ko (failed filter)")
				return false, nil
			}
		default:
			clog.Warningf("Expr '%s' returned non-bool, abort : %T", n.Filter, output)
			clog.Debugf("Event leaving node : ko")
			return false, nil
		}
		NodeState = true
	} else {
		clog.Tracef("Node has not filter, enter")
		NodeState = true
	}

	if n.Name != "" {
		NodesHits.With(prometheus.Labels{"source": p.Line.Src, "type": p.Line.Module, "name": n.Name}).Inc()
	}
	exprErr := error(nil)
	isWhitelisted := n.CheckIPsWL(p.ParseIPSources())
	if !isWhitelisted {
		isWhitelisted, exprErr = n.CheckExprWL(cachedExprEnv)
	}
	if exprErr != nil {
		// Previous code returned nil if there was an error, so we keep this behavior
		return false, nil //nolint:nilerr
	}

<<<<<<< HEAD
	/* run whitelist expression tests anyway */
	for eidx, e := range n.Whitelist.B_Exprs {
		output, err := exprhelpers.Run(e.Filter, cachedExprEnv, clog, n.Debug)
		if err != nil {
			clog.Warningf("failed to run whitelist expr : %v", err)
			clog.Debug("Event leaving node : ko")
			return false, nil
		}
		switch out := output.(type) {
		case bool:
			if out {
				clog.Debugf("Event is whitelisted by expr, reason [%s]", n.Whitelist.Reason)
				isWhitelisted = true
			}
			hasWhitelist = true
		default:
			log.Errorf("unexpected type %t (%v) while running '%s'", output, output, n.Whitelist.Exprs[eidx])
		}
	}
=======
>>>>>>> 7ffa0cc7
	if isWhitelisted && !p.Whitelisted {
		p.Whitelisted = true
		p.WhitelistReason = n.Whitelist.Reason
		/*huglily wipe the ban order if the event is whitelisted and it's an overflow */
		if p.Type == types.OVFLW { /*don't do this at home kids */
			ips := []string{}
			for k := range p.Overflow.Sources {
				ips = append(ips, k)
			}
			clog.Infof("Ban for %s whitelisted, reason [%s]", strings.Join(ips, ","), n.Whitelist.Reason)
			p.Overflow.Whitelisted = true
		}
	}

	//Process grok if present, should be exclusive with nodes :)
	gstr := ""
	if n.Grok.RunTimeRegexp != nil {
		clog.Tracef("Processing grok pattern : %s : %p", n.Grok.RegexpName, n.Grok.RunTimeRegexp)
		//for unparsed, parsed etc. set sensible defaults to reduce user hassle
		if n.Grok.TargetField != "" {
			//it's a hack to avoid using real reflect
			if n.Grok.TargetField == "Line.Raw" {
				gstr = p.Line.Raw
			} else if val, ok := p.Parsed[n.Grok.TargetField]; ok {
				gstr = val
			} else {
				clog.Debugf("(%s) target field '%s' doesn't exist in %v", n.rn, n.Grok.TargetField, p.Parsed)
				NodeState = false
			}
		} else if n.Grok.RunTimeValue != nil {
			output, err := exprhelpers.Run(n.Grok.RunTimeValue, cachedExprEnv, clog, n.Debug)
			if err != nil {
				clog.Warningf("failed to run RunTimeValue : %v", err)
				NodeState = false
			}
			switch out := output.(type) {
			case string:
				gstr = out
			default:
				clog.Errorf("unexpected return type for RunTimeValue : %T", output)
			}
		}

		var groklabel string
		if n.Grok.RegexpName == "" {
			groklabel = fmt.Sprintf("%5.5s...", n.Grok.RegexpValue)
		} else {
			groklabel = n.Grok.RegexpName
		}
		grok := n.Grok.RunTimeRegexp.Parse(gstr)
		if len(grok) > 0 {
			/*tag explicitly that the *current* node had a successful grok pattern. it's important to know success state*/
			NodeHasOKGrok = true
			clog.Debugf("+ Grok '%s' returned %d entries to merge in Parsed", groklabel, len(grok))
			//We managed to grok stuff, merged into parse
			for k, v := range grok {
				clog.Debugf("\t.Parsed['%s'] = '%s'", k, v)
				p.Parsed[k] = v
			}
			// if the grok succeed, process associated statics
			err := n.ProcessStatics(n.Grok.Statics, p)
			if err != nil {
				clog.Errorf("(%s) Failed to process statics : %v", n.rn, err)
				return false, err
			}
		} else {
			//grok failed, node failed
			clog.Debugf("+ Grok '%s' didn't return data on '%s'", groklabel, gstr)
			NodeState = false
		}

	} else {
		clog.Tracef("! No grok pattern : %p", n.Grok.RunTimeRegexp)
	}

	//Process the stash (data collection) if : a grok was present and succeeded, or if there is no grok
	if NodeHasOKGrok || n.Grok.RunTimeRegexp == nil {
		for idx, stash := range n.Stash {
			var value string
			var key string
			if stash.ValueExpression == nil {
				clog.Warningf("Stash %d has no value expression, skipping", idx)
				continue
			}
			if stash.KeyExpression == nil {
				clog.Warningf("Stash %d has no key expression, skipping", idx)
				continue
			}
			//collect the data
			output, err := exprhelpers.Run(stash.ValueExpression, cachedExprEnv, clog, n.Debug)
			if err != nil {
				clog.Warningf("Error while running stash val expression : %v", err)
			}
			//can we expect anything else than a string ?
			switch output := output.(type) {
			case string:
				value = output
			default:
				clog.Warningf("unexpected type %t (%v) while running '%s'", output, output, stash.Value)
				continue
			}

			//collect the key
			output, err = exprhelpers.Run(stash.KeyExpression, cachedExprEnv, clog, n.Debug)
			if err != nil {
				clog.Warningf("Error while running stash key expression : %v", err)
			}
			//can we expect anything else than a string ?
			switch output := output.(type) {
			case string:
				key = output
			default:
				clog.Warningf("unexpected type %t (%v) while running '%s'", output, output, stash.Key)
				continue
			}
			cache.SetKey(stash.Name, key, value, &stash.TTLVal)
		}
	}

	//Iterate on leafs
	for _, leaf := range n.LeavesNodes {
		ret, err := leaf.process(p, ctx, cachedExprEnv)
		if err != nil {
			clog.Tracef("\tNode (%s) failed : %v", leaf.rn, err)
			clog.Debugf("Event leaving node : ko")
			return false, err
		}
		clog.Tracef("\tsub-node (%s) ret : %v (strategy:%s)", leaf.rn, ret, n.OnSuccess)
		if ret {
			NodeState = true
			/* if child is successful, stop processing */
			if n.OnSuccess == "next_stage" {
				clog.Debugf("child is success, OnSuccess=next_stage, skip")
				break
			}
		} else if !NodeHasOKGrok {
			/*
				If the parent node has a successful grok pattern, it's state will stay successful even if one or more chil fails.
				If the parent node is a skeleton node (no grok pattern), then at least one child must be successful for it to be a success.
			*/
			NodeState = false
		}
	}
	/*todo : check if a node made the state change ?*/
	/* should the childs inherit the on_success behavior */

	clog.Tracef("State after nodes : %v", NodeState)

	//grok or leafs failed, don't process statics
	if !NodeState {
		if n.Name != "" {
			NodesHitsKo.With(prometheus.Labels{"source": p.Line.Src, "type": p.Line.Module, "name": n.Name}).Inc()
		}
		clog.Debugf("Event leaving node : ko")
		return NodeState, nil
	}

	if n.Name != "" {
		NodesHitsOk.With(prometheus.Labels{"source": p.Line.Src, "type": p.Line.Module, "name": n.Name}).Inc()
	}

	/*
		This is to apply statics when the node either was whitelisted, or is not a whitelist (it has no expr/ips wl)
		It is overconvoluted and should be simplified
	*/
	if len(n.Statics) > 0 && (isWhitelisted || !n.ContainsWLs()) {
		clog.Debugf("+ Processing %d statics", len(n.Statics))
		// if all else is good in whitelist, process node's statics
		err := n.ProcessStatics(n.Statics, p)
		if err != nil {
			clog.Errorf("Failed to process statics : %v", err)
			return false, err
		}
	} else {
		clog.Tracef("! No node statics")
	}

	if NodeState {
		clog.Debugf("Event leaving node : ok")
		log.Tracef("node is successful, check strategy")
		if n.OnSuccess == "next_stage" {
			idx := stageidx(p.Stage, ctx.Stages)
			//we're at the last stage
			if idx+1 == len(ctx.Stages) {
				clog.Debugf("node reached the last stage : %s", p.Stage)
			} else {
				clog.Debugf("move Event from stage %s to %s", p.Stage, ctx.Stages[idx+1])
				p.Stage = ctx.Stages[idx+1]
			}
		} else {
			clog.Tracef("no strategy on success (%s), continue !", n.OnSuccess)
		}
	} else {
		clog.Debugf("Event leaving node : ko")
	}
	clog.Tracef("Node successful, continue")
	return NodeState, nil
}

func (n *Node) compile(pctx *UnixParserCtx, ectx EnricherCtx) error {
	var err error
	var valid bool

	valid = false

	dumpr := spew.ConfigState{MaxDepth: 1, DisablePointerAddresses: true}
	n.rn = seed.Generate()

	n.EnrichFunctions = ectx
	log.Tracef("compile, node is %s", n.Stage)
	/* if the node has debugging enabled, create a specific logger with debug
	that will be used only for processing this node ;) */
	if n.Debug {
		var clog = log.New()
		if err = types.ConfigureLogger(clog); err != nil {
			log.Fatalf("While creating bucket-specific logger : %s", err)
		}
		clog.SetLevel(log.DebugLevel)
		n.Logger = clog.WithFields(log.Fields{
			"id": n.rn,
		})
		n.Logger.Infof("%s has debug enabled", n.Name)
	} else {
		/* else bind it to the default one (might find something more elegant here)*/
		n.Logger = log.WithFields(log.Fields{
			"id": n.rn,
		})
	}

	/* display info about top-level nodes, they should be the only one with explicit stage name ?*/
	n.Logger = n.Logger.WithFields(log.Fields{"stage": n.Stage, "name": n.Name})

	n.Logger.Tracef("Compiling : %s", dumpr.Sdump(n))

	//compile filter if present
	if n.Filter != "" {
		n.RunTimeFilter, err = expr.Compile(n.Filter, exprhelpers.GetExprOptions(map[string]interface{}{"evt": &types.Event{}})...)
		if err != nil {
			return fmt.Errorf("compilation of '%s' failed: %v", n.Filter, err)
		}
	}

	/* handle pattern_syntax and groks */
	for _, pattern := range n.SubGroks {
		n.Logger.Tracef("Adding subpattern '%s' : '%s'", pattern.Key, pattern.Value)
		if err = pctx.Grok.Add(pattern.Key.(string), pattern.Value.(string)); err != nil {
			if errors.Is(err, grokky.ErrAlreadyExist) {
				n.Logger.Warningf("grok '%s' already registred", pattern.Key)
				continue
			}
			n.Logger.Errorf("Unable to compile subpattern %s : %v", pattern.Key, err)
			return err
		}
	}

	/* load grok by name or compile in-place */
	if n.Grok.RegexpName != "" {
		n.Logger.Tracef("+ Regexp Compilation '%s'", n.Grok.RegexpName)
		n.Grok.RunTimeRegexp, err = pctx.Grok.Get(n.Grok.RegexpName)
		if err != nil {
			return fmt.Errorf("unable to find grok '%s' : %v", n.Grok.RegexpName, err)
		}
		if n.Grok.RunTimeRegexp == nil {
			return fmt.Errorf("empty grok '%s'", n.Grok.RegexpName)
		}
		n.Logger.Tracef("%s regexp: %s", n.Grok.RegexpName, n.Grok.RunTimeRegexp.String())
		valid = true
	} else if n.Grok.RegexpValue != "" {
		if strings.HasSuffix(n.Grok.RegexpValue, "\n") {
			n.Logger.Debugf("Beware, pattern ends with \\n : '%s'", n.Grok.RegexpValue)
		}
		n.Grok.RunTimeRegexp, err = pctx.Grok.Compile(n.Grok.RegexpValue)
		if err != nil {
			return fmt.Errorf("failed to compile grok '%s': %v", n.Grok.RegexpValue, err)
		}
		if n.Grok.RunTimeRegexp == nil {
			// We shouldn't be here because compilation succeeded, so regexp shouldn't be nil
			return fmt.Errorf("grok compilation failure: %s", n.Grok.RegexpValue)
		}
		n.Logger.Tracef("%s regexp : %s", n.Grok.RegexpValue, n.Grok.RunTimeRegexp.String())
		valid = true
	}

	/*if grok source is an expression*/
	if n.Grok.ExpValue != "" {
		n.Grok.RunTimeValue, err = expr.Compile(n.Grok.ExpValue,
			exprhelpers.GetExprOptions(map[string]interface{}{"evt": &types.Event{}})...)
		if err != nil {
			return fmt.Errorf("while compiling grok's expression: %w", err)
		}
	}

	/* load grok statics */
	//compile expr statics if present
	for idx := range n.Grok.Statics {
		if n.Grok.Statics[idx].ExpValue != "" {
			n.Grok.Statics[idx].RunTimeValue, err = expr.Compile(n.Grok.Statics[idx].ExpValue,
				exprhelpers.GetExprOptions(map[string]interface{}{"evt": &types.Event{}})...)
			if err != nil {
				return err
			}
		}
		valid = true
	}

	/* load data capture (stash) */
	for i, stash := range n.Stash {
		n.Stash[i].ValueExpression, err = expr.Compile(stash.Value,
			exprhelpers.GetExprOptions(map[string]interface{}{"evt": &types.Event{}})...)
		if err != nil {
			return fmt.Errorf("while compiling stash value expression: %w", err)
		}

		n.Stash[i].KeyExpression, err = expr.Compile(stash.Key,
			exprhelpers.GetExprOptions(map[string]interface{}{"evt": &types.Event{}})...)
		if err != nil {
			return fmt.Errorf("while compiling stash key expression: %w", err)
		}

		n.Stash[i].TTLVal, err = time.ParseDuration(stash.TTL)
		if err != nil {
			return fmt.Errorf("while parsing stash ttl: %w", err)
		}

		logLvl := n.Logger.Logger.GetLevel()
		//init the cache, does it make sense to create it here just to be sure everything is fine ?
		if err = cache.CacheInit(cache.CacheCfg{
			Size:     n.Stash[i].MaxMapSize,
			TTL:      n.Stash[i].TTLVal,
			Name:     n.Stash[i].Name,
			Strategy: n.Stash[i].Strategy,
			LogLevel: &logLvl,
		}); err != nil {
			return fmt.Errorf("while initializing cache: %w", err)
		}
	}

	/* compile leafs if present */
	for idx := range n.LeavesNodes {
		if n.LeavesNodes[idx].Name == "" {
			n.LeavesNodes[idx].Name = fmt.Sprintf("child-%s", n.Name)
		}
		/*propagate debug/stats to child nodes*/
		if !n.LeavesNodes[idx].Debug && n.Debug {
			n.LeavesNodes[idx].Debug = true
		}
		if !n.LeavesNodes[idx].Profiling && n.Profiling {
			n.LeavesNodes[idx].Profiling = true
		}
		n.LeavesNodes[idx].Stage = n.Stage
		err = n.LeavesNodes[idx].compile(pctx, ectx)
		if err != nil {
			return err
		}
		valid = true
	}

	/* load statics if present */
	for idx := range n.Statics {
		if n.Statics[idx].ExpValue != "" {
			n.Statics[idx].RunTimeValue, err = expr.Compile(n.Statics[idx].ExpValue, exprhelpers.GetExprOptions(map[string]interface{}{"evt": &types.Event{}})...)
			if err != nil {
				n.Logger.Errorf("Statics Compilation failed %v.", err)
				return err
			}
		}
		valid = true
	}

	/* compile whitelists if present */
<<<<<<< HEAD
	for _, v := range n.Whitelist.Ips {
		n.Whitelist.B_Ips = append(n.Whitelist.B_Ips, net.ParseIP(v))
		n.Logger.Debugf("adding ip %s to whitelists", net.ParseIP(v))
		valid = true
	}

	for _, v := range n.Whitelist.Cidrs {
		_, tnet, err := net.ParseCIDR(v)
		if err != nil {
			n.Logger.Fatalf("Unable to parse cidr whitelist '%s' : %v.", v, err)
		}
		n.Whitelist.B_Cidrs = append(n.Whitelist.B_Cidrs, tnet)
		n.Logger.Debugf("adding cidr %s to whitelists", tnet)
		valid = true
	}

	for _, filter := range n.Whitelist.Exprs {
		expression := &ExprWhitelist{}
		expression.Filter, err = expr.Compile(filter, exprhelpers.GetExprOptions(map[string]interface{}{"evt": &types.Event{}})...)
		if err != nil {
			n.Logger.Fatalf("Unable to compile whitelist expression '%s' : %v.", filter, err)
		}
		n.Whitelist.B_Exprs = append(n.Whitelist.B_Exprs, expression)
		n.Logger.Debugf("adding expression %s to whitelists", filter)
		valid = true
=======
	whitelistValid, err := n.CompileWLs()
	if err != nil {
		return err
>>>>>>> 7ffa0cc7
	}
	valid = valid || whitelistValid

	if !valid {
		/* node is empty, error force return */
		n.Logger.Error("Node is empty or invalid, abort")
		n.Stage = ""
		return fmt.Errorf("Node is empty")
	}

	if err := n.validate(pctx, ectx); err != nil {
		return err
	}

	return nil
}<|MERGE_RESOLUTION|>--- conflicted
+++ resolved
@@ -177,28 +177,6 @@
 		return false, nil //nolint:nilerr
 	}
 
-<<<<<<< HEAD
-	/* run whitelist expression tests anyway */
-	for eidx, e := range n.Whitelist.B_Exprs {
-		output, err := exprhelpers.Run(e.Filter, cachedExprEnv, clog, n.Debug)
-		if err != nil {
-			clog.Warningf("failed to run whitelist expr : %v", err)
-			clog.Debug("Event leaving node : ko")
-			return false, nil
-		}
-		switch out := output.(type) {
-		case bool:
-			if out {
-				clog.Debugf("Event is whitelisted by expr, reason [%s]", n.Whitelist.Reason)
-				isWhitelisted = true
-			}
-			hasWhitelist = true
-		default:
-			log.Errorf("unexpected type %t (%v) while running '%s'", output, output, n.Whitelist.Exprs[eidx])
-		}
-	}
-=======
->>>>>>> 7ffa0cc7
 	if isWhitelisted && !p.Whitelisted {
 		p.Whitelisted = true
 		p.WhitelistReason = n.Whitelist.Reason
@@ -569,37 +547,10 @@
 	}
 
 	/* compile whitelists if present */
-<<<<<<< HEAD
-	for _, v := range n.Whitelist.Ips {
-		n.Whitelist.B_Ips = append(n.Whitelist.B_Ips, net.ParseIP(v))
-		n.Logger.Debugf("adding ip %s to whitelists", net.ParseIP(v))
-		valid = true
-	}
-
-	for _, v := range n.Whitelist.Cidrs {
-		_, tnet, err := net.ParseCIDR(v)
-		if err != nil {
-			n.Logger.Fatalf("Unable to parse cidr whitelist '%s' : %v.", v, err)
-		}
-		n.Whitelist.B_Cidrs = append(n.Whitelist.B_Cidrs, tnet)
-		n.Logger.Debugf("adding cidr %s to whitelists", tnet)
-		valid = true
-	}
-
-	for _, filter := range n.Whitelist.Exprs {
-		expression := &ExprWhitelist{}
-		expression.Filter, err = expr.Compile(filter, exprhelpers.GetExprOptions(map[string]interface{}{"evt": &types.Event{}})...)
-		if err != nil {
-			n.Logger.Fatalf("Unable to compile whitelist expression '%s' : %v.", filter, err)
-		}
-		n.Whitelist.B_Exprs = append(n.Whitelist.B_Exprs, expression)
-		n.Logger.Debugf("adding expression %s to whitelists", filter)
-		valid = true
-=======
 	whitelistValid, err := n.CompileWLs()
 	if err != nil {
 		return err
->>>>>>> 7ffa0cc7
+
 	}
 	valid = valid || whitelistValid
 
