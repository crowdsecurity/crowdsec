package loki_test

import (
	"bytes"
	"context"
	"encoding/json"
	"fmt"
	"io"
	"net/http"
	"net/url"
	"os"
	"strings"
	"testing"
	"time"

	log "github.com/sirupsen/logrus"
	"github.com/stretchr/testify/assert"
	tomb "gopkg.in/tomb.v2"

	"github.com/crowdsecurity/go-cs-lib/cstest"

	"github.com/crowdsecurity/crowdsec/pkg/acquisition/modules/loki"
	"github.com/crowdsecurity/crowdsec/pkg/metrics"
	"github.com/crowdsecurity/crowdsec/pkg/types"
)

func TestConfiguration(t *testing.T) {
	log.Infof("Test 'TestConfigure'")

	tests := []struct {
		config       string
		expectedErr  string
		password     string
		waitForReady time.Duration
		delayFor     time.Duration
		noReadyCheck bool
		testName     string
	}{
		{
			config:      `foobar: asd`,
			expectedErr: `[1:1] unknown field "foobar"`,
			testName:    "Unknown field",
		},
		{
			config: `
mode: tail
source: loki`,
			expectedErr: "loki query is mandatory",
			testName:    "Missing url",
		},
		{
			config: `
mode: tail
source: loki
url: http://localhost:3100/
`,
			expectedErr: "loki query is mandatory",
			testName:    "Missing query",
		},
		{
			config: `
mode: tail
source: loki
url: http://localhost:3100/
query: >
        {server="demo"}
`,
			expectedErr: "",
			testName:    "Correct config",
		},
		{
			config: `
mode: tail
source: loki
url: http://localhost:3100/
wait_for_ready: 5s
query: >
        {server="demo"}
`,
			expectedErr:  "",
			testName:     "Correct config with wait_for_ready",
			waitForReady: 5 * time.Second,
		},
		{
			config: `
mode: tail
source: loki
url: http://localhost:3100/
delay_for: 1s
query: >
        {server="demo"}
`,
			expectedErr: "",
			testName:    "Correct config with delay_for",
			delayFor:    1 * time.Second,
		},
		{
			config: `
mode: tail
source: loki
url: http://localhost:3100/
no_ready_check: true
query: >
        {server="demo"}
`,
			expectedErr:  "",
			testName:     "Correct config with no_ready_check",
			noReadyCheck: true,
		},
		{
			config: `
mode: tail
source: loki
url: http://localhost:3100/
auth:
  username: foo
  password: bar
query: >
        {server="demo"}
`,
			expectedErr: "",
			password:    "bar",
			testName:    "Correct config with password",
		},
		{
			config: `
mode: tail
source: loki
url: http://localhost:3100/
delay_for: 10s
query: >
        {server="demo"}
`,
			expectedErr: "delay_for should be a value between 1s and 5s",
			testName:    "Invalid DelayFor",
		},
		{
			config: `
source: loki
no_ready_check: 37
`,
			expectedErr: "[3:17] cannot unmarshal uint64 into Go struct field LokiConfiguration.NoReadyCheck of type bool",
			testName:    "type mismatch",
		},
	}
	subLogger := log.WithField("type", "loki")

	for _, test := range tests {
		t.Run(test.testName, func(t *testing.T) {
			lokiSource := loki.LokiSource{}
			err := lokiSource.Configure([]byte(test.config), subLogger, metrics.AcquisitionMetricsLevelNone)
			cstest.AssertErrorContains(t, err, test.expectedErr)

			if test.password != "" {
				p := lokiSource.Config.Auth.Password
				if test.password != p {
					t.Fatalf("Password mismatch : %s != %s", test.password, p)
				}
			}

			if test.waitForReady != 0 {
				if lokiSource.Config.WaitForReady != test.waitForReady {
					t.Fatalf("Wrong WaitForReady %v != %v", lokiSource.Config.WaitForReady, test.waitForReady)
				}
			}

			if test.delayFor != 0 {
				if lokiSource.Config.DelayFor != test.delayFor {
					t.Fatalf("Wrong DelayFor %v != %v", lokiSource.Config.DelayFor, test.delayFor)
				}
			}

			assert.Equal(t, test.noReadyCheck, lokiSource.Config.NoReadyCheck)
		})
	}
}

func TestConfigureDSN(t *testing.T) {
	log.Infof("Test 'TestConfigureDSN'")

	tests := []struct {
		name         string
		dsn          string
		expectedErr  string
		since        time.Time
		password     string
		scheme       string
		waitForReady time.Duration
		delayFor     time.Duration
		noReadyCheck bool
	}{
		{
			name:        "Wrong scheme",
			dsn:         "wrong://",
			expectedErr: "invalid DSN wrong:// for loki source, must start with loki://",
		},
		{
			name:        "Correct DSN",
			dsn:         `loki://localhost:3100/?query={server="demo"}`,
			expectedErr: "",
		},
		{
			name:        "Empty host",
			dsn:         "loki://",
			expectedErr: "empty loki host",
		},
		{
			name:        "Invalid DSN",
			dsn:         "loki",
			expectedErr: "invalid DSN loki for loki source, must start with loki://",
		},
		{
			name:        "Invalid Delay",
			dsn:         `loki://localhost:3100/?query={server="demo"}&delay_for=10s`,
			expectedErr: "delay_for should be a value between 1s and 5s",
		},
		{
			name:  "Bad since param",
			dsn:   `loki://127.0.0.1:3100/?since=3h&query={server="demo"}`,
			since: time.Now().Add(-3 * time.Hour),
		},
		{
			name:     "Basic Auth",
			dsn:      `loki://login:password@localhost:3102/?query={server="demo"}`,
			password: "password",
		},
		{
			name:         "Correct DSN",
			dsn:          `loki://localhost:3100/?query={server="demo"}&wait_for_ready=5s&delay_for=1s&no_ready_check=true`,
			expectedErr:  "",
			waitForReady: 5 * time.Second,
			delayFor:     1 * time.Second,
			noReadyCheck: true,
		},
		{
			name:   "SSL DSN",
			dsn:    `loki://localhost:3100/?ssl=true`,
			scheme: "https",
		},
	}

	for _, test := range tests {
		t.Run(test.name, func(t *testing.T) {
			subLogger := log.WithFields(log.Fields{
				"type": "loki",
				"name": test.name,
			})

			t.Logf("Test : %s", test.name)

			lokiSource := &loki.LokiSource{}
			err := lokiSource.ConfigureByDSN(test.dsn, map[string]string{"type": "testtype"}, subLogger, "")
			cstest.AssertErrorContains(t, err, test.expectedErr)

			noDuration, _ := time.ParseDuration("0s")
			if lokiSource.Config.Since != noDuration && lokiSource.Config.Since.Round(time.Second) != time.Since(test.since).Round(time.Second) {
				t.Fatalf("Invalid since %v", lokiSource.Config.Since)
			}

			if test.password != "" {
				p := lokiSource.Config.Auth.Password
				if test.password != p {
					t.Fatalf("Password mismatch : %s != %s", test.password, p)
				}
			}

			if test.scheme != "" {
				url, _ := url.Parse(lokiSource.Config.URL)
				if test.scheme != url.Scheme {
					t.Fatalf("Schema mismatch : %s != %s", test.scheme, url.Scheme)
				}
			}

			if test.waitForReady != 0 {
				if lokiSource.Config.WaitForReady != test.waitForReady {
					t.Fatalf("Wrong WaitForReady %v != %v", lokiSource.Config.WaitForReady, test.waitForReady)
				}
			}

			if test.delayFor != 0 {
				if lokiSource.Config.DelayFor != test.delayFor {
					t.Fatalf("Wrong DelayFor %v != %v", lokiSource.Config.DelayFor, test.delayFor)
				}
			}

			assert.Equal(t, test.noReadyCheck, lokiSource.Config.NoReadyCheck)
		})
	}
}

func feedLoki(ctx context.Context, logger *log.Entry, n int, title string) error {
	streams := LogStreams{
		Streams: []LogStream{
			{
				Stream: map[string]string{
					"server": "demo",
					"domain": "cw.example.com",
					"key":    title,
				},
				Values: make([]LogValue, n),
			},
		},
	}
	for i := range n {
		streams.Streams[0].Values[i] = LogValue{
			Time: time.Now(),
			Line: fmt.Sprintf("Log line #%d %v", i, title),
		}
	}

	buff, err := json.Marshal(streams)
	if err != nil {
		return err
	}

	req, err := http.NewRequestWithContext(ctx, http.MethodPost, "http://127.0.0.1:3100/loki/api/v1/push", bytes.NewBuffer(buff))
	if err != nil {
		return err
	}

	req.Header.Set("Content-Type", "application/json")
	req.Header.Set("X-Scope-Orgid", "1234")

	resp, err := http.DefaultClient.Do(req)
	if err != nil {
		return err
	}

	defer resp.Body.Close()

	if resp.StatusCode != http.StatusNoContent {
		b, _ := io.ReadAll(resp.Body)
		logger.Error(string(b))

		return fmt.Errorf("Bad post status %d", resp.StatusCode)
	}

	logger.Info(n, " Events sent")

	return nil
}

func TestOneShotAcquisition(t *testing.T) {
	cstest.SetAWSTestEnv(t)

	ctx := t.Context()

	log.SetOutput(os.Stdout)
	log.SetLevel(log.InfoLevel)
	log.Info("Test 'TestStreamingAcquisition'")

	title := time.Now().String() // Loki will be messy, with a lot of stuff, lets use a unique key
	tests := []struct {
		config string
	}{
		{
			config: fmt.Sprintf(`
mode: cat
source: loki
url: http://127.0.0.1:3100
query: '{server="demo",key="%s"}'
headers:
 x-scope-orgid: "1234"
since: 1h
`, title),
		},
	}

	for _, ts := range tests {
		t.Run(ts.config, func(t *testing.T) {
			logger := log.New()
			subLogger := logger.WithField("type", "loki")
			lokiSource := loki.LokiSource{}

<<<<<<< HEAD
		if err := lokiSource.Configure([]byte(ts.config), subLogger, metrics.AcquisitionMetricsLevelNone); err != nil {
			t.Fatalf("Unexpected error : %s", err)
		}
=======
			if err := lokiSource.Configure([]byte(ts.config), subLogger, configuration.METRICS_NONE); err != nil {
				t.Fatalf("Unexpected error : %s", err)
			}
>>>>>>> cf981319

			if err := feedLoki(ctx, subLogger, 20, title); err != nil {
				t.Fatalf("Unexpected error : %s", err)
			}

			out := make(chan types.Event)
			read := 0

			go func() {
				for {
					<-out

					read++
				}
			}()

			lokiTomb := tomb.Tomb{}

			if err := lokiSource.OneShotAcquisition(ctx, out, &lokiTomb); err != nil {
				t.Fatalf("Unexpected error : %s", err)
			}

			assert.Equal(t, 20, read)
		})
	}
}

func TestStreamingAcquisition(t *testing.T) {
	cstest.SetAWSTestEnv(t)

	ctx := t.Context()

	log.SetOutput(os.Stdout)
	log.SetLevel(log.InfoLevel)
	log.Info("Test 'TestStreamingAcquisition'")

	title := time.Now().String()
	tests := []struct {
		name          string
		config        string
		expectedErr   string
		streamErr     string
		expectedLines int
	}{
		{
			name: "Bad port",
			config: `mode: tail
source: loki
url: "http://127.0.0.1:3101"
headers:
  x-scope-orgid: "1234"
query: >
  {server="demo"}`, // No Loki server here
			expectedErr:   "",
			streamErr:     `loki is not ready: context deadline exceeded`,
			expectedLines: 0,
		},
		{
			name: "ok",
			config: `mode: tail
source: loki
url: "http://127.0.0.1:3100"
headers:
  x-scope-orgid: "1234"
query: >
  {server="demo"}`,
			expectedErr:   "",
			streamErr:     "",
			expectedLines: 20,
		},
	}

	for _, ts := range tests {
		t.Run(ts.name, func(t *testing.T) {
			logger := log.New()
			subLogger := logger.WithFields(log.Fields{
				"type": "loki",
				"name": ts.name,
			})

			out := make(chan types.Event)
			lokiTomb := tomb.Tomb{}
			lokiSource := loki.LokiSource{}

			err := lokiSource.Configure([]byte(ts.config), subLogger, metrics.AcquisitionMetricsLevelNone)
			if err != nil {
				t.Fatalf("Unexpected error : %s", err)
			}

			err = lokiSource.StreamingAcquisition(ctx, out, &lokiTomb)
			cstest.AssertErrorContains(t, err, ts.streamErr)

			if ts.streamErr != "" {
				return
			}

			time.Sleep(time.Second * 2) // We need to give time to start reading from the WS

			readTomb := tomb.Tomb{}
			readCtx, cancel := context.WithTimeout(ctx, time.Second*10)
			count := 0

			readTomb.Go(func() error {
				defer cancel()

				for {
					select {
					case <-readCtx.Done():
						return readCtx.Err()
					case evt := <-out:
						count++

						if !strings.HasSuffix(evt.Line.Raw, title) {
							return fmt.Errorf("Incorrect suffix : %s", evt.Line.Raw)
						}

						if count == ts.expectedLines {
							return nil
						}
					}
				}
			})

			err = feedLoki(ctx, subLogger, ts.expectedLines, title)
			if err != nil {
				t.Fatalf("Unexpected error : %s", err)
			}

			err = readTomb.Wait()

			cancel()

			if err != nil {
				t.Fatalf("Unexpected error : %s", err)
			}

			assert.Equal(t, ts.expectedLines, count)
		})
	}
}

func TestStopStreaming(t *testing.T) {
	cstest.SetAWSTestEnv(t)

	ctx := t.Context()

	config := `
mode: tail
source: loki
url: http://127.0.0.1:3100
headers:
  x-scope-orgid: "1234"
query: >
  {server="demo"}
`
	logger := log.New()
	subLogger := logger.WithField("type", "loki")
	title := time.Now().String()
	lokiSource := loki.LokiSource{}

	err := lokiSource.Configure([]byte(config), subLogger, metrics.AcquisitionMetricsLevelNone)
	if err != nil {
		t.Fatalf("Unexpected error : %s", err)
	}

	out := make(chan types.Event)

	lokiTomb := &tomb.Tomb{}

	err = lokiSource.StreamingAcquisition(ctx, out, lokiTomb)
	if err != nil {
		t.Fatalf("Unexpected error : %s", err)
	}

	time.Sleep(time.Second * 2)

	err = feedLoki(ctx, subLogger, 1, title)
	if err != nil {
		t.Fatalf("Unexpected error : %s", err)
	}

	lokiTomb.Kill(nil)

	err = lokiTomb.Wait()
	if err != nil {
		t.Fatalf("Unexpected error : %s", err)
	}
}

type LogStreams struct {
	Streams []LogStream `json:"streams"`
}

type LogStream struct {
	Stream map[string]string `json:"stream"`
	Values []LogValue        `json:"values"`
}

type LogValue struct {
	Time time.Time
	Line string
}

func (l *LogValue) MarshalJSON() ([]byte, error) {
	line, err := json.Marshal(l.Line)
	if err != nil {
		return nil, err
	}

	return []byte(fmt.Sprintf(`["%d",%s]`, l.Time.UnixNano(), string(line))), nil
}<|MERGE_RESOLUTION|>--- conflicted
+++ resolved
@@ -372,15 +372,9 @@
 			subLogger := logger.WithField("type", "loki")
 			lokiSource := loki.LokiSource{}
 
-<<<<<<< HEAD
-		if err := lokiSource.Configure([]byte(ts.config), subLogger, metrics.AcquisitionMetricsLevelNone); err != nil {
-			t.Fatalf("Unexpected error : %s", err)
-		}
-=======
-			if err := lokiSource.Configure([]byte(ts.config), subLogger, configuration.METRICS_NONE); err != nil {
+			if err := lokiSource.Configure([]byte(ts.config), subLogger, metrics.AcquisitionMetricsLevelNone); err != nil {
 				t.Fatalf("Unexpected error : %s", err)
 			}
->>>>>>> cf981319
 
 			if err := feedLoki(ctx, subLogger, 20, title); err != nil {
 				t.Fatalf("Unexpected error : %s", err)
