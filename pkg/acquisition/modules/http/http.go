--- conflicted
+++ resolved
@@ -372,13 +372,8 @@
 	})
 
 	h.Server = &http.Server{
-<<<<<<< HEAD
-		Addr:    h.Config.ListenAddr,
-		Handler: mux,
-=======
 		Addr:      h.Config.ListenAddr,
 		Handler:   mux,
->>>>>>> c4ff4228
 		Protocols: &http.Protocols{},
 	}
 
