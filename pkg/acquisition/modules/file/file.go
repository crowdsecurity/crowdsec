package fileacquisition

import (
	"bufio"
	"compress/gzip"
	"fmt"
	"io"
	"net/url"
	"os"
	"path"
	"path/filepath"
	"strings"
	"time"

	"github.com/crowdsecurity/crowdsec/pkg/acquisition/configuration"
	leaky "github.com/crowdsecurity/crowdsec/pkg/leakybucket"
	"github.com/crowdsecurity/crowdsec/pkg/types"
	"github.com/fsnotify/fsnotify"
	"github.com/nxadm/tail"
	"github.com/pkg/errors"
	"github.com/prometheus/client_golang/prometheus"
	log "github.com/sirupsen/logrus"
	"gopkg.in/tomb.v2"
	"gopkg.in/yaml.v2"
)

var linesRead = prometheus.NewCounterVec(
	prometheus.CounterOpts{
		Name: "cs_filesource_hits_total",
		Help: "Total lines that were read.",
	},
	[]string{"source"})

type FileConfiguration struct {
	Filenames                         []string
	Filename                          string
	ForceInotify                      bool `yaml:"force_inotify"`
	configuration.DataSourceCommonCfg `yaml:",inline"`
}

type FileSource struct {
	config             FileConfiguration
	watcher            *fsnotify.Watcher
	watchedDirectories map[string]bool
	tails              map[string]bool
	logger             *log.Entry
	files              []string
}

func (f *FileSource) Configure(Config []byte, logger *log.Entry) error {
	fileConfig := FileConfiguration{}
	f.logger = logger
	f.watchedDirectories = make(map[string]bool)
	f.tails = make(map[string]bool)
	err := yaml.UnmarshalStrict(Config, &fileConfig)
	if err != nil {
		return errors.Wrap(err, "Cannot parse FileAcquisition configuration")
	}
	f.logger.Tracef("FileAcquisition configuration: %+v", fileConfig)
	if len(fileConfig.Filename) != 0 {
		fileConfig.Filenames = append(fileConfig.Filenames, fileConfig.Filename)
	}
	if len(fileConfig.Filenames) == 0 {
		return fmt.Errorf("no filename or filenames configuration provided")
	}
	f.config = fileConfig
	if f.config.Mode == "" {
		f.config.Mode = configuration.TAIL_MODE
	}
	if f.config.Mode != configuration.CAT_MODE && f.config.Mode != configuration.TAIL_MODE {
		return fmt.Errorf("unsupported mode %s for file source", f.config.Mode)
	}
	f.watcher, err = fsnotify.NewWatcher()
	if err != nil {
		return errors.Wrapf(err, "Could not create fsnotify watcher")
	}
	f.logger.Tracef("Actual FileAcquisition Configuration %+v", f.config)
	for _, pattern := range f.config.Filenames {
		if f.config.ForceInotify {
			directory := filepath.Dir(pattern)
			f.logger.Infof("Force add watch on %s", directory)
			if !f.watchedDirectories[directory] {
				err = f.watcher.Add(directory)
				if err != nil {
					f.logger.Errorf("Could not create watch on directory %s : %s", directory, err)
					continue
				}
				f.watchedDirectories[directory] = true
			}
		}
		files, err := filepath.Glob(pattern)
		if err != nil {
			return errors.Wrap(err, "Glob failure")
		}
		if len(files) == 0 {
			f.logger.Warnf("No matching files for pattern %s", pattern)
			continue
		}
		for _, file := range files {
			if files[0] != pattern && f.config.Mode == configuration.TAIL_MODE { //we have a glob pattern
				directory := filepath.Dir(file)
				f.logger.Debugf("Will add watch to directory: %s", directory)
				if !f.watchedDirectories[directory] {

					err = f.watcher.Add(directory)
					if err != nil {
						f.logger.Errorf("Could not create watch on directory %s : %s", directory, err)
						continue
					}
					f.watchedDirectories[directory] = true
				} else {
					f.logger.Debugf("Watch for directory %s already exists", directory)
				}
			}
			f.logger.Infof("Adding file %s to datasources", file)
			f.files = append(f.files, file)
		}
	}
	return nil
}

func (f *FileSource) ConfigureByDSN(dsn string, labels map[string]string, logger *log.Entry) error {
	if !strings.HasPrefix(dsn, "file://") {
		return fmt.Errorf("invalid DSN %s for file source, must start with file://", dsn)
	}

	f.logger = logger

	dsn = strings.TrimPrefix(dsn, "file://")

	args := strings.Split(dsn, "?")

	if len(args[0]) == 0 {
		return fmt.Errorf("empty file:// DSN")
	}

	if len(args) == 2 && len(args[1]) != 0 {
		params, err := url.ParseQuery(args[1])
		if err != nil {
			return fmt.Errorf("could not parse file args : %s", err)
		}
		for key, value := range params {
			if key != "log_level" {
				return fmt.Errorf("unsupported key %s in file DSN", key)
			}
			if len(value) != 1 {
				return fmt.Errorf("expected zero or one value for 'log_level'")
			}
			lvl, err := log.ParseLevel(value[0])
			if err != nil {
				return errors.Wrapf(err, "unknown level %s", value[0])
			}
			f.logger.Logger.SetLevel(lvl)
		}
	}

	f.config = FileConfiguration{}
	f.config.Labels = labels
	f.config.Mode = configuration.CAT_MODE

	f.logger.Debugf("Will try pattern %s", args[0])
	files, err := filepath.Glob(args[0])
	if err != nil {
		return errors.Wrap(err, "Glob failure")
	}

	if len(files) == 0 {
		return fmt.Errorf("no matching files for pattern %s", args[0])
	}

	if len(files) > 1 {
		f.logger.Infof("Will read %d files", len(files))
	}

	for _, file := range files {
		f.logger.Infof("Adding file %s to filelist", file)
		f.files = append(f.files, file)
	}
	return nil
}

func (f *FileSource) GetMode() string {
	return f.config.Mode
}

//SupportedModes returns the supported modes by the acquisition module
func (f *FileSource) SupportedModes() []string {
	return []string{configuration.TAIL_MODE, configuration.CAT_MODE}
}

//OneShotAcquisition reads a set of file and returns when done
func (f *FileSource) OneShotAcquisition(out chan types.Event, t *tomb.Tomb) error {
	f.logger.Debug("In oneshot")
	for _, file := range f.files {
		fi, err := os.Stat(file)
		if err != nil {
			return fmt.Errorf("could not stat file %s : %w", file, err)
		}
		if fi.IsDir() {
			f.logger.Warnf("%s is a directory, ignoring it.", file)
			continue
		}
		f.logger.Infof("reading %s at once", file)
		err = f.readFile(file, out, t)
		if err != nil {
			return err
		}

	}
	return nil
}

func (f *FileSource) GetMetrics() []prometheus.Collector {
	return []prometheus.Collector{linesRead}
}

func (f *FileSource) GetAggregMetrics() []prometheus.Collector {
	return []prometheus.Collector{linesRead}
}

func (f *FileSource) GetName() string {
	return "file"
}

func (f *FileSource) CanRun() error {
	return nil
}

func (f *FileSource) StreamingAcquisition(out chan types.Event, t *tomb.Tomb) error {
	f.logger.Debug("Starting live acquisition")
	t.Go(func() error {
		return f.monitorNewFiles(out, t)
	})
	for _, file := range f.files {
<<<<<<< HEAD
		err := checkAccess(file)
=======
		//cf. https://github.com/crowdsecurity/crowdsec/issues/1168
		//do not rely on stat, reclose file immediately as it's opened by Tail
		fd, err := os.Open(file)
>>>>>>> c81fc87d
		if err != nil {
			f.logger.Errorf("unable to read %s : %s", file, err)
			continue
		}
		if err := fd.Close(); err != nil {
			f.logger.Errorf("unable to close %s : %s", file, err)
			continue
		}

		fi, err := os.Stat(file)
		if err != nil {
			return fmt.Errorf("could not stat file %s : %w", file, err)
		}
		if fi.IsDir() {
			f.logger.Warnf("%s is a directory, ignoring it.", file)
			continue
		}
		tail, err := tail.TailFile(file, tail.Config{ReOpen: true, Follow: true, Poll: true, Location: &tail.SeekInfo{Offset: 0, Whence: io.SeekEnd}})
		if err != nil {
			f.logger.Errorf("Could not start tailing file %s : %s", file, err)
			continue
		}
		f.tails[file] = true
		t.Go(func() error {
			defer types.CatchPanic("crowdsec/acquis/file/live/fsnotify")
			return f.tailFile(out, t, tail)
		})
	}
	return nil
}

func (f *FileSource) Dump() interface{} {
	return f
}

func (f *FileSource) monitorNewFiles(out chan types.Event, t *tomb.Tomb) error {
	logger := f.logger.WithField("goroutine", "inotify")
	for {
		select {
		case event, ok := <-f.watcher.Events:
			if !ok {
				return nil
			}

			if event.Op&fsnotify.Create == fsnotify.Create {
				fi, err := os.Stat(event.Name)
				if err != nil {
					logger.Errorf("Could not stat() new file %s, ignoring it : %s", event.Name, err)
					continue
				}
				if fi.IsDir() {
					continue
				}
				logger.Debugf("Detected new file %s", event.Name)
				matched := false
				for _, pattern := range f.config.Filenames {
					logger.Debugf("Matching %s with %s", pattern, event.Name)
					matched, err = path.Match(pattern, event.Name)
					if err != nil {
						logger.Errorf("Could not match pattern : %s", err)
						continue
					}
					if matched {
						break
					}
				}
				if !matched {
					continue
				}
				if f.tails[event.Name] {
					//we already have a tail on it, do not start a new one
					logger.Debugf("Already tailing file %s, not creating a new tail", event.Name)
					break
				}
<<<<<<< HEAD
				err = checkAccess(event.Name)
=======
				//cf. https://github.com/crowdsecurity/crowdsec/issues/1168
				//do not rely on stat, reclose file immediately as it's opened by Tail
				fd, err := os.Open(event.Name)
>>>>>>> c81fc87d
				if err != nil {
					f.logger.Errorf("unable to read %s : %s", event.Name, err)
					continue
				}
				if err := fd.Close(); err != nil {
					f.logger.Errorf("unable to close %s : %s", event.Name, err)
					continue
				}
				//Slightly different parameters for Location, as we want to read the first lines of the newly created file
				tail, err := tail.TailFile(event.Name, tail.Config{ReOpen: true, Follow: true, Poll: true, Location: &tail.SeekInfo{Offset: 0, Whence: io.SeekStart}})
				if err != nil {
					logger.Errorf("Could not start tailing file %s : %s", event.Name, err)
					break
				}
				f.tails[event.Name] = true
				t.Go(func() error {
					defer types.CatchPanic("crowdsec/acquis/tailfile")
					return f.tailFile(out, t, tail)
				})
			}
		case err, ok := <-f.watcher.Errors:
			if !ok {
				return nil
			}
			logger.Errorf("Error while monitoring folder: %s", err)
		case <-t.Dying():
			err := f.watcher.Close()
			if err != nil {
				return errors.Wrapf(err, "could not remove all inotify watches")
			}
			return nil
		}
	}
}

func (f *FileSource) tailFile(out chan types.Event, t *tomb.Tomb, tail *tail.Tail) error {
	logger := f.logger.WithField("tail", tail.Filename)
	logger.Debugf("-> Starting tail of %s", tail.Filename)
	for {
		l := types.Line{}
		select {
		case <-t.Dying():
			logger.Infof("File datasource %s stopping", tail.Filename)
			if err := tail.Stop(); err != nil {
				f.logger.Errorf("error in stop : %s", err)
				return err
			}
			return nil
		case <-tail.Tomb.Dying(): //our tailer is dying
			logger.Warningf("File reader of %s died", tail.Filename)
			t.Kill(fmt.Errorf("dead reader for %s", tail.Filename))
			return fmt.Errorf("reader for %s is dead", tail.Filename)
		case line := <-tail.Lines:
			if line == nil {
				logger.Debugf("Nil line")
				return fmt.Errorf("tail for %s is empty", tail.Filename)
			}
			if line.Err != nil {
				logger.Warningf("fetch error : %v", line.Err)
				return line.Err
			}
			if line.Text == "" { //skip empty lines
				continue
			}
			linesRead.With(prometheus.Labels{"source": tail.Filename}).Inc()
			l.Raw = trimLine(line.Text)
			l.Labels = f.config.Labels
			l.Time = line.Time
			l.Src = tail.Filename
			l.Process = true
			l.Module = f.GetName()
			//we're tailing, it must be real time logs
			logger.Debugf("pushing %+v", l)
			out <- types.Event{Line: l, Process: true, Type: types.LOG, ExpectMode: leaky.LIVE}
		}
	}
}

func (f *FileSource) readFile(filename string, out chan types.Event, t *tomb.Tomb) error {
	var scanner *bufio.Scanner
	logger := f.logger.WithField("oneshot", filename)
	fd, err := os.Open(filename)

	if err != nil {
		return errors.Wrapf(err, "failed opening %s", filename)
	}
	defer fd.Close()

	if strings.HasSuffix(filename, ".gz") {
		gz, err := gzip.NewReader(fd)
		if err != nil {
			logger.Errorf("Failed to read gz file: %s", err)
			return errors.Wrapf(err, "failed to read gz %s", filename)
		}
		defer gz.Close()
		scanner = bufio.NewScanner(gz)

	} else {
		scanner = bufio.NewScanner(fd)
	}
	scanner.Split(bufio.ScanLines)
	for scanner.Scan() {
		if scanner.Text() == "" {
			continue
		}
		logger.Debugf("line %s", scanner.Text())
		l := types.Line{}
		l.Raw = scanner.Text()
		l.Time = time.Now()
		l.Src = filename
		l.Labels = f.config.Labels
		l.Process = true
		l.Module = f.GetName()
		linesRead.With(prometheus.Labels{"source": filename}).Inc()

		//we're reading logs at once, it must be time-machine buckets
		out <- types.Event{Line: l, Process: true, Type: types.LOG, ExpectMode: leaky.TIMEMACHINE}
	}
	t.Kill(nil)
	return nil
}<|MERGE_RESOLUTION|>--- conflicted
+++ resolved
@@ -232,13 +232,9 @@
 		return f.monitorNewFiles(out, t)
 	})
 	for _, file := range f.files {
-<<<<<<< HEAD
-		err := checkAccess(file)
-=======
 		//cf. https://github.com/crowdsecurity/crowdsec/issues/1168
 		//do not rely on stat, reclose file immediately as it's opened by Tail
 		fd, err := os.Open(file)
->>>>>>> c81fc87d
 		if err != nil {
 			f.logger.Errorf("unable to read %s : %s", file, err)
 			continue
@@ -313,13 +309,9 @@
 					logger.Debugf("Already tailing file %s, not creating a new tail", event.Name)
 					break
 				}
-<<<<<<< HEAD
-				err = checkAccess(event.Name)
-=======
 				//cf. https://github.com/crowdsecurity/crowdsec/issues/1168
 				//do not rely on stat, reclose file immediately as it's opened by Tail
 				fd, err := os.Open(event.Name)
->>>>>>> c81fc87d
 				if err != nil {
 					f.logger.Errorf("unable to read %s : %s", event.Name, err)
 					continue
