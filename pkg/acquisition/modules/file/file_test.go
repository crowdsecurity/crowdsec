--- conflicted
+++ resolved
@@ -108,20 +108,12 @@
 		{
 			config: fmt.Sprintf(`
 mode: cat
-<<<<<<< HEAD
 filename: %s`, permDeniedFile),
-			expectedErr:    permDeniedError,
-			expectedOutput: "",
-			logLevel:       log.WarnLevel,
-			expectedLines:  0,
-=======
-filename: /etc/shadow`,
-			expectedConfigErr: "",
-			expectedErr:       "failed opening /etc/shadow: open /etc/shadow: permission denied",
+			expectedConfigErr: "",
+			expectedErr:       permDeniedError,
 			expectedOutput:    "",
 			logLevel:          log.WarnLevel,
 			expectedLines:     0,
->>>>>>> d1862085
 		},
 		{
 			config: `
