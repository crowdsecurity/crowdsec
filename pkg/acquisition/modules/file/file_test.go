--- conflicted
+++ resolved
@@ -247,7 +247,7 @@
 	var testPattern string
 	if runtime.GOOS != "windows" {
 		permDeniedFile = "/etc/shadow"
-		permDeniedError = "unable to read /etc/shadow : permission denied"
+		permDeniedError = "unable to read /etc/shadow : open /etc/shadow: permission denied"
 		testPattern = "test_files/*.log"
 	} else {
 		//Technically, this is not a permission denied error, but we just want to test what happens
@@ -272,11 +272,7 @@
 mode: tail
 filename: %s`, permDeniedFile),
 			expectedErr:    "",
-<<<<<<< HEAD
 			expectedOutput: permDeniedError,
-=======
-			expectedOutput: "unable to read /etc/shadow : open /etc/shadow: permission denied",
->>>>>>> c81fc87d
 			logLevel:       log.InfoLevel,
 			expectedLines:  0,
 			name:           "PermissionDenied",
