--- conflicted
+++ resolved
@@ -68,19 +68,12 @@
 
 	subLogger := log.WithField("type", "docker")
 
-<<<<<<< HEAD
-	for _, test := range tests {
-		f := DockerSource{}
-		err := f.Configure([]byte(test.config), subLogger, metrics.AcquisitionMetricsLevelNone)
-		cstest.AssertErrorContains(t, err, test.expectedErr)
-=======
 	for _, tc := range tests {
 		t.Run(tc.config, func(t *testing.T) {
 			f := DockerSource{}
-			err := f.Configure([]byte(tc.config), subLogger, configuration.METRICS_NONE)
+			err := f.Configure([]byte(tc.config), subLogger, metrics.AcquisitionMetricsLevelNone)
 			cstest.RequireErrorContains(t, err, tc.expectedErr)
 		})
->>>>>>> cf981319
 	}
 }
 
