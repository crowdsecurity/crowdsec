package dockeracquisition

import (
	"bufio"
	"context"
	"errors"
	"fmt"
	"net/url"
	"regexp"
	"slices"
	"strconv"
	"strings"
	"time"

	dockerTypes "github.com/docker/docker/api/types"
	dockerContainer "github.com/docker/docker/api/types/container"
	dockerTypesEvents "github.com/docker/docker/api/types/events"
	dockerFilter "github.com/docker/docker/api/types/filters"
	dockerTypesSwarm "github.com/docker/docker/api/types/swarm"
	"github.com/docker/docker/client"
	"github.com/docker/docker/errdefs"
	yaml "github.com/goccy/go-yaml"
	"github.com/prometheus/client_golang/prometheus"
	log "github.com/sirupsen/logrus"
	"gopkg.in/tomb.v2"

	"github.com/crowdsecurity/dlog"

	"github.com/crowdsecurity/crowdsec/pkg/acquisition/configuration"
	"github.com/crowdsecurity/crowdsec/pkg/metrics"
	"github.com/crowdsecurity/crowdsec/pkg/types"
)

type DockerConfiguration struct {
	configuration.DataSourceCommonCfg `yaml:",inline"`

	CheckInterval       string   `yaml:"check_interval"`
	FollowStdout        bool     `yaml:"follow_stdout"`
	FollowStdErr        bool     `yaml:"follow_stderr"`
	Until               string   `yaml:"until"`
	Since               string   `yaml:"since"`
	DockerHost          string   `yaml:"docker_host"`
	ContainerName       []string `yaml:"container_name"`
	ContainerID         []string `yaml:"container_id"`
	ContainerNameRegexp []string `yaml:"container_name_regexp"`
	ContainerIDRegexp   []string `yaml:"container_id_regexp"`
	ServiceName         []string `yaml:"service_name"`
	ServiceID           []string `yaml:"service_id"`
	ServiceNameRegexp   []string `yaml:"service_name_regexp"`
	ServiceIDRegexp     []string `yaml:"service_id_regexp"`
	UseServiceLabels    bool     `yaml:"use_service_labels"`
	UseContainerLabels  bool     `yaml:"use_container_labels"`
}

type DockerSource struct {
	metricsLevel          metrics.AcquisitionMetricsLevel
	Config                DockerConfiguration
	runningContainerState map[string]*ContainerConfig
	runningServiceState   map[string]*ContainerConfig
	compiledContainerName []*regexp.Regexp
	compiledContainerID   []*regexp.Regexp
	compiledServiceName   []*regexp.Regexp
	compiledServiceID     []*regexp.Regexp
	logger                *log.Entry
	Client                client.CommonAPIClient
	t                     *tomb.Tomb
	containerLogsOptions  *dockerContainer.LogsOptions
	isSwarmManager        bool
}

type ContainerConfig struct {
<<<<<<< HEAD
	Name       string
	ID         string
	t          *tomb.Tomb
	logger     *log.Entry
	Labels     map[string]string
	Tty        bool
	logOptions *dockerContainer.LogsOptions
=======
	Name   string
	ID     string
	t      tomb.Tomb
	logger *log.Entry
	Labels map[string]string
	Tty    bool
>>>>>>> 02365c9b
}

func (d *DockerSource) GetUuid() string {
	return d.Config.UniqueId
}

func (dc *DockerConfiguration) hasServiceConfig() bool {
	return len(dc.ServiceName) > 0 || len(dc.ServiceID) > 0 ||
		len(dc.ServiceIDRegexp) > 0 || len(dc.ServiceNameRegexp) > 0 || dc.UseServiceLabels
}

func (dc *DockerConfiguration) hasContainerConfig() bool {
	return len(dc.ContainerName) > 0 || len(dc.ContainerID) > 0 ||
		len(dc.ContainerIDRegexp) > 0 || len(dc.ContainerNameRegexp) > 0 || dc.UseContainerLabels
}

func (d *DockerSource) UnmarshalConfig(yamlConfig []byte) error {
	d.Config = DockerConfiguration{
		FollowStdout: true, // default
		FollowStdErr: true, // default
	}

	if err := yaml.UnmarshalWithOptions(yamlConfig, &d.Config, yaml.Strict()); err != nil {
		return fmt.Errorf("while parsing DockerAcquisition configuration: %s", yaml.FormatError(err, false, false))
	}

	if d.logger != nil {
		d.logger.Tracef("DockerAcquisition configuration: %+v", d.Config)
	}

	// Check if we have any container or service configuration
	if !d.Config.hasContainerConfig() && !d.Config.hasServiceConfig() {
		return errors.New("no containers or services configuration provided")
	}

	if d.Config.UseContainerLabels && (len(d.Config.ContainerName) > 0 || len(d.Config.ContainerID) > 0 || len(d.Config.ContainerIDRegexp) > 0 || len(d.Config.ContainerNameRegexp) > 0) {
		return errors.New("use_container_labels and container_name, container_id, container_id_regexp, container_name_regexp are mutually exclusive")
	}

	if d.Config.UseServiceLabels && (len(d.Config.ServiceName) > 0 || len(d.Config.ServiceID) > 0 || len(d.Config.ServiceIDRegexp) > 0 || len(d.Config.ServiceNameRegexp) > 0) {
		return errors.New("use_service_labels and service_name, service_id, service_id_regexp, service_name_regexp are mutually exclusive")
	}

	if d.Config.CheckInterval != "" && d.logger != nil {
		d.logger.Warn("check_interval is deprecated, it will be removed in a future version")
	}

	if d.Config.Mode == "" {
		d.Config.Mode = configuration.TAIL_MODE
	}

	if d.Config.Mode != configuration.CAT_MODE && d.Config.Mode != configuration.TAIL_MODE {
		return fmt.Errorf("unsupported mode %s for docker datasource", d.Config.Mode)
	}

	for _, cont := range d.Config.ContainerNameRegexp {
		compiled, err := regexp.Compile(cont)
		if err != nil {
			return fmt.Errorf("container_name_regexp: %w", err)
		}
		d.compiledContainerName = append(d.compiledContainerName, compiled)
	}

	for _, cont := range d.Config.ContainerIDRegexp {
		compiled, err := regexp.Compile(cont)
		if err != nil {
			return fmt.Errorf("container_id_regexp: %w", err)
		}
		d.compiledContainerID = append(d.compiledContainerID, compiled)
	}

	for _, svc := range d.Config.ServiceNameRegexp {
		compiled, err := regexp.Compile(svc)
		if err != nil {
			return fmt.Errorf("service_name_regexp: %w", err)
		}
		d.compiledServiceName = append(d.compiledServiceName, compiled)
	}

	for _, svc := range d.Config.ServiceIDRegexp {
		compiled, err := regexp.Compile(svc)
		if err != nil {
			return fmt.Errorf("service_id_regexp: %w", err)
		}
		d.compiledServiceID = append(d.compiledServiceID, compiled)
	}

	if d.Config.Since == "" {
		d.Config.Since = time.Now().UTC().Format(time.RFC3339)
	}

	d.containerLogsOptions = &dockerContainer.LogsOptions{
		ShowStdout: d.Config.FollowStdout,
		ShowStderr: d.Config.FollowStdErr,
		Follow:     true,
		Since:      d.Config.Since,
	}

	if d.Config.Until != "" {
		d.containerLogsOptions.Until = d.Config.Until
	}

	return nil
}

func (d *DockerSource) Configure(yamlConfig []byte, logger *log.Entry, metricsLevel metrics.AcquisitionMetricsLevel) error {
	d.logger = logger
	d.metricsLevel = metricsLevel

	err := d.UnmarshalConfig(yamlConfig)
	if err != nil {
		return err
	}

	d.runningContainerState = make(map[string]*ContainerConfig)
	d.runningServiceState = make(map[string]*ContainerConfig)

	d.logger.Tracef("Actual DockerAcquisition configuration %+v", d.Config)

	opts := []client.Opt{
		client.FromEnv,
		client.WithAPIVersionNegotiation(),
	}

	if d.Config.DockerHost != "" {
		opts = append(opts, client.WithHost(d.Config.DockerHost))
	}

	d.Client, err = client.NewClientWithOpts(opts...)
	if err != nil {
		return err
	}

	info, err := d.Client.Info(context.Background())
	if err != nil {
		return fmt.Errorf("failed to get docker info: %w", err)
	}

	if info.Swarm.LocalNodeState == dockerTypesSwarm.LocalNodeStateActive && info.Swarm.ControlAvailable {
		hasServiceConfig := d.Config.hasServiceConfig()
		if hasServiceConfig {
			d.isSwarmManager = true
			d.logger.Info("node is swarm manager, enabling swarm detection mode")
		}
		if !hasServiceConfig {
			// we set to false cause user didnt provide service configuration even though we are a swarm manager
			d.isSwarmManager = false
			d.logger.Warn("node is swarm manager, but no service configuration provided - service monitoring will be disabled, if this is unintentional please apply constraints")
		}
	}

	return nil
}

func (d *DockerSource) ConfigureByDSN(dsn string, labels map[string]string, logger *log.Entry, uuid string) error {
	var err error

	parsedURL, err := url.Parse(dsn)
	if err != nil {
		return fmt.Errorf("failed to parse DSN %s: %w", dsn, err)
	}

	if parsedURL.Scheme != d.GetName() {
		return fmt.Errorf("invalid DSN %s for docker source, must start with %s://", dsn, d.GetName())
	}

	d.Config = DockerConfiguration{
		FollowStdout:  true,
		FollowStdErr:  true,
		CheckInterval: "1s",
	}
	d.Config.UniqueId = uuid
	d.Config.ContainerName = make([]string, 0)
	d.Config.ContainerID = make([]string, 0)
	d.runningContainerState = make(map[string]*ContainerConfig)
	d.runningServiceState = make(map[string]*ContainerConfig)
	d.Config.Mode = configuration.CAT_MODE
	d.logger = logger
	d.Config.Labels = labels

	opts := []client.Opt{
		client.FromEnv,
		client.WithAPIVersionNegotiation(),
	}

	d.containerLogsOptions = &dockerContainer.LogsOptions{
		ShowStdout: d.Config.FollowStdout,
		ShowStderr: d.Config.FollowStdErr,
		Follow:     false,
	}

	containerNameOrID := parsedURL.Host

	if containerNameOrID == "" {
		return fmt.Errorf("empty %s DSN", d.GetName()+"://")
	}

	d.Config.ContainerName = append(d.Config.ContainerName, containerNameOrID)
	// we add it as an ID also so user can provide docker name or docker ID
	d.Config.ContainerID = append(d.Config.ContainerID, containerNameOrID)

	parameters := parsedURL.Query()

	for k, v := range parameters {
		switch k {
		case "log_level":
			if len(v) != 1 {
				return errors.New("only one 'log_level' parameters is required, not many")
			}
			lvl, err := log.ParseLevel(v[0])
			if err != nil {
				return fmt.Errorf("unknown level %s: %w", v[0], err)
			}
			d.logger.Logger.SetLevel(lvl)
		case "until":
			if len(v) != 1 {
				return errors.New("only one 'until' parameters is required, not many")
			}
			d.containerLogsOptions.Until = v[0]
		case "since":
			if len(v) != 1 {
				return errors.New("only one 'since' parameters is required, not many")
			}
			d.containerLogsOptions.Since = v[0]
		case "follow_stdout":
			if len(v) != 1 {
				return errors.New("only one 'follow_stdout' parameters is required, not many")
			}
			followStdout, err := strconv.ParseBool(v[0])
			if err != nil {
				return fmt.Errorf("parsing 'follow_stdout' parameters: %s", err)
			}
			d.Config.FollowStdout = followStdout
			d.containerLogsOptions.ShowStdout = followStdout
		case "follow_stderr":
			if len(v) != 1 {
				return errors.New("only one 'follow_stderr' parameters is required, not many")
			}
			followStdErr, err := strconv.ParseBool(v[0])
			if err != nil {
				return fmt.Errorf("parsing 'follow_stderr' parameters: %s", err)
			}
			d.Config.FollowStdErr = followStdErr
			d.containerLogsOptions.ShowStderr = followStdErr
		case "docker_host":
			if len(v) != 1 {
				return errors.New("only one 'docker_host' parameters is required, not many")
			}
			opts = append(opts, client.WithHost(v[0]))
		}
	}

	d.Client, err = client.NewClientWithOpts(opts...)
	if err != nil {
		return err
	}

	return nil
}

func (d *DockerSource) GetMode() string {
	return d.Config.Mode
}

// SupportedModes returns the supported modes by the acquisition module
func (d *DockerSource) SupportedModes() []string {
	return []string{configuration.TAIL_MODE, configuration.CAT_MODE}
}

// OneShotAcquisition reads a set of file and returns when done
func (d *DockerSource) OneShotAcquisition(ctx context.Context, out chan types.Event, t *tomb.Tomb) error {
	d.logger.Debug("In oneshot")

	runningContainers, err := d.Client.ContainerList(ctx, dockerContainer.ListOptions{})
	if err != nil {
		return err
	}

	foundOne := false

	for _, container := range runningContainers {
		if _, ok := d.runningContainerState[container.ID]; ok {
			d.logger.Debugf("container with id %s is already being read from", container.ID)
			continue
		}

		if containerConfig := d.EvalContainer(ctx, container); containerConfig != nil {
			d.logger.Infof("reading logs from container %s", containerConfig.Name)
			d.logger.Debugf("logs options: %+v", *d.containerLogsOptions)

			dockerReader, err := d.Client.ContainerLogs(ctx, containerConfig.ID, *d.containerLogsOptions)
			if err != nil {
				d.logger.Errorf("unable to read logs from container: %+v", err)
				return err
			}

			// we use this library to normalize docker API logs (cf. https://ahmet.im/blog/docker-logs-api-binary-format-explained/)
			foundOne = true

			var scanner *bufio.Scanner

			if containerConfig.Tty {
				scanner = bufio.NewScanner(dockerReader)
			} else {
				reader := dlog.NewReader(dockerReader)
				scanner = bufio.NewScanner(reader)
			}

			for scanner.Scan() {
				select {
				case <-t.Dying():
					d.logger.Infof("Shutting down reader for container %s", containerConfig.Name)
				default:
					line := scanner.Text()
					if line == "" {
						continue
					}

					l := types.Line{}
					l.Raw = line
					l.Labels = d.Config.Labels
					l.Time = time.Now().UTC()
					l.Src = containerConfig.Name
					l.Process = true
					l.Module = d.GetName()

					if d.metricsLevel != metrics.AcquisitionMetricsLevelNone {
						metrics.DockerDatasourceLinesRead.With(prometheus.Labels{"source": containerConfig.Name, "acquis_type": l.Labels["type"], "datasource_type": "docker"}).Inc()
					}

					evt := types.MakeEvent(true, types.LOG, true)
					evt.Line = l
					evt.Process = true
					evt.Type = types.LOG

					out <- evt

					d.logger.Debugf("Sent line to parsing: %+v", evt.Line.Raw)
				}
			}

			err = scanner.Err()
			if err != nil {
				d.logger.Errorf("Got error from docker read: %s", err)
			}

			d.runningContainerState[container.ID] = containerConfig
		}
	}

	t.Kill(nil)

	if !foundOne {
		return fmt.Errorf("no container found named: %s, can't run one shot acquisition", d.Config.ContainerName[0])
	}

	return nil
}

func (d *DockerSource) GetMetrics() []prometheus.Collector {
	return []prometheus.Collector{metrics.DockerDatasourceLinesRead}
}

func (d *DockerSource) GetAggregMetrics() []prometheus.Collector {
	return []prometheus.Collector{metrics.DockerDatasourceLinesRead}
}

func (d *DockerSource) GetName() string {
	return "docker"
}

func (d *DockerSource) CanRun() error {
	return nil
}

func (d *DockerSource) getContainerTTY(ctx context.Context, containerID string) bool {
	containerDetails, err := d.Client.ContainerInspect(ctx, containerID)
	if err != nil {
		return false
	}

	return containerDetails.Config.Tty
}

func (d *DockerSource) getContainerLabels(ctx context.Context, containerID string) map[string]any {
	containerDetails, err := d.Client.ContainerInspect(ctx, containerID)
	if err != nil {
		return map[string]any{}
	}

	return parseLabels(containerDetails.Config.Labels)
}

func (d *DockerSource) processCrowdsecLabels(parsedLabels map[string]any, entityID string, entityType string) (map[string]string, error) {
	if len(parsedLabels) == 0 {
		d.logger.Tracef("%s has no 'crowdsec' labels set, ignoring %s: %s", entityType, entityType, entityID)
		return nil, errors.New("no crowdsec labels")
	}

	if _, ok := parsedLabels["enable"]; !ok {
		d.logger.Errorf("%s has 'crowdsec' labels set but no 'crowdsec.enable' key found", entityType)
		return nil, errors.New("no crowdsec.enable key")
	}

	enable, ok := parsedLabels["enable"].(string)
	if !ok {
		d.logger.Errorf("%s has 'crowdsec.enable' label set but it's not a string", entityType)
		return nil, errors.New("crowdsec.enable not a string")
	}

	if strings.ToLower(enable) != "true" {
		d.logger.Debugf("%s has 'crowdsec.enable' label not set to true ignoring %s: %s", entityType, entityType, entityID)
		return nil, errors.New("crowdsec.enable not true")
	}

	if _, ok = parsedLabels["labels"]; !ok {
		d.logger.Errorf("%s has 'crowdsec.enable' label set to true but no 'labels' keys found", entityType)
		return nil, errors.New("no labels key")
	}

	labelsTypeCast, ok := parsedLabels["labels"].(map[string]any)
	if !ok {
		d.logger.Errorf("%s has 'crowdsec.enable' label set to true but 'labels' is not a map", entityType)
		return nil, errors.New("labels not a map")
	}

	d.logger.Debugf("%s labels %+v", entityType, labelsTypeCast)

	labels := make(map[string]string)

	for k, v := range labelsTypeCast {
		if v, ok := v.(string); ok {
			log.Debugf("label %s is a string with value %s", k, v)
			labels[k] = v
			continue
		}

		d.logger.Errorf("label %s is not a string", k)
	}

	return labels, nil
}

func (d *DockerSource) EvalContainer(ctx context.Context, container dockerTypes.Container) *ContainerConfig {
	// Create per-container log options by copying the base options
	createContainerConfig := func(id, name string, labels map[string]string, tty bool) *ContainerConfig {
		logOptions := &dockerContainer.LogsOptions{
			ShowStdout: d.containerLogsOptions.ShowStdout,
			ShowStderr: d.containerLogsOptions.ShowStderr,
			Follow:     d.containerLogsOptions.Follow,
			Since:      d.containerLogsOptions.Since,
			Until:      d.containerLogsOptions.Until,
		}
		return &ContainerConfig{
			ID:         id,
			Name:       name,
			Labels:     labels,
			Tty:        tty,
			logOptions: logOptions,
		}
	}

	if slices.Contains(d.Config.ContainerID, container.ID) {
		return createContainerConfig(container.ID, container.Names[0], d.Config.Labels, d.getContainerTTY(ctx, container.ID))
	}

	for _, containerName := range d.Config.ContainerName {
		for _, name := range container.Names {
			if strings.HasPrefix(name, "/") && name != "" {
				name = name[1:]
			}

			if name == containerName {
				return createContainerConfig(container.ID, name, d.Config.Labels, d.getContainerTTY(ctx, container.ID))
			}
		}
	}

	for _, cont := range d.compiledContainerID {
		if matched := cont.MatchString(container.ID); matched {
			return createContainerConfig(container.ID, container.Names[0], d.Config.Labels, d.getContainerTTY(ctx, container.ID))
		}
	}

	for _, cont := range d.compiledContainerName {
		for _, name := range container.Names {
			if matched := cont.MatchString(name); matched {
				return createContainerConfig(container.ID, name, d.Config.Labels, d.getContainerTTY(ctx, container.ID))
			}
		}
	}

	if d.Config.UseContainerLabels {
		parsedLabels := d.getContainerLabels(ctx, container.ID)
		labels, err := d.processCrowdsecLabels(parsedLabels, container.ID, "container")
		if err != nil {
			return nil
		}

		return createContainerConfig(container.ID, container.Names[0], labels, d.getContainerTTY(ctx, container.ID))
	}

	return nil
}

func (d *DockerSource) EvalService(ctx context.Context, service dockerTypesSwarm.Service) *ContainerConfig {
	// Create per-service log options by copying the base options
	createServiceConfig := func(id, name string, labels map[string]string) *ContainerConfig {
		logOptions := &dockerContainer.LogsOptions{
			ShowStdout: d.containerLogsOptions.ShowStdout,
			ShowStderr: d.containerLogsOptions.ShowStderr,
			Follow:     d.containerLogsOptions.Follow,
			Since:      d.containerLogsOptions.Since,
			Until:      d.containerLogsOptions.Until,
		}
		return &ContainerConfig{
			ID:         id,
			Name:       name,
			Labels:     labels,
			Tty:        false, // Services don't use TTY
			logOptions: logOptions,
		}
	}

	// Check service ID matches
	if slices.Contains(d.Config.ServiceID, service.ID) {
		return createServiceConfig(service.ID, service.Spec.Name, d.Config.Labels)
	}

	// Check service name matches
	if slices.Contains(d.Config.ServiceName, service.Spec.Name) {
		return createServiceConfig(service.ID, service.Spec.Name, d.Config.Labels)
	}

	// Check service ID regex matches
	for _, svc := range d.compiledServiceID {
		if matched := svc.MatchString(service.ID); matched {
			return createServiceConfig(service.ID, service.Spec.Name, d.Config.Labels)
		}
	}

	// Check service name regex matches
	for _, svc := range d.compiledServiceName {
		if matched := svc.MatchString(service.Spec.Name); matched {
			return createServiceConfig(service.ID, service.Spec.Name, d.Config.Labels)
		}
	}

	// Check service labels if enabled
	if d.Config.UseServiceLabels {
		parsedLabels := parseLabels(service.Spec.Labels)
		labels, err := d.processCrowdsecLabels(parsedLabels, service.ID, "service")
		if err != nil {
			return nil
		}

		return createServiceConfig(service.ID, service.Spec.Name, labels)
	}

	return nil
}

func (d *DockerSource) checkServices(ctx context.Context, monitChan chan *ContainerConfig, deleteChan chan *ContainerConfig) error {
	// Track current running services for garbage collection
	runningServicesID := make(map[string]bool)

	services, err := d.Client.ServiceList(ctx, dockerTypes.ServiceListOptions{})
	if err != nil {
		if strings.Contains(strings.ToLower(err.Error()), "cannot connect to the docker daemon at") {
			d.logger.Errorf("cannot connect to docker daemon for service monitoring: %v", err)

			// Kill all running service monitoring if we can't connect
			for id, service := range d.runningServiceState {
				if service.t.Alive() {
					d.logger.Infof("killing tail for service %s", service.Name)
					service.t.Kill(nil)

					if err := service.t.Wait(); err != nil {
						d.logger.Infof("error while waiting for death of %s : %s", service.Name, err)
					}
				}

				delete(d.runningServiceState, id)
			}
		} else {
			d.logger.Errorf("service list err: %s", err)
		}
		return err
	}

	for _, service := range services {
		runningServicesID[service.ID] = true

		// Don't need to re-eval an already monitored service
		if _, ok := d.runningServiceState[service.ID]; ok {
			continue
		}

		if serviceConfig := d.EvalService(ctx, service); serviceConfig != nil {
			monitChan <- serviceConfig
		}
	}

	// Send deletion notifications for services that are no longer running
	for serviceStateID, serviceConfig := range d.runningServiceState {
		if _, ok := runningServicesID[serviceStateID]; !ok {
			deleteChan <- serviceConfig
		}
	}

	d.logger.Tracef("Reading logs from %d services", len(d.runningServiceState))
	return nil
}

func (d *DockerSource) checkContainers(ctx context.Context, monitChan chan *ContainerConfig, deleteChan chan *ContainerConfig) error {
	// to track for garbage collection
	runningContainersID := make(map[string]bool)

	runningContainers, err := d.Client.ContainerList(ctx, dockerContainer.ListOptions{})
	if err != nil {
		if strings.Contains(strings.ToLower(err.Error()), "cannot connect to the docker daemon at") {
			for id, container := range d.runningContainerState {
				if container.t.Alive() {
					d.logger.Infof("killing tail for container %s", container.Name)
					container.t.Kill(nil)

					if err := container.t.Wait(); err != nil {
						d.logger.Infof("error while waiting for death of %s : %s", container.Name, err)
					}
				}

				delete(d.runningContainerState, id)
			}
		} else {
			log.Errorf("container list err: %s", err)
		}

		return err
	}

	for _, container := range runningContainers {
		runningContainersID[container.ID] = true

		// don't need to re eval an already monitored container
		if _, ok := d.runningContainerState[container.ID]; ok {
			continue
		}

		if containerConfig := d.EvalContainer(ctx, container); containerConfig != nil {
			monitChan <- containerConfig
		}
	}

	for containerStateID, containerConfig := range d.runningContainerState {
		if _, ok := runningContainersID[containerStateID]; !ok {
			deleteChan <- containerConfig
		}
	}

	d.logger.Tracef("Reading logs from %d containers", len(d.runningContainerState))

	return nil
}

// subscribeEvents will loop until it can successfully call d.Client.Events()
// without immediately receiving an error. It applies exponential backoff on failures.
// Returns the new (eventsChan, errChan) pair or an error if context/tomb is done.
func (d *DockerSource) subscribeEvents(ctx context.Context) (<-chan dockerTypesEvents.Message, <-chan error, error) {
	const (
		initialBackoff = 2 * time.Second
		backoffFactor  = 2
		maxBackoff     = 60 * time.Second
	)

	f := dockerFilter.NewArgs()
	f.Add("type", "container")

	if d.isSwarmManager {
		f.Add("type", "service")
	}

	options := dockerTypesEvents.ListOptions{
		Filters: f,
	}

	backoff := initialBackoff
	retries := 0

	d.logger.Infof("Subscribing to Docker events")

	for {
		// bail out immediately if the context is canceled
		select {
		case <-ctx.Done():
			return nil, nil, ctx.Err()
		case <-d.t.Dying():
			return nil, nil, errors.New("connection aborted, shutting down docker watcher")
		default:
		}

		// Try to reconnect
		eventsChan, errChan := d.Client.Events(ctx, options)

		// Retry if the connection is immediately broken
		select {
		case err := <-errChan:
			d.logger.Errorf("Connection to Docker failed (attempt %d): %v", retries+1, err)

			retries++

			d.logger.Infof("Sleeping %s before next retry", backoff)

			// Wait for 'backoff', but still allow cancellation
			select {
			case <-time.After(backoff):
				// Continue after backoff
			case <-ctx.Done():
				return nil, nil, ctx.Err()
			case <-d.t.Dying():
				return nil, nil, errors.New("connection aborted, shutting down docker watcher")
			}

			backoff = max(backoff*backoffFactor, maxBackoff)

			continue
		default:
			// great success!
			return eventsChan, errChan, nil
		}
	}
}

func (d *DockerSource) Watch(ctx context.Context, containerChan chan *ContainerConfig, containerDeleteChan chan *ContainerConfig, serviceChan chan *ContainerConfig, serviceDeleteChan chan *ContainerConfig) error {
	err := d.checkContainers(ctx, containerChan, containerDeleteChan)
	if err != nil {
		return err
	}

	if d.isSwarmManager {
		err = d.checkServices(ctx, serviceChan, serviceDeleteChan)
		if err != nil {
			return err
		}
	}

	eventsChan, errChan, err := d.subscribeEvents(ctx)
	if err != nil {
		return err
	}

	for {
		select {
		case <-d.t.Dying():
			d.logger.Infof("stopping container watcher")
			return nil

		case event := <-eventsChan:
			d.logger.Tracef("Received event: %+v", event)
			if event.Type == dockerTypesEvents.ServiceEventType && (event.Action == dockerTypesEvents.ActionCreate || event.Action == dockerTypesEvents.ActionRemove) {
				if err := d.checkServices(ctx, serviceChan, serviceDeleteChan); err != nil {
					d.logger.Warnf("Failed to check services: %v", err)
				}
			}
			if event.Type == dockerTypesEvents.ContainerEventType && (event.Action == dockerTypesEvents.ActionStart || event.Action == dockerTypesEvents.ActionDie) {
				if err := d.checkContainers(ctx, containerChan, containerDeleteChan); err != nil {
					d.logger.Warnf("Failed to check containers: %v", err)
				}
			}
		case err := <-errChan:
			if err == nil {
				continue
			}

			d.logger.Errorf("Docker events error: %v", err)

			// try to reconnect, replacing our channels on success. They are never nil if err is nil.
			newEvents, newErr, recErr := d.subscribeEvents(ctx)
			if recErr != nil {
				return recErr
			}

			eventsChan, errChan = newEvents, newErr

			d.logger.Info("Successfully reconnected to Docker events")
			// We check containers after a reconnection because the docker daemon might have restarted
			// and the container tombs may have self deleted
			if err := d.checkContainers(ctx, containerChan, containerDeleteChan); err != nil {
				d.logger.Warnf("Failed to check containers: %v", err)
			}

			if d.isSwarmManager {
				if err := d.checkServices(ctx, serviceChan, serviceDeleteChan); err != nil {
					d.logger.Warnf("Failed to check services: %v", err)
				}
			}
		}
	}
}

func (d *DockerSource) StreamingAcquisition(ctx context.Context, out chan types.Event, t *tomb.Tomb) error {
	d.t = t
	containerChan := make(chan *ContainerConfig)
	containerDeleteChan := make(chan *ContainerConfig)
	serviceChan := make(chan *ContainerConfig)
	serviceDeleteChan := make(chan *ContainerConfig)

	d.logger.Infof("Starting docker acquisition")

	t.Go(func() error {
		return d.ContainerManager(ctx, containerChan, containerDeleteChan, out)
	})

	if d.isSwarmManager {
		t.Go(func() error {
			return d.ServiceManager(ctx, serviceChan, serviceDeleteChan, out)
		})
	}

	return d.Watch(ctx, containerChan, containerDeleteChan, serviceChan, serviceDeleteChan)
}

func (d *DockerSource) Dump() any {
	return d
}

func ReadTailScanner(scanner *bufio.Scanner, out chan string, t *tomb.Tomb) error {
	for scanner.Scan() {
		out <- scanner.Text()
	}

	return scanner.Err()
}

// isContainerStillRunning checks if a container is still running via Docker API
func (d *DockerSource) isContainerStillRunning(ctx context.Context, container *ContainerConfig) bool {
	containerInfo, err := d.Client.ContainerInspect(ctx, container.ID)
	if err != nil {
		if errdefs.IsNotFound(err) {
			// Container does not exist - it was removed
			container.logger.Debugf("container %s not found, was removed", container.Name)
			return false
		}
		// Other errors (connection issues, etc.) - assume container is still running
		container.logger.Debugf("failed to inspect container %s: %v, assuming still running", container.Name, err)
		return true
	}

	isRunning := containerInfo.State.Running
	container.logger.Debugf("container %s running status: %v", container.Name, isRunning)
	return isRunning
}

// isServiceStillRunning checks if a service still exists via Docker API
func (d *DockerSource) isServiceStillRunning(ctx context.Context, service *ContainerConfig) bool {
	_, _, err := d.Client.ServiceInspectWithRaw(ctx, service.ID, dockerTypes.ServiceInspectOptions{})
	if err != nil {
		if errdefs.IsNotFound(err) {
			// Service does not exist - it was removed
			service.logger.Debugf("service %s not found, was removed", service.Name)
			return false
		}
		// Other errors (connection issues, etc.) - assume service still exists
		service.logger.Debugf("failed to inspect service %s: %v, assuming still running", service.Name, err)
		return true
	}

	service.logger.Debugf("service %s still exists", service.Name)
	return true
}

func (d *DockerSource) TailContainer(ctx context.Context, container *ContainerConfig, outChan chan types.Event, deleteChan chan *ContainerConfig) error {
	container.logger.Info("start monitoring")

	for {
		select {
		case <-container.t.Dying():
			container.logger.Infof("tail stopped for container %s", container.Name)
			return nil
		default:
		}

		err := d.tailContainerAttempt(ctx, container, outChan)

		if err == nil {
			// Successful completion - container was stopped gracefully
			return nil
		}

		// Check container health to determine if we should retry or give up
		containerHealthy := d.isContainerStillRunning(ctx, container)

		if !containerHealthy {
			// Container is dead/stopped - don't retry, remove from monitoring
			container.logger.Infof("container %s is no longer running, removing from monitoring: %v", container.Name, err)
			deleteChan <- container
			return err
		}

		// Container is still running, so this is likely a temporary network/proxy issue
		// Update the Since timestamp to avoid re-reading logs from before the failure
		container.logOptions.Since = time.Now().UTC().Format(time.RFC3339)

		container.logger.Warnf("tail failed but container is healthy: %v, retrying immediately", err)

		// Since container is healthy, retry immediately - no need to wait
	}
}

func (d *DockerSource) tailContainerAttempt(ctx context.Context, container *ContainerConfig, outChan chan types.Event) error {
	dockerReader, err := d.Client.ContainerLogs(ctx, container.ID, *container.logOptions)
	if err != nil {
		return fmt.Errorf("unable to read logs from container %s: %w", container.Name, err)
	}

	// Log connection (both initial and reconnections)
	container.logger.Info("connected to container logs")

	var scanner *bufio.Scanner
	// we use this library to normalize docker API logs (cf. https://ahmet.im/blog/docker-logs-api-binary-format-explained/)
	if container.Tty {
		scanner = bufio.NewScanner(dockerReader)
	} else {
		reader := dlog.NewReader(dockerReader)
		scanner = bufio.NewScanner(reader)
	}

	readerChan := make(chan string)
	readerTomb := &tomb.Tomb{}
	readerTomb.Go(func() error {
		return ReadTailScanner(scanner, readerChan, readerTomb)
	})

	for {
		select {
		case <-container.t.Dying():
			readerTomb.Kill(nil)
			return nil
		case line := <-readerChan:
			if line == "" {
				continue
			}

			l := types.Line{}
			l.Raw = line
			l.Labels = container.Labels
			l.Time = time.Now().UTC()
			l.Src = container.Name
			l.Process = true
			l.Module = d.GetName()
			evt := types.MakeEvent(d.Config.UseTimeMachine, types.LOG, true)
			evt.Line = l
			if d.metricsLevel != metrics.AcquisitionMetricsLevelNone {
				metrics.DockerDatasourceLinesRead.With(prometheus.Labels{"source": container.Name, "datasource_type": "docker", "acquis_type": evt.Line.Labels["type"]}).Inc()
			}
			outChan <- evt
			d.logger.Debugf("Sent line to parsing: %+v", evt.Line.Raw)
		case <-readerTomb.Dying():
			// This case is to handle temporarily losing the connection to the docker socket
			// The only known case currently is when using docker-socket-proxy (and maybe a docker daemon restart)
			container.logger.Debugf("readerTomb dying for container %s, connection lost", container.Name)
			readerTomb.Kill(nil)
			return fmt.Errorf("reader connection lost for container %s", container.Name)
		}
	}
}

func (d *DockerSource) TailService(ctx context.Context, service *ContainerConfig, outChan chan types.Event, deleteChan chan *ContainerConfig) error {
	service.logger.Info("start monitoring")

	for {
		select {
		case <-service.t.Dying():
			service.logger.Infof("tail stopped for service %s", service.Name)
			return nil
		default:
		}

		err := d.tailServiceAttempt(ctx, service, outChan)

		if err == nil {
			// Successful completion - service was stopped gracefully
			return nil
		}

		// Check service health to determine if we should retry or give up
		serviceHealthy := d.isServiceStillRunning(ctx, service)

		if !serviceHealthy {
			// Service was removed - don't retry, remove from monitoring
			service.logger.Infof("service %s no longer exists, removing from monitoring: %v", service.Name, err)
			deleteChan <- service
			return err
		}

		// Service still exists, so this is likely a temporary network/proxy issue
		// Update the Since timestamp to avoid re-reading logs from before the failure
		service.logOptions.Since = time.Now().UTC().Format(time.RFC3339)

		service.logger.Warnf("tail failed but service is healthy: %v, retrying immediately", err)

		// Since service is healthy, retry immediately - no need to wait
	}
}

func (d *DockerSource) tailServiceAttempt(ctx context.Context, service *ContainerConfig, outChan chan types.Event) error {
	// For services, we need to get the service logs using the service logs API
	// Docker service logs aggregates logs from all running tasks of the service
	dockerReader, err := d.Client.ServiceLogs(ctx, service.ID, *service.logOptions)
	if err != nil {
		return fmt.Errorf("unable to read logs from service %s: %w", service.Name, err)
	}

	// Log connection (both initial and reconnections)
	service.logger.Info("connected to service logs")

	// Service logs don't use TTY, so we always use the dlog reader
	reader := dlog.NewReader(dockerReader)
	scanner := bufio.NewScanner(reader)

	readerChan := make(chan string)
	readerTomb := &tomb.Tomb{}
	readerTomb.Go(func() error {
		return ReadTailScanner(scanner, readerChan, readerTomb)
	})

	for {
		select {
		case <-service.t.Dying():
			readerTomb.Kill(nil)
			return nil
		case line := <-readerChan:
			if line == "" {
				continue
			}

			l := types.Line{}
			l.Raw = line
			l.Labels = service.Labels
			l.Time = time.Now().UTC()
			l.Src = service.Name
			l.Process = true
			l.Module = d.GetName()
			evt := types.MakeEvent(d.Config.UseTimeMachine, types.LOG, true)
			evt.Line = l
			if d.metricsLevel != metrics.AcquisitionMetricsLevelNone {
				metrics.DockerDatasourceLinesRead.With(prometheus.Labels{"source": service.Name, "acquis_type": l.Labels["type"], "datasource_type": "docker"}).Inc()
			}
			outChan <- evt
			d.logger.Debugf("Sent line to parsing: %+v", evt.Line.Raw)
		case <-readerTomb.Dying():
			// Handle connection loss similar to containers
			service.logger.Debugf("readerTomb dying for service %s, connection lost", service.Name)
			readerTomb.Kill(nil)
			return fmt.Errorf("reader connection lost for service %s", service.Name)
		}
	}
}

func (d *DockerSource) ContainerManager(ctx context.Context, in chan *ContainerConfig, deleteChan chan *ContainerConfig, outChan chan types.Event) error {
	d.logger.Info("Container Manager started")

	for {
		select {
		case newContainer := <-in:
			if _, ok := d.runningContainerState[newContainer.ID]; !ok {
				newContainer.logger = d.logger.WithField("container_name", newContainer.Name)
				newContainer.t.Go(func() error {
					return d.TailContainer(ctx, newContainer, outChan, deleteChan)
				})

				d.runningContainerState[newContainer.ID] = newContainer
			}
		case containerToDelete := <-deleteChan:
			if containerConfig, ok := d.runningContainerState[containerToDelete.ID]; ok {
				log.Infof("container acquisition stopped for container '%s'", containerConfig.Name)
				containerConfig.t.Kill(nil)
				delete(d.runningContainerState, containerToDelete.ID)
			}
		case <-d.t.Dying():
			for _, container := range d.runningContainerState {
				if container.t.Alive() {
					d.logger.Infof("killing tail for container %s", container.Name)
					container.t.Kill(nil)

					if err := container.t.Wait(); err != nil {
						d.logger.Infof("error while waiting for death of %s : %s", container.Name, err)
					}
				}
			}

			d.runningContainerState = nil
			d.logger.Debugf("routine cleanup done, return")

			return nil
		}
	}
}

func (d *DockerSource) ServiceManager(ctx context.Context, in chan *ContainerConfig, deleteChan chan *ContainerConfig, outChan chan types.Event) error {
	d.logger.Info("Service Manager started")

	for {
		select {
		case newService := <-in:
			if _, ok := d.runningServiceState[newService.ID]; !ok {
				newService.logger = d.logger.WithField("service_name", newService.Name)
				newService.t.Go(func() error {
					return d.TailService(ctx, newService, outChan, deleteChan)
				})

				d.runningServiceState[newService.ID] = newService
			}
		case serviceToDelete := <-deleteChan:
			if serviceConfig, ok := d.runningServiceState[serviceToDelete.ID]; ok {
				d.logger.Infof("service acquisition stopped for service '%s'", serviceConfig.Name)
				serviceConfig.t.Kill(nil)
				delete(d.runningServiceState, serviceToDelete.ID)
			}
		case <-d.t.Dying():
			for _, service := range d.runningServiceState {
				if service.t.Alive() {
					d.logger.Infof("killing tail for service %s", service.Name)
					service.t.Kill(nil)

					if err := service.t.Wait(); err != nil {
						d.logger.Infof("error while waiting for death of %s : %s", service.Name, err)
					}
				}
			}

			d.runningServiceState = nil
			d.logger.Debugf("service manager cleanup done, return")

			return nil
		}
	}
}<|MERGE_RESOLUTION|>--- conflicted
+++ resolved
@@ -69,22 +69,13 @@
 }
 
 type ContainerConfig struct {
-<<<<<<< HEAD
 	Name       string
 	ID         string
-	t          *tomb.Tomb
+	t          tomb.Tomb
 	logger     *log.Entry
 	Labels     map[string]string
 	Tty        bool
 	logOptions *dockerContainer.LogsOptions
-=======
-	Name   string
-	ID     string
-	t      tomb.Tomb
-	logger *log.Entry
-	Labels map[string]string
-	Tty    bool
->>>>>>> 02365c9b
 }
 
 func (d *DockerSource) GetUuid() string {
