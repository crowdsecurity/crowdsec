--- conflicted
+++ resolved
@@ -333,11 +333,7 @@
 			},
 		},
 		{
-<<<<<<< HEAD
-			name:             "on_match: no alert with default config",
-=======
 			name:             "on_match: SendAlert() with out-of-band rule",
->>>>>>> 50a5ef53
 			expected_load_ok: true,
 			outofband_rules: []appsec_rule.CustomRule{
 				{
@@ -348,71 +344,18 @@
 					Transform: []string{"lowercase"},
 				},
 			},
-<<<<<<< HEAD
-			on_match: []appsec.Hook{},
-			input_request: appsec.ParsedRequest{
-				RemoteAddr: "1.2.3.4",
-				Method:     "GET",
-				URI:        "/urllll",
-				Args:       url.Values{"foo": []string{"toto"}},
-			},
-			output_asserts: func(events []types.Event, responses []appsec.AppsecTempResponse, appsecResponse appsec.BodyResponse, statusCode int) {
-				require.Len(t, events, 1)
-				require.Equal(t, types.LOG, events[0].Type)
-				require.Len(t, responses, 1)
-				require.Equal(t, appsec.AllowRemediation, responses[0].Action)
-			},
-		},
-		{
-			name:             "on_match: alert only for inband with default config",
-			expected_load_ok: true,
-			inband_rules: []appsec_rule.CustomRule{
-				{
-					Name:      "rule42",
-					Zones:     []string{"ARGS"},
-					Variables: []string{"foo"},
-					Match:     appsec_rule.Match{Type: "regex", Value: "^toto"},
-					Transform: []string{"lowercase"},
-				},
-			},
-			outofband_rules: []appsec_rule.CustomRule{
-				{
-					Name:      "rule42",
-					Zones:     []string{"ARGS"},
-					Variables: []string{"foo"},
-					Match:     appsec_rule.Match{Type: "regex", Value: "^tot"},
-					Transform: []string{"lowercase"},
-				},
-			},
-			on_match: []appsec.Hook{},
-			input_request: appsec.ParsedRequest{
-=======
 			DefaultRemediation: appsec.AllowRemediation,
 			on_match: []appsec.Hook{
 				{Filter: "IsInBand == false", Apply: []string{"SendAlert()"}},
 			},
 			input_request: appsec.ParsedRequest{
 				ClientIP:   "1.2.3.4",
->>>>>>> 50a5ef53
-				RemoteAddr: "1.2.3.4",
-				Method:     "GET",
-				URI:        "/urllll",
-				Args:       url.Values{"foo": []string{"toto"}},
-			},
-			output_asserts: func(events []types.Event, responses []appsec.AppsecTempResponse, appsecResponse appsec.BodyResponse, statusCode int) {
-<<<<<<< HEAD
-				require.Len(t, events, 3)
-				require.Equal(t, types.APPSEC, events[0].Type) // The actual alert
-				require.NotNil(t, events[0].Overflow.Alert)
-				require.Equal(t, types.LOG, events[1].Type) // The event for the inband match
-				require.True(t, events[1].Appsec.HasInBandMatches)
-				require.False(t, events[1].Appsec.HasOutBandMatches)
-				require.Equal(t, types.LOG, events[2].Type) // The event for the outband match
-				require.False(t, events[2].Appsec.HasInBandMatches)
-				require.True(t, events[2].Appsec.HasOutBandMatches)
-				require.Len(t, responses, 1)
-				require.Equal(t, appsec.BanRemediation, responses[0].Action)
-=======
+				RemoteAddr: "1.2.3.4",
+				Method:     "GET",
+				URI:        "/urllll",
+				Args:       url.Values{"foo": []string{"toto"}},
+			},
+			output_asserts: func(events []types.Event, responses []appsec.AppsecTempResponse, appsecResponse appsec.BodyResponse, statusCode int) {
 				require.Equal(t, appsec.AllowRemediation, appsecResponse.Action)
 				require.Equal(t, http.StatusOK, appsecResponse.HTTPStatus)
 				require.Equal(t, http.StatusOK, statusCode)
@@ -422,7 +365,32 @@
 				require.Equal(t, types.APPSEC, events[1].Type)
 				require.Nil(t, events[0].Overflow.Alert)
 				require.NotNil(t, events[1].Overflow.Alert)
->>>>>>> 50a5ef53
+			},
+		},
+		{
+			name:             "on_match: no alert with default config",
+			expected_load_ok: true,
+			outofband_rules: []appsec_rule.CustomRule{
+				{
+					Name:      "rule42",
+					Zones:     []string{"ARGS"},
+					Variables: []string{"foo"},
+					Match:     appsec_rule.Match{Type: "regex", Value: "^toto"},
+					Transform: []string{"lowercase"},
+				},
+			},
+			on_match: []appsec.Hook{},
+			input_request: appsec.ParsedRequest{
+				RemoteAddr: "1.2.3.4",
+				Method:     "GET",
+				URI:        "/urllll",
+				Args:       url.Values{"foo": []string{"toto"}},
+			},
+			output_asserts: func(events []types.Event, responses []appsec.AppsecTempResponse, appsecResponse appsec.BodyResponse, statusCode int) {
+				require.Len(t, events, 1)
+				require.Equal(t, types.LOG, events[0].Type)
+				require.Len(t, responses, 1)
+				require.Equal(t, appsec.AllowRemediation, responses[0].Action)
 			},
 		},
 	}
