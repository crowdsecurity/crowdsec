--- conflicted
+++ resolved
@@ -18,12 +18,9 @@
 	expected_load_ok       bool
 	inband_rules           []appsec_rule.CustomRule
 	outofband_rules        []appsec_rule.CustomRule
-<<<<<<< HEAD
 	inband_native_rules    []string
 	outofband_native_rules []string
-=======
 	seclang_rules          []string
->>>>>>> b96a7a5f
 	on_load                []appsec.Hook
 	pre_eval               []appsec.Hook
 	post_eval              []appsec.Hook
