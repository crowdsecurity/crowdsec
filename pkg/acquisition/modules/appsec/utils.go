--- conflicted
+++ resolved
@@ -254,7 +254,7 @@
 		} else {
 			evt.Appsec.HasOutBandMatches = true
 		}
-		AppsecRuleHits.With(prometheus.Labels{"rule_name": r.AppsecRuntime.EarlyTerminationReason, "type": kind, "source": req.RemoteAddrNormalized, "appsec_engine": req.AppsecEngine}).Inc()
+		metrics.AppsecRuleHits.With(prometheus.Labels{"rule_name": r.AppsecRuntime.EarlyTerminationReason, "type": kind, "source": req.RemoteAddrNormalized, "appsec_engine": req.AppsecEngine}).Inc()
 		ruleMatch := map[string]any{
 			"uri":       evt.Parsed["target_uri"],
 			"rule_type": kind,
@@ -294,13 +294,9 @@
 				name = fmt.Sprintf("native_rule:%d", rule.Rule().ID())
 			}
 
-			AppsecRuleHits.With(prometheus.Labels{"rule_name": ruleNameProm, "type": kind, "source": req.RemoteAddrNormalized, "appsec_engine": req.AppsecEngine}).Inc()
-
-<<<<<<< HEAD
+			metrics.AppsecRuleHits.With(prometheus.Labels{"rule_name": ruleNameProm, "type": kind, "source": req.RemoteAddrNormalized, "appsec_engine": req.AppsecEngine}).Inc()
+
 			matchedZones := make([]string, 0)
-=======
-		metrics.AppsecRuleHits.With(prometheus.Labels{"rule_name": ruleNameProm, "type": kind, "source": req.RemoteAddrNormalized, "appsec_engine": req.AppsecEngine}).Inc()
->>>>>>> 94e2a2af
 
 			for _, matchData := range rule.MatchedDatas() {
 				zone := matchData.Variable().Name()
