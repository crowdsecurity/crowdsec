--- conflicted
+++ resolved
@@ -275,13 +275,8 @@
 	return true
 }
 
-<<<<<<< HEAD
-func EventFromRequest(r *appsec.ParsedRequest, labels map[string]string, txUuid string) (types.Event, error) {
-	evt := types.MakeEvent(false, types.LOG, true)
-=======
-func EventFromRequest(r *appsec.ParsedRequest, labels map[string]string) (pipeline.Event, error) {
+func EventFromRequest(r *appsec.ParsedRequest, labels map[string]string, txUuid string) (pipeline.Event, error) {
 	evt := pipeline.MakeEvent(false, pipeline.LOG, true)
->>>>>>> bcd72105
 	// def needs fixing
 	evt.Stage = "s00-raw"
 	evt.Parsed = map[string]string{
@@ -338,11 +333,7 @@
 	}
 }
 
-<<<<<<< HEAD
-func (r *AppsecRunner) AccumulateTxToEvent(evt *types.Event, state *appsec.AppsecRequestState, req *appsec.ParsedRequest) {
-=======
-func (r *AppsecRunner) AccumulateTxToEvent(evt *pipeline.Event, req *appsec.ParsedRequest) error {
->>>>>>> bcd72105
+func (r *AppsecRunner) AccumulateTxToEvent(evt *pipeline.Event, state *appsec.AppsecRequestState, req *appsec.ParsedRequest) {
 	if evt == nil {
 		return
 	}
