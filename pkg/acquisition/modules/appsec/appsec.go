package appsecacquisition

import (
	"context"
	"encoding/json"
	"fmt"
	"net"
	"net/http"
	"os"
	"sync"
	"time"

	"github.com/crowdsecurity/crowdsec/pkg/csconfig"

	"github.com/crowdsecurity/crowdsec/pkg/acquisition/configuration"
	"github.com/crowdsecurity/crowdsec/pkg/appsec"
	"github.com/crowdsecurity/crowdsec/pkg/types"
	"github.com/crowdsecurity/go-cs-lib/trace"
	"github.com/google/uuid"
	"github.com/pkg/errors"
	"github.com/prometheus/client_golang/prometheus"
	log "github.com/sirupsen/logrus"
	"gopkg.in/tomb.v2"
	"gopkg.in/yaml.v2"
)

const (
	InBand    = "inband"
	OutOfBand = "outofband"
)

var (
	DefaultAuthCacheDuration = (1 * time.Minute)
)

// configuration structure of the acquis for the application security engine
type AppsecSourceConfig struct {
	ListenAddr                        string         `yaml:"listen_addr"`
	ListenSocket                      string         `yaml:"listen_socket"`
	CertFilePath                      string         `yaml:"cert_file"`
	KeyFilePath                       string         `yaml:"key_file"`
	Path                              string         `yaml:"path"`
	Routines                          int            `yaml:"routines"`
	AppsecConfig                      string         `yaml:"appsec_config"`
	AppsecConfigPath                  string         `yaml:"appsec_config_path"`
	AuthCacheDuration                 *time.Duration `yaml:"auth_cache_duration"`
	configuration.DataSourceCommonCfg `yaml:",inline"`
}

// runtime structure of AppsecSourceConfig
type AppsecSource struct {
	config        AppsecSourceConfig
	logger        *log.Entry
	mux           *http.ServeMux
	server        *http.Server
	outChan       chan types.Event
	InChan        chan appsec.ParsedRequest
	AppsecRuntime *appsec.AppsecRuntimeConfig
	AppsecConfigs map[string]appsec.AppsecConfig
	lapiURL       string
	AuthCache     AuthCache
	AppsecRunners []AppsecRunner //one for each go-routine
}

// Struct to handle cache of authentication
type AuthCache struct {
	APIKeys map[string]time.Time
	mu      sync.RWMutex
}

func NewAuthCache() AuthCache {
	return AuthCache{
		APIKeys: make(map[string]time.Time, 0),
		mu:      sync.RWMutex{},
	}
}

func (ac *AuthCache) Set(apiKey string, expiration time.Time) {
	ac.mu.Lock()
	ac.APIKeys[apiKey] = expiration
	ac.mu.Unlock()
}

func (ac *AuthCache) Get(apiKey string) (time.Time, bool) {
	ac.mu.RLock()
	expiration, exists := ac.APIKeys[apiKey]
	ac.mu.RUnlock()
	return expiration, exists
}

// @tko + @sbl : we might want to get rid of that or improve it
type BodyResponse struct {
	Action string `json:"action"`
}

func (w *AppsecSource) UnmarshalConfig(yamlConfig []byte) error {

	err := yaml.UnmarshalStrict(yamlConfig, &w.config)
	if err != nil {
		return errors.Wrap(err, "Cannot parse appsec configuration")
	}

	if w.config.ListenAddr == "" && w.config.ListenSocket == "" {
		w.config.ListenAddr = "127.0.0.1:7422"
	}

	if w.config.Path == "" {
		w.config.Path = "/"
	}

	if w.config.Path[0] != '/' {
		w.config.Path = "/" + w.config.Path
	}

	if w.config.Mode == "" {
		w.config.Mode = configuration.TAIL_MODE
	}

	// always have at least one appsec routine
	if w.config.Routines == 0 {
		w.config.Routines = 1
	}

	if w.config.AppsecConfig == "" && w.config.AppsecConfigPath == "" {
		return fmt.Errorf("appsec_config or appsec_config_path must be set")
	}

	if w.config.Name == "" {
		if w.config.ListenSocket != "" && w.config.ListenAddr == "" {
			w.config.Name = w.config.ListenSocket
		}
		if w.config.ListenSocket == "" {
			w.config.Name = fmt.Sprintf("%s%s", w.config.ListenAddr, w.config.Path)
		}
	}

	csConfig := csconfig.GetConfig()
	w.lapiURL = fmt.Sprintf("%sv1/decisions/stream", csConfig.API.Client.Credentials.URL)
	w.AuthCache = NewAuthCache()

	return nil
}

func (w *AppsecSource) GetMetrics() []prometheus.Collector {
	return []prometheus.Collector{AppsecReqCounter, AppsecBlockCounter, AppsecRuleHits, AppsecOutbandParsingHistogram, AppsecInbandParsingHistogram, AppsecGlobalParsingHistogram}
}

func (w *AppsecSource) GetAggregMetrics() []prometheus.Collector {
	return []prometheus.Collector{AppsecReqCounter, AppsecBlockCounter, AppsecRuleHits, AppsecOutbandParsingHistogram, AppsecInbandParsingHistogram, AppsecGlobalParsingHistogram}
}

func (w *AppsecSource) Configure(yamlConfig []byte, logger *log.Entry) error {
	err := w.UnmarshalConfig(yamlConfig)
	if err != nil {
		return errors.Wrap(err, "unable to parse appsec configuration")
	}
	w.logger = logger

	w.logger.Tracef("Appsec configuration: %+v", w.config)

	if w.config.AuthCacheDuration == nil {
		w.config.AuthCacheDuration = &DefaultAuthCacheDuration
		w.logger.Infof("Cache duration for auth not set, using default: %v", *w.config.AuthCacheDuration)
	}

	w.mux = http.NewServeMux()

	w.server = &http.Server{
		Addr:    w.config.ListenAddr,
		Handler: w.mux,
	}

	w.InChan = make(chan appsec.ParsedRequest)
	appsecCfg := appsec.AppsecConfig{Logger: w.logger.WithField("component", "appsec_config")}

	//let's load the associated appsec_config:
	if w.config.AppsecConfigPath != "" {
		err := appsecCfg.LoadByPath(w.config.AppsecConfigPath)
		if err != nil {
			return fmt.Errorf("unable to load appsec_config : %s", err)
		}
	} else if w.config.AppsecConfig != "" {
		err := appsecCfg.Load(w.config.AppsecConfig)
		if err != nil {
			return fmt.Errorf("unable to load appsec_config : %s", err)
		}
	} else {
		return fmt.Errorf("no appsec_config provided")
	}

	w.AppsecRuntime, err = appsecCfg.Build()
	if err != nil {
		return fmt.Errorf("unable to build appsec_config : %s", err)
	}

	err = w.AppsecRuntime.ProcessOnLoadRules()

	if err != nil {
		return fmt.Errorf("unable to process on load rules : %s", err)
	}

	w.AppsecRunners = make([]AppsecRunner, w.config.Routines)

	for nbRoutine := 0; nbRoutine < w.config.Routines; nbRoutine++ {
		appsecRunnerUUID := uuid.New().String()
		//we copy AppsecRutime for each runner
		wrt := *w.AppsecRuntime
		wrt.Logger = w.logger.Dup().WithField("runner_uuid", appsecRunnerUUID)
		runner := AppsecRunner{
			inChan: w.InChan,
			UUID:   appsecRunnerUUID,
			logger: w.logger.WithFields(log.Fields{
				"runner_uuid": appsecRunnerUUID,
			}),
			AppsecRuntime: &wrt,
			Labels:        w.config.Labels,
		}
		err := runner.Init(appsecCfg.GetDataDir())
		if err != nil {
			return fmt.Errorf("unable to initialize runner : %s", err)
		}
		w.AppsecRunners[nbRoutine] = runner
	}

	w.logger.Infof("Created %d appsec runners", len(w.AppsecRunners))

	//We don´t use the wrapper provided by coraza because we want to fully control what happens when a rule match to send the information in crowdsec
	w.mux.HandleFunc(w.config.Path, w.appsecHandler)
	return nil
}

func (w *AppsecSource) ConfigureByDSN(dsn string, labels map[string]string, logger *log.Entry, uuid string) error {
	return fmt.Errorf("AppSec datasource does not support command line acquisition")
}

func (w *AppsecSource) GetMode() string {
	return w.config.Mode
}

func (w *AppsecSource) GetName() string {
	return "appsec"
}

func (w *AppsecSource) OneShotAcquisition(out chan types.Event, t *tomb.Tomb) error {
	return fmt.Errorf("AppSec datasource does not support command line acquisition")
}

func (w *AppsecSource) StreamingAcquisition(out chan types.Event, t *tomb.Tomb) error {
	w.outChan = out
	t.Go(func() error {
		defer trace.CatchPanic("crowdsec/acquis/appsec/live")

		w.logger.Infof("%d appsec runner to start", len(w.AppsecRunners))
		for _, runner := range w.AppsecRunners {
			runner := runner
			runner.outChan = out
			t.Go(func() error {
				defer trace.CatchPanic("crowdsec/acquis/appsec/live/runner")
				return runner.Run(t)
			})
		}
		t.Go(func() error {
			if w.config.ListenSocket != "" {
				w.logger.Infof("creating unix socket %s", w.config.ListenSocket)
				_ = os.RemoveAll(w.config.ListenSocket)
				listener, err := net.Listen("unix", w.config.ListenSocket)
				if err != nil {
					return errors.Wrap(err, "Appsec server failed")
				}
				if err = w.server.Serve(listener); err != http.ErrServerClosed {
					return errors.Wrap(err, "Appsec server failed")
				}
			}
			return nil
		})
		t.Go(func() error {
			var err error
			if w.config.ListenAddr != "" {
				w.logger.Infof("creating TCP server on %s", w.config.ListenAddr)
				if w.config.CertFilePath != "" && w.config.KeyFilePath != "" {
					err = w.server.ListenAndServeTLS(w.config.CertFilePath, w.config.KeyFilePath)
				} else {
					err = w.server.ListenAndServe()
				}

				if err != nil && err != http.ErrServerClosed {
					return errors.Wrap(err, "Appsec server failed")
				}
			}
			return nil
		})
		<-t.Dying()
<<<<<<< HEAD
		w.logger.Info("Shutting down Appsec server")
=======
		w.logger.Infof("Stopping Appsec server on %s%s", w.config.ListenAddr, w.config.Path)
		//xx let's clean up the appsec runners :)
		appsec.AppsecRulesDetails = make(map[int]appsec.RulesDetails)
>>>>>>> 19d36c0f
		w.server.Shutdown(context.TODO())
		return nil
	})
	return nil
}

func (w *AppsecSource) CanRun() error {
	return nil
}

func (w *AppsecSource) GetUuid() string {
	return w.config.UniqueId
}

func (w *AppsecSource) Dump() interface{} {
	return w
}

func (w *AppsecSource) IsAuth(apiKey string) bool {
	client := &http.Client{
		Timeout: 200 * time.Millisecond,
	}

	req, err := http.NewRequest(http.MethodHead, w.lapiURL, nil)
	if err != nil {
		log.Errorf("Error creating request: %s", err)
		return false
	}

	req.Header.Add("X-Api-Key", apiKey)
	resp, err := client.Do(req)
	if err != nil {
		log.Errorf("Error performing request: %s", err)
		return false
	}
	defer resp.Body.Close()

	return resp.StatusCode == http.StatusOK

}

// should this be in the runner ?
func (w *AppsecSource) appsecHandler(rw http.ResponseWriter, r *http.Request) {
	w.logger.Debugf("Received request from '%s' on %s", r.RemoteAddr, r.URL.Path)

	apiKey := r.Header.Get(appsec.APIKeyHeaderName)
	clientIP := r.Header.Get(appsec.IPHeaderName)
	remoteIP := r.RemoteAddr
	if apiKey == "" {
		w.logger.Errorf("Unauthorized request from '%s' (real IP = %s)", remoteIP, clientIP)
		rw.WriteHeader(http.StatusUnauthorized)
		return
	}
	expiration, exists := w.AuthCache.Get(apiKey)
	// if the apiKey is not in cache or has expired, just recheck the auth
	if !exists || time.Now().After(expiration) {
		if !w.IsAuth(apiKey) {
			rw.WriteHeader(http.StatusUnauthorized)
			w.logger.Errorf("Unauthorized request from '%s' (real IP = %s)", remoteIP, clientIP)
			return
		}

		// apiKey is valid, store it in cache
		w.AuthCache.Set(apiKey, time.Now().Add(*w.config.AuthCacheDuration))
	}

	// parse the request only once
	parsedRequest, err := appsec.NewParsedRequestFromRequest(r, w.logger)
	if err != nil {
		w.logger.Errorf("%s", err)
		rw.WriteHeader(http.StatusInternalServerError)
		return
	}
	parsedRequest.AppsecEngine = w.config.Name

	logger := w.logger.WithFields(log.Fields{
		"request_uuid": parsedRequest.UUID,
		"client_ip":    parsedRequest.ClientIP,
	})

	AppsecReqCounter.With(prometheus.Labels{"source": parsedRequest.RemoteAddrNormalized, "appsec_engine": parsedRequest.AppsecEngine}).Inc()

	w.InChan <- parsedRequest

	response := <-parsedRequest.ResponseChannel
	statusCode := http.StatusOK

	if response.InBandInterrupt {
		statusCode = http.StatusForbidden
		AppsecBlockCounter.With(prometheus.Labels{"source": parsedRequest.RemoteAddrNormalized, "appsec_engine": parsedRequest.AppsecEngine}).Inc()
	}

	appsecResponse := w.AppsecRuntime.GenerateResponse(response, logger)
	logger.Debugf("Response: %+v", appsecResponse)

	rw.WriteHeader(statusCode)
	body, err := json.Marshal(appsecResponse)
	if err != nil {
		logger.Errorf("unable to marshal response: %s", err)
		rw.WriteHeader(http.StatusInternalServerError)
	} else {
		rw.Write(body)
	}

}<|MERGE_RESOLUTION|>--- conflicted
+++ resolved
@@ -290,13 +290,9 @@
 			return nil
 		})
 		<-t.Dying()
-<<<<<<< HEAD
 		w.logger.Info("Shutting down Appsec server")
-=======
-		w.logger.Infof("Stopping Appsec server on %s%s", w.config.ListenAddr, w.config.Path)
-		//xx let's clean up the appsec runners :)
-		appsec.AppsecRulesDetails = make(map[int]appsec.RulesDetails)
->>>>>>> 19d36c0f
+    //xx let's clean up the appsec runners :)
+    appsec.AppsecRulesDetails = make(map[int]appsec.RulesDetails)
 		w.server.Shutdown(context.TODO())
 		return nil
 	})
