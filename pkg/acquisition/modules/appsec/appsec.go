--- conflicted
+++ resolved
@@ -330,14 +330,11 @@
 		w.logger.Info("Shutting down Appsec server")
 		// xx let's clean up the appsec runners :)
 		appsec.AppsecRulesDetails = make(map[int]appsec.RulesDetails)
-<<<<<<< HEAD
+
 		if err := w.server.Shutdown(ctx); err != nil {
 			w.logger.Errorf("Error shutting down Appsec server: %s", err.Error())
 		}
-=======
-		w.server.Shutdown(ctx)
-
->>>>>>> fe931af5
+
 		return nil
 	})
 
