package acquisition

import (
	"bytes"
	"context"
	"errors"
	"fmt"
	"io"
	"maps"
	"os"
	"slices"
	"strings"

	"github.com/expr-lang/expr"
	"github.com/expr-lang/expr/vm"
	"github.com/goccy/go-yaml"
	"github.com/google/uuid"
	"github.com/prometheus/client_golang/prometheus"
	log "github.com/sirupsen/logrus"
	tomb "gopkg.in/tomb.v2"

	"github.com/crowdsecurity/go-cs-lib/csstring"
	"github.com/crowdsecurity/go-cs-lib/csyaml"
	"github.com/crowdsecurity/go-cs-lib/trace"

	"github.com/crowdsecurity/crowdsec/pkg/acquisition/configuration"
	"github.com/crowdsecurity/crowdsec/pkg/csconfig"
	"github.com/crowdsecurity/crowdsec/pkg/cwversion/component"
	"github.com/crowdsecurity/crowdsec/pkg/exprhelpers"
	"github.com/crowdsecurity/crowdsec/pkg/metrics"
	"github.com/crowdsecurity/crowdsec/pkg/types"
)

type DataSourceUnavailableError struct {
	Name string
	Err  error
}

func (e *DataSourceUnavailableError) Error() string {
	return fmt.Sprintf("datasource '%s' is not available: %v", e.Name, e.Err)
}

func (e *DataSourceUnavailableError) Unwrap() error {
	return e.Err
}

// The interface each datasource must implement
type DataSource interface {
	GetMetrics() []prometheus.Collector                                                                 // Returns pointers to metrics that are managed by the module
	GetAggregMetrics() []prometheus.Collector                                                           // Returns pointers to metrics that are managed by the module (aggregated mode, limits cardinality)
	UnmarshalConfig(yamlConfig []byte) error                                                            // Decode and pre-validate the YAML datasource - anything that can be checked before runtime
	Configure(yamlConfig []byte, logger *log.Entry, metricsLevel metrics.AcquisitionMetricsLevel) error // Complete the YAML datasource configuration and perform runtime checks.
	ConfigureByDSN(dsn string, labels map[string]string, logger *log.Entry, uniqueID string) error      // Configure the datasource
	GetMode() string                                                                                    // Get the mode (TAIL, CAT or SERVER)
	GetName() string                                                                                    // Get the name of the module
	OneShotAcquisition(ctx context.Context, out chan types.Event, acquisTomb *tomb.Tomb) error          // Start one shot acquisition(eg, cat a file)
	StreamingAcquisition(ctx context.Context, out chan types.Event, acquisTomb *tomb.Tomb) error        // Start live acquisition (eg, tail a file)
	CanRun() error                                                                                      // Whether the datasource can run or not (eg, journalctl on BSD is a non-sense)
	GetUuid() string                                                                                    // Get the unique identifier of the datasource
	Dump() any
}

var (
	// We declare everything here so we can tell if they are unsupported, or excluded from the build
	AcquisitionSources = map[string]func() DataSource{}
	transformRuntimes  = map[string]*vm.Program{}
)

func GetDataSourceIface(dataSourceType string) (DataSource, error) {
	source, registered := AcquisitionSources[dataSourceType]
	if registered {
		return source(), nil
	}

	built, known := component.Built["datasource_"+dataSourceType]

	if dataSourceType == "" {
		return nil, errors.New("data source type is empty")
	}

	if !known {
		return nil, fmt.Errorf("unknown data source %s", dataSourceType)
	}

	if built {
		panic("datasource " + dataSourceType + " is built but not registered")
	}

	return nil, fmt.Errorf("data source %s is not built in this version of crowdsec", dataSourceType)
}

// registerDataSource registers a datasource in the AcquisitionSources map.
// It must be called in the init() function of the datasource package, and the datasource name
// must be declared with a nil value in the map, to allow for conditional compilation.
func registerDataSource(dataSourceType string, dsGetter func() DataSource) {
	component.Register("datasource_" + dataSourceType)

	AcquisitionSources[dataSourceType] = dsGetter
}

// setupLogger creates a logger for the datasource to use at runtime.
func setupLogger(source, name string, level *log.Level) (*log.Entry, error) {
	clog := log.New()
	if err := types.ConfigureLogger(clog, level); err != nil {
		return nil, fmt.Errorf("while configuring datasource logger: %w", err)
	}

	fields := log.Fields{
		"type": source,
	}

	if name != "" {
		fields["name"] = name
	}

	subLogger := clog.WithFields(fields)

	return subLogger, nil
}

// DataSourceConfigure creates and returns a DataSource object from a configuration,
// if the configuration is not valid it returns an error.
// If the datasource can't be run (eg. journalctl not available), it still returns an error which
// can be checked for the appropriate action.
<<<<<<< HEAD
func DataSourceConfigure(commonConfig configuration.DataSourceCommonCfg, metricsLevel metrics.AcquisitionMetricsLevel) (DataSource, error) {
	// we dump it back to []byte, because we want to decode the yaml blob twice:
	// once to DataSourceCommonCfg, and then later to the dedicated type of the datasource
	yamlConfig, err := yaml.Marshal(commonConfig)
	if err != nil {
		return nil, fmt.Errorf("unable to serialize back interface: %w", err)
	}

=======
func DataSourceConfigure(commonConfig configuration.DataSourceCommonCfg, yamlConfig []byte, metricsLevel int) (DataSource, error) {
>>>>>>> cf981319
	dataSrc, err := GetDataSourceIface(commonConfig.Source)
	if err != nil {
		return nil, err
	}

	subLogger, err := setupLogger(commonConfig.Source, commonConfig.Name, commonConfig.LogLevel)
	if err != nil {
		return nil, err
	}

	/* check eventual dependencies are satisfied (ie. journald will check journalctl availability) */
	if err := dataSrc.CanRun(); err != nil {
		return nil, &DataSourceUnavailableError{Name: commonConfig.Source, Err: err}
	}
	/* configure the actual datasource */
	if err := dataSrc.Configure(yamlConfig, subLogger, metricsLevel); err != nil {
		return nil, err
	}

	return dataSrc, nil
}

func LoadAcquisitionFromDSN(dsn string, labels map[string]string, transformExpr string) ([]DataSource, error) {
	frags := strings.Split(dsn, ":")
	if len(frags) == 1 {
		return nil, fmt.Errorf("%s isn't valid dsn (no protocol)", dsn)
	}

	dataSrc, err := GetDataSourceIface(frags[0])
	if err != nil {
		return nil, fmt.Errorf("no acquisition for protocol %s:// - %w", frags[0], err)
	}

	subLogger, err := setupLogger(dsn, "", nil)
	if err != nil {
		return nil, err
	}

	uniqueId := uuid.NewString()

	if transformExpr != "" {
		vm, err := expr.Compile(transformExpr, exprhelpers.GetExprOptions(map[string]any{"evt": &types.Event{}})...)
		if err != nil {
			return nil, fmt.Errorf("while compiling transform expression '%s': %w", transformExpr, err)
		}

		transformRuntimes[uniqueId] = vm
	}

	err = dataSrc.ConfigureByDSN(dsn, labels, subLogger, uniqueId)
	if err != nil {
		return nil, fmt.Errorf("while configuration datasource for %s: %w", dsn, err)
	}

	return []DataSource{dataSrc}, nil
}

func GetMetricsLevelFromPromCfg(prom *csconfig.PrometheusCfg) metrics.AcquisitionMetricsLevel {
	if prom == nil {
		return metrics.AcquisitionMetricsLevelFull
	}

	if !prom.Enabled {
		return metrics.AcquisitionMetricsLevelNone
	}

	if prom.Level == metrics.MetricsLevelNone {
		return metrics.AcquisitionMetricsLevelNone
	}

	if prom.Level == metrics.MetricsLevelAggregated {
		return metrics.AcquisitionMetricsLevelAggregated
	}

	if prom.Level == metrics.MetricsLevelFull {
		return metrics.AcquisitionMetricsLevelFull
	}

	return metrics.AcquisitionMetricsLevelFull
}

func detectTypes(r io.Reader) ([]string, error) {
	collectedKeys, err := csyaml.GetDocumentKeys(r)
	if err != nil {
		return nil, err
	}

	ret := make([]string, len(collectedKeys))

	for idx, keys := range collectedKeys {
		var detected string

		switch {
		case slices.Contains(keys, "source"):
			detected = ""
		case slices.Contains(keys, "filename"):
			detected = "file"
		case slices.Contains(keys, "filenames"):
			detected = "file"
		case slices.Contains(keys, "journalctl_filter"):
			detected = "journalctl"
		default:
			detected = ""
		}

		ret[idx] = detected
	}

	return ret, nil
}

// sourcesFromFile reads and parses one acquisition file into DataSources.
func sourcesFromFile(acquisFile string, metrics_level metrics.AcquisitionMetricsLevel) ([]DataSource, error) {
	var sources []DataSource

	log.Infof("loading acquisition file : %s", acquisFile)

	yamlFile, err := os.Open(acquisFile)
	if err != nil {
		return nil, err
	}

	defer yamlFile.Close()

	acquisContent, err := io.ReadAll(yamlFile)
	if err != nil {
		return nil, fmt.Errorf("failed to read %s: %w", acquisFile, err)
	}

	expandedAcquis := csstring.StrictExpand(string(acquisContent), os.LookupEnv)

	detectedTypes, err := detectTypes(strings.NewReader(expandedAcquis))
	if err != nil {
		return nil, fmt.Errorf("failed to parse %s: %w", yamlFile.Name(), err)
	}

	documents, err := csyaml.SplitDocuments(strings.NewReader(expandedAcquis))
	if err != nil {
		return nil, err
	}

	idx := -1

	for _, yamlDoc := range documents {
		idx += 1

		var sub configuration.DataSourceCommonCfg

		// can't be strict here, the doc contains specific datasource config too but we won't collect them now.
		err := yaml.UnmarshalWithOptions(yamlDoc, &sub)
		if err != nil {
			return nil, fmt.Errorf("failed to parse %s: %w", yamlFile.Name(), errors.New(yaml.FormatError(err, false, false)))
		}

		// for backward compat ('type' was not mandatory, detect it)
		if guessType := detectedTypes[idx]; guessType != "" {
			log.Debugf("datasource type missing in %s (position %d): detected 'source=%s'", acquisFile, idx, guessType)

			if sub.Source != "" && sub.Source != guessType {
				log.Warnf("datasource type mismatch in %s (position %d): found '%s' but should probably be '%s'", acquisFile, idx, sub.Source, guessType)
			}

			sub.Source = guessType
		}

		// it's an empty item, skip it

		empty, err := csyaml.IsEmptyYAML(bytes.NewReader(yamlDoc))
		if err != nil {
			return nil, fmt.Errorf("failed to parse %s (position %d): %w", acquisFile, idx, err)
		}

		if empty {
			// there are no keys or only comments, skip the document
			continue
		}

		if len(sub.Labels) == 0 {
			if sub.Source != "docker" {
				// docker is the only source that can be empty
				return nil, fmt.Errorf("missing labels in %s (position %d)", acquisFile, idx)
			}
		}

		if sub.Source == "" {
			return nil, fmt.Errorf("missing 'source' field in %s (position %d)", acquisFile, idx)
		}

		// pre-check that the source is valid
		_, err = GetDataSourceIface(sub.Source)
		if err != nil {
			return nil, fmt.Errorf("in file %s (position %d) - %w", acquisFile, idx, err)
		}

		uniqueId := uuid.NewString()
		sub.UniqueId = uniqueId

		src, err := DataSourceConfigure(sub, yamlDoc, metrics_level)
		if err != nil {
			var dserr *DataSourceUnavailableError
			if errors.As(err, &dserr) {
				log.Error(err)
				continue
			}

			return nil, fmt.Errorf("while configuring datasource of type %s from %s (position %d): %w", sub.Source, acquisFile, idx, err)
		}

		if sub.TransformExpr != "" {
			vm, err := expr.Compile(sub.TransformExpr, exprhelpers.GetExprOptions(map[string]any{"evt": &types.Event{}})...)
			if err != nil {
				return nil, fmt.Errorf("while compiling transform expression '%s' for datasource %s in %s (position %d): %w", sub.TransformExpr, sub.Source, acquisFile, idx, err)
			}

			transformRuntimes[uniqueId] = vm
		}

		sources = append(sources, src)
	}

	return sources, nil
}

// LoadAcquisitionFromFiles unmarshals the configuration item and checks its availability
func LoadAcquisitionFromFiles(config *csconfig.CrowdsecServiceCfg, prom *csconfig.PrometheusCfg) ([]DataSource, error) {
	var allSources []DataSource

	metrics_level := GetMetricsLevelFromPromCfg(prom)

	for _, acquisFile := range config.AcquisitionFiles {
		sources, err := sourcesFromFile(acquisFile, metrics_level)
		if err != nil {
			return nil, err
		}

		allSources = append(allSources, sources...)
	}

	return allSources, nil
}

func GetMetrics(sources []DataSource, aggregated bool) error {
	var metrics []prometheus.Collector

	for i := range sources {
		if aggregated {
			metrics = sources[i].GetMetrics()
		} else {
			metrics = sources[i].GetAggregMetrics()
		}

		for _, metric := range metrics {
			if err := prometheus.Register(metric); err != nil {
				var alreadyRegisteredErr prometheus.AlreadyRegisteredError
				if !errors.As(err, &alreadyRegisteredErr) {
					return fmt.Errorf("could not register metrics for datasource %s: %w", sources[i].GetName(), err)
				}
				// ignore the error
			}
		}
	}

	return nil
}

// There's no need for an actual deep copy
// The event is almost empty, we are mostly interested in allocating new maps for Parsed/Meta/...
func copyEvent(evt types.Event, line string) types.Event {
	evtCopy := types.MakeEvent(evt.ExpectMode == types.TIMEMACHINE, evt.Type, evt.Process)
	evtCopy.Line = evt.Line
	evtCopy.Line.Raw = line
	evtCopy.Line.Labels = make(map[string]string)

	maps.Copy(evtCopy.Line.Labels, evt.Line.Labels)

	return evtCopy
}

func transform(transformChan chan types.Event, output chan types.Event, acquisTomb *tomb.Tomb, transformRuntime *vm.Program, logger *log.Entry) {
	defer trace.CatchPanic("crowdsec/acquis")
	logger.Infof("transformer started")

	for {
		select {
		case <-acquisTomb.Dying():
			logger.Debugf("transformer is dying")
			return
		case evt := <-transformChan:
			logger.Tracef("Received event %s", evt.Line.Raw)

			out, err := expr.Run(transformRuntime, map[string]any{"evt": &evt})
			if err != nil {
				logger.Errorf("while running transform expression: %s, sending event as-is", err)
				output <- evt
			}

			if out == nil {
				logger.Errorf("transform expression returned nil, sending event as-is")
				output <- evt
			}

			switch v := out.(type) {
			case string:
				logger.Tracef("transform expression returned %s", v)
				output <- copyEvent(evt, v)
			case []any:
				logger.Tracef("transform expression returned %v", v) // We actually want to log the slice content

				for _, line := range v {
					l, ok := line.(string)
					if !ok {
						logger.Errorf("transform expression returned []interface{}, but cannot assert an element to string")
						output <- evt

						continue
					}

					output <- copyEvent(evt, l)
				}
			case []string:
				logger.Tracef("transform expression returned %v", v)

				for _, line := range v {
					output <- copyEvent(evt, line)
				}
			default:
				logger.Errorf("transform expression returned an invalid type %T, sending event as-is", out)
				output <- evt
			}
		}
	}
}

func StartAcquisition(ctx context.Context, sources []DataSource, output chan types.Event, acquisTomb *tomb.Tomb) error {
	// Don't wait if we have no sources, as it will hang forever
	if len(sources) == 0 {
		return nil
	}

	for i := range sources {
		subsrc := sources[i] // ensure its a copy
		log.Debugf("starting one source %d/%d ->> %T", i, len(sources), subsrc)

		acquisTomb.Go(func() error {
			defer trace.CatchPanic("crowdsec/acquis")

			var err error

			outChan := output

			log.Debugf("datasource %s UUID: %s", subsrc.GetName(), subsrc.GetUuid())

			if transformRuntime, ok := transformRuntimes[subsrc.GetUuid()]; ok {
				log.Infof("transform expression found for datasource %s", subsrc.GetName())

				transformChan := make(chan types.Event)
				outChan = transformChan
				transformLogger := log.WithFields(log.Fields{
					"component":  "transform",
					"datasource": subsrc.GetName(),
				})

				acquisTomb.Go(func() error {
					transform(outChan, output, acquisTomb, transformRuntime, transformLogger)
					return nil
				})
			}

			if subsrc.GetMode() == configuration.TAIL_MODE {
				err = subsrc.StreamingAcquisition(ctx, outChan, acquisTomb)
			} else {
				err = subsrc.OneShotAcquisition(ctx, outChan, acquisTomb)
			}

			if err != nil {
				// if one of the acqusition returns an error, we kill the others to properly shutdown
				acquisTomb.Kill(err)
			}

			return nil
		})
	}

	/*return only when acquisition is over (cat) or never (tail)*/
	err := acquisTomb.Wait()

	return err
}<|MERGE_RESOLUTION|>--- conflicted
+++ resolved
@@ -122,18 +122,7 @@
 // if the configuration is not valid it returns an error.
 // If the datasource can't be run (eg. journalctl not available), it still returns an error which
 // can be checked for the appropriate action.
-<<<<<<< HEAD
-func DataSourceConfigure(commonConfig configuration.DataSourceCommonCfg, metricsLevel metrics.AcquisitionMetricsLevel) (DataSource, error) {
-	// we dump it back to []byte, because we want to decode the yaml blob twice:
-	// once to DataSourceCommonCfg, and then later to the dedicated type of the datasource
-	yamlConfig, err := yaml.Marshal(commonConfig)
-	if err != nil {
-		return nil, fmt.Errorf("unable to serialize back interface: %w", err)
-	}
-
-=======
-func DataSourceConfigure(commonConfig configuration.DataSourceCommonCfg, yamlConfig []byte, metricsLevel int) (DataSource, error) {
->>>>>>> cf981319
+func DataSourceConfigure(commonConfig configuration.DataSourceCommonCfg, yamlConfig []byte, metricsLevel metrics.AcquisitionMetricsLevel) (DataSource, error) {
 	dataSrc, err := GetDataSourceIface(commonConfig.Source)
 	if err != nil {
 		return nil, err
