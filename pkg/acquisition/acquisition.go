package acquisition

import (
	"context"
	"errors"
	"fmt"
	"io"
	"maps"
	"os"
	"strings"

	"github.com/expr-lang/expr"
	"github.com/expr-lang/expr/vm"
	"github.com/google/uuid"
	"github.com/prometheus/client_golang/prometheus"
	log "github.com/sirupsen/logrus"
	tomb "gopkg.in/tomb.v2"
	"gopkg.in/yaml.v2"

	"github.com/crowdsecurity/go-cs-lib/csstring"
	"github.com/crowdsecurity/go-cs-lib/trace"

	"maps"

	"github.com/crowdsecurity/crowdsec/pkg/acquisition/configuration"
	"github.com/crowdsecurity/crowdsec/pkg/csconfig"
	"github.com/crowdsecurity/crowdsec/pkg/cwversion/component"
	"github.com/crowdsecurity/crowdsec/pkg/exprhelpers"
	"github.com/crowdsecurity/crowdsec/pkg/metrics"
	"github.com/crowdsecurity/crowdsec/pkg/types"
)

type DataSourceUnavailableError struct {
	Name string
	Err  error
}

func (e *DataSourceUnavailableError) Error() string {
	return fmt.Sprintf("datasource '%s' is not available: %v", e.Name, e.Err)
}

func (e *DataSourceUnavailableError) Unwrap() error {
	return e.Err
}

// The interface each datasource must implement
type DataSource interface {
<<<<<<< HEAD
	GetMetrics() []prometheus.Collector                                                                 // Returns pointers to metrics that are managed by the module
	GetAggregMetrics() []prometheus.Collector                                                           // Returns pointers to metrics that are managed by the module (aggregated mode, limits cardinality)
	UnmarshalConfig(yamlConfig []byte) error                                                            // Decode and pre-validate the YAML datasource - anything that can be checked before runtime
	Configure(yamlConfig []byte, logger *log.Entry, metricsLevel metrics.AcquisitionMetricsLevel) error // Complete the YAML datasource configuration and perform runtime checks.
	ConfigureByDSN(dsn string, labels map[string]string, logger *log.Entry, uniqueID string) error      // Configure the datasource
	GetMode() string                                                                                    // Get the mode (TAIL, CAT or SERVER)
	GetName() string                                                                                    // Get the name of the module
	OneShotAcquisition(ctx context.Context, out chan types.Event, acquisTomb *tomb.Tomb) error          // Start one shot acquisition(eg, cat a file)
	StreamingAcquisition(ctx context.Context, out chan types.Event, acquisTomb *tomb.Tomb) error        // Start live acquisition (eg, tail a file)
	CanRun() error                                                                                      // Whether the datasource can run or not (eg, journalctl on BSD is a non-sense)
	GetUuid() string                                                                                    // Get the unique identifier of the datasource
	Dump() interface{}
=======
	GetMetrics() []prometheus.Collector                                                            // Returns pointers to metrics that are managed by the module
	GetAggregMetrics() []prometheus.Collector                                                      // Returns pointers to metrics that are managed by the module (aggregated mode, limits cardinality)
	UnmarshalConfig(yamlConfig []byte) error                                                       // Decode and pre-validate the YAML datasource - anything that can be checked before runtime
	Configure(yamlConfig []byte, logger *log.Entry, metricsLevel int) error                        // Complete the YAML datasource configuration and perform runtime checks.
	ConfigureByDSN(dsn string, labels map[string]string, logger *log.Entry, uniqueID string) error // Configure the datasource
	GetMode() string                                                                               // Get the mode (TAIL, CAT or SERVER)
	GetName() string                                                                               // Get the name of the module
	OneShotAcquisition(ctx context.Context, out chan types.Event, acquisTomb *tomb.Tomb) error     // Start one shot acquisition(eg, cat a file)
	StreamingAcquisition(ctx context.Context, out chan types.Event, acquisTomb *tomb.Tomb) error   // Start live acquisition (eg, tail a file)
	CanRun() error                                                                                 // Whether the datasource can run or not (eg, journalctl on BSD is a non-sense)
	GetUuid() string                                                                               // Get the unique identifier of the datasource
	Dump() any
>>>>>>> 95a8b475
}

var (
	// We declare everything here so we can tell if they are unsupported, or excluded from the build
	AcquisitionSources = map[string]func() DataSource{}
	transformRuntimes  = map[string]*vm.Program{}
)

func GetDataSourceIface(dataSourceType string) (DataSource, error) {
	source, registered := AcquisitionSources[dataSourceType]
	if registered {
		return source(), nil
	}

	built, known := component.Built["datasource_"+dataSourceType]

	if !known {
		return nil, fmt.Errorf("unknown data source %s", dataSourceType)
	}

	if built {
		panic("datasource " + dataSourceType + " is built but not registered")
	}

	return nil, fmt.Errorf("data source %s is not built in this version of crowdsec", dataSourceType)
}

// registerDataSource registers a datasource in the AcquisitionSources map.
// It must be called in the init() function of the datasource package, and the datasource name
// must be declared with a nil value in the map, to allow for conditional compilation.
func registerDataSource(dataSourceType string, dsGetter func() DataSource) {
	component.Register("datasource_" + dataSourceType)

	AcquisitionSources[dataSourceType] = dsGetter
}

// setupLogger creates a logger for the datasource to use at runtime.
func setupLogger(source, name string, level *log.Level) (*log.Entry, error) {
	clog := log.New()
	if err := types.ConfigureLogger(clog, level); err != nil {
		return nil, fmt.Errorf("while configuring datasource logger: %w", err)
	}

	fields := log.Fields{
		"type": source,
	}

	if name != "" {
		fields["name"] = name
	}

	subLogger := clog.WithFields(fields)

	return subLogger, nil
}

// DataSourceConfigure creates and returns a DataSource object from a configuration,
// if the configuration is not valid it returns an error.
// If the datasource can't be run (eg. journalctl not available), it still returns an error which
// can be checked for the appropriate action.
func DataSourceConfigure(commonConfig configuration.DataSourceCommonCfg, metricsLevel metrics.AcquisitionMetricsLevel) (DataSource, error) {
	// we dump it back to []byte, because we want to decode the yaml blob twice:
	// once to DataSourceCommonCfg, and then later to the dedicated type of the datasource
	yamlConfig, err := yaml.Marshal(commonConfig)
	if err != nil {
		return nil, fmt.Errorf("unable to serialize back interface: %w", err)
	}

	dataSrc, err := GetDataSourceIface(commonConfig.Source)
	if err != nil {
		return nil, err
	}

	subLogger, err := setupLogger(commonConfig.Source, commonConfig.Name, commonConfig.LogLevel)
	if err != nil {
		return nil, err
	}

	/* check eventual dependencies are satisfied (ie. journald will check journalctl availability) */
	if err := dataSrc.CanRun(); err != nil {
		return nil, &DataSourceUnavailableError{Name: commonConfig.Source, Err: err}
	}
	/* configure the actual datasource */
	if err := dataSrc.Configure(yamlConfig, subLogger, metricsLevel); err != nil {
		return nil, err
	}

	return dataSrc, nil
}

// detectBackwardCompatAcquis: try to magically detect the type for backward compat (type was not mandatory then)
func detectBackwardCompatAcquis(sub configuration.DataSourceCommonCfg) string {
	if _, ok := sub.Config["filename"]; ok {
		return "file"
	}

	if _, ok := sub.Config["filenames"]; ok {
		return "file"
	}

	if _, ok := sub.Config["journalctl_filter"]; ok {
		return "journalctl"
	}

	return ""
}

func LoadAcquisitionFromDSN(dsn string, labels map[string]string, transformExpr string) ([]DataSource, error) {
	frags := strings.Split(dsn, ":")
	if len(frags) == 1 {
		return nil, fmt.Errorf("%s isn't valid dsn (no protocol)", dsn)
	}

	dataSrc, err := GetDataSourceIface(frags[0])
	if err != nil {
		return nil, fmt.Errorf("no acquisition for protocol %s:// - %w", frags[0], err)
	}

	subLogger, err := setupLogger(dsn, "", nil)
	if err != nil {
		return nil, err
	}

	uniqueId := uuid.NewString()

	if transformExpr != "" {
		vm, err := expr.Compile(transformExpr, exprhelpers.GetExprOptions(map[string]any{"evt": &types.Event{}})...)
		if err != nil {
			return nil, fmt.Errorf("while compiling transform expression '%s': %w", transformExpr, err)
		}

		transformRuntimes[uniqueId] = vm
	}

	err = dataSrc.ConfigureByDSN(dsn, labels, subLogger, uniqueId)
	if err != nil {
		return nil, fmt.Errorf("while configuration datasource for %s: %w", dsn, err)
	}

	return []DataSource{dataSrc}, nil
}

func GetMetricsLevelFromPromCfg(prom *csconfig.PrometheusCfg) metrics.AcquisitionMetricsLevel {
	if prom == nil {
		return metrics.AcquisitionMetricsLevelFull
	}

	if !prom.Enabled {
		return metrics.AcquisitionMetricsLevelNone
	}

	if prom.Level == metrics.MetricsLevelNone {
		return metrics.AcquisitionMetricsLevelNone
	}

	if prom.Level == metrics.MetricsLevelAggregated {
		return metrics.AcquisitionMetricsLevelAggregated
	}

	if prom.Level == metrics.MetricsLevelFull {
		return metrics.AcquisitionMetricsLevelFull
	}

	return metrics.AcquisitionMetricsLevelFull
}

// sourcesFromFile reads and parses one acquisition file into DataSources.
func sourcesFromFile(acquisFile string, metrics_level int) ([]DataSource, error) {
	var sources []DataSource

	log.Infof("loading acquisition file : %s", acquisFile)

	yamlFile, err := os.Open(acquisFile)
	if err != nil {
		return nil, err
	}

	defer yamlFile.Close()

	acquisContent, err := io.ReadAll(yamlFile)
	if err != nil {
		return nil, fmt.Errorf("failed to read %s: %w", acquisFile, err)
	}

	expandedAcquis := csstring.StrictExpand(string(acquisContent), os.LookupEnv)

	dec := yaml.NewDecoder(strings.NewReader(expandedAcquis))
	dec.SetStrict(true)

	idx := -1

	for {
		var sub configuration.DataSourceCommonCfg

		idx += 1

		err = dec.Decode(&sub)
		if err != nil {
			if !errors.Is(err, io.EOF) {
				return nil, fmt.Errorf("failed to parse %s: %w", acquisFile, err)
			}

			log.Tracef("End of yaml file")

			break
		}

		// for backward compat ('type' was not mandatory, detect it)
		if guessType := detectBackwardCompatAcquis(sub); guessType != "" {
			log.Debugf("datasource type missing in %s (position %d): detected 'source=%s'", acquisFile, idx, guessType)

			if sub.Source != "" && sub.Source != guessType {
				log.Warnf("datasource type mismatch in %s (position %d): found '%s' but should probably be '%s'", acquisFile, idx, sub.Source, guessType)
			}

			sub.Source = guessType
		}
		// it's an empty item, skip it
		if len(sub.Labels) == 0 {
			if sub.Source == "" {
				log.Debugf("skipping empty item in %s", acquisFile)
				continue
			}

			if sub.Source != "docker" {
				// docker is the only source that can be empty
				return nil, fmt.Errorf("missing labels in %s (position %d)", acquisFile, idx)
			}
		}

		if sub.Source == "" {
			return nil, fmt.Errorf("data source type is empty ('source') in %s (position %d)", acquisFile, idx)
		}

		// pre-check that the source is valid
		_, err := GetDataSourceIface(sub.Source)
		if err != nil {
			return nil, fmt.Errorf("in file %s (position %d) - %w", acquisFile, idx, err)
		}

		uniqueId := uuid.NewString()
		sub.UniqueId = uniqueId

		src, err := DataSourceConfigure(sub, metrics_level)
		if err != nil {
			var dserr *DataSourceUnavailableError
			if errors.As(err, &dserr) {
				log.Error(err)
				continue
			}

			return nil, fmt.Errorf("while configuring datasource of type %s from %s (position %d): %w", sub.Source, acquisFile, idx, err)
		}

		if sub.TransformExpr != "" {
			vm, err := expr.Compile(sub.TransformExpr, exprhelpers.GetExprOptions(map[string]any{"evt": &types.Event{}})...)
			if err != nil {
				return nil, fmt.Errorf("while compiling transform expression '%s' for datasource %s in %s (position %d): %w", sub.TransformExpr, sub.Source, acquisFile, idx, err)
			}

			transformRuntimes[uniqueId] = vm
		}

		sources = append(sources, src)
	}

	return sources, nil
}

// LoadAcquisitionFromFiles unmarshals the configuration item and checks its availability
func LoadAcquisitionFromFiles(config *csconfig.CrowdsecServiceCfg, prom *csconfig.PrometheusCfg) ([]DataSource, error) {
	var allSources []DataSource

	metrics_level := GetMetricsLevelFromPromCfg(prom)

	for _, acquisFile := range config.AcquisitionFiles {
		sources, err := sourcesFromFile(acquisFile, metrics_level)
		if err != nil {
			return nil, err
		}

		allSources = append(allSources, sources...)
	}

	return allSources, nil
}

func GetMetrics(sources []DataSource, aggregated bool) error {
	var metrics []prometheus.Collector

	for i := range sources {
		if aggregated {
			metrics = sources[i].GetMetrics()
		} else {
			metrics = sources[i].GetAggregMetrics()
		}

		for _, metric := range metrics {
			if err := prometheus.Register(metric); err != nil {
				var alreadyRegisteredErr prometheus.AlreadyRegisteredError
				if !errors.As(err, &alreadyRegisteredErr) {
					return fmt.Errorf("could not register metrics for datasource %s: %w", sources[i].GetName(), err)
				}
				// ignore the error
			}
		}
	}

	return nil
}

// There's no need for an actual deep copy
// The event is almost empty, we are mostly interested in allocating new maps for Parsed/Meta/...
func copyEvent(evt types.Event, line string) types.Event {
	evtCopy := types.MakeEvent(evt.ExpectMode == types.TIMEMACHINE, evt.Type, evt.Process)
	evtCopy.Line = evt.Line
	evtCopy.Line.Raw = line
	evtCopy.Line.Labels = make(map[string]string)

	maps.Copy(evtCopy.Line.Labels, evt.Line.Labels)

	return evtCopy
}

func transform(transformChan chan types.Event, output chan types.Event, acquisTomb *tomb.Tomb, transformRuntime *vm.Program, logger *log.Entry) {
	defer trace.CatchPanic("crowdsec/acquis")

	logger.Infof("transformer started")

	for {
		select {
		case <-acquisTomb.Dying():
			logger.Debugf("transformer is dying")
			return
		case evt := <-transformChan:
			logger.Tracef("Received event %s", evt.Line.Raw)

			out, err := expr.Run(transformRuntime, map[string]any{"evt": &evt})
			if err != nil {
				logger.Errorf("while running transform expression: %s, sending event as-is", err)
				output <- evt
			}

			if out == nil {
				logger.Errorf("transform expression returned nil, sending event as-is")
				output <- evt
			}

			switch v := out.(type) {
			case string:
				logger.Tracef("transform expression returned %s", v)
				output <- copyEvent(evt, v)
			case []any:
				logger.Tracef("transform expression returned %v", v) // We actually want to log the slice content

				for _, line := range v {
					l, ok := line.(string)
					if !ok {
						logger.Errorf("transform expression returned []interface{}, but cannot assert an element to string")
						output <- evt

						continue
					}

					output <- copyEvent(evt, l)
				}
			case []string:
				logger.Tracef("transform expression returned %v", v)

				for _, line := range v {
					output <- copyEvent(evt, line)
				}
			default:
				logger.Errorf("transform expression returned an invalid type %T, sending event as-is", out)
				output <- evt
			}
		}
	}
}

func StartAcquisition(ctx context.Context, sources []DataSource, output chan types.Event, acquisTomb *tomb.Tomb) error {
	// Don't wait if we have no sources, as it will hang forever
	if len(sources) == 0 {
		return nil
	}

	for i := range sources {
		subsrc := sources[i] // ensure its a copy
		log.Debugf("starting one source %d/%d ->> %T", i, len(sources), subsrc)

		acquisTomb.Go(func() error {
			defer trace.CatchPanic("crowdsec/acquis")

			var err error

			outChan := output

			log.Debugf("datasource %s UUID: %s", subsrc.GetName(), subsrc.GetUuid())

			if transformRuntime, ok := transformRuntimes[subsrc.GetUuid()]; ok {
				log.Infof("transform expression found for datasource %s", subsrc.GetName())

				transformChan := make(chan types.Event)
				outChan = transformChan
				transformLogger := log.WithFields(log.Fields{
					"component":  "transform",
					"datasource": subsrc.GetName(),
				})

				acquisTomb.Go(func() error {
					transform(outChan, output, acquisTomb, transformRuntime, transformLogger)
					return nil
				})
			}

			if subsrc.GetMode() == configuration.TAIL_MODE {
				err = subsrc.StreamingAcquisition(ctx, outChan, acquisTomb)
			} else {
				err = subsrc.OneShotAcquisition(ctx, outChan, acquisTomb)
			}

			if err != nil {
				// if one of the acqusition returns an error, we kill the others to properly shutdown
				acquisTomb.Kill(err)
			}

			return nil
		})
	}

	/*return only when acquisition is over (cat) or never (tail)*/
	err := acquisTomb.Wait()

	return err
}<|MERGE_RESOLUTION|>--- conflicted
+++ resolved
@@ -20,8 +20,6 @@
 	"github.com/crowdsecurity/go-cs-lib/csstring"
 	"github.com/crowdsecurity/go-cs-lib/trace"
 
-	"maps"
-
 	"github.com/crowdsecurity/crowdsec/pkg/acquisition/configuration"
 	"github.com/crowdsecurity/crowdsec/pkg/csconfig"
 	"github.com/crowdsecurity/crowdsec/pkg/cwversion/component"
@@ -45,7 +43,6 @@
 
 // The interface each datasource must implement
 type DataSource interface {
-<<<<<<< HEAD
 	GetMetrics() []prometheus.Collector                                                                 // Returns pointers to metrics that are managed by the module
 	GetAggregMetrics() []prometheus.Collector                                                           // Returns pointers to metrics that are managed by the module (aggregated mode, limits cardinality)
 	UnmarshalConfig(yamlConfig []byte) error                                                            // Decode and pre-validate the YAML datasource - anything that can be checked before runtime
@@ -57,21 +54,7 @@
 	StreamingAcquisition(ctx context.Context, out chan types.Event, acquisTomb *tomb.Tomb) error        // Start live acquisition (eg, tail a file)
 	CanRun() error                                                                                      // Whether the datasource can run or not (eg, journalctl on BSD is a non-sense)
 	GetUuid() string                                                                                    // Get the unique identifier of the datasource
-	Dump() interface{}
-=======
-	GetMetrics() []prometheus.Collector                                                            // Returns pointers to metrics that are managed by the module
-	GetAggregMetrics() []prometheus.Collector                                                      // Returns pointers to metrics that are managed by the module (aggregated mode, limits cardinality)
-	UnmarshalConfig(yamlConfig []byte) error                                                       // Decode and pre-validate the YAML datasource - anything that can be checked before runtime
-	Configure(yamlConfig []byte, logger *log.Entry, metricsLevel int) error                        // Complete the YAML datasource configuration and perform runtime checks.
-	ConfigureByDSN(dsn string, labels map[string]string, logger *log.Entry, uniqueID string) error // Configure the datasource
-	GetMode() string                                                                               // Get the mode (TAIL, CAT or SERVER)
-	GetName() string                                                                               // Get the name of the module
-	OneShotAcquisition(ctx context.Context, out chan types.Event, acquisTomb *tomb.Tomb) error     // Start one shot acquisition(eg, cat a file)
-	StreamingAcquisition(ctx context.Context, out chan types.Event, acquisTomb *tomb.Tomb) error   // Start live acquisition (eg, tail a file)
-	CanRun() error                                                                                 // Whether the datasource can run or not (eg, journalctl on BSD is a non-sense)
-	GetUuid() string                                                                               // Get the unique identifier of the datasource
 	Dump() any
->>>>>>> 95a8b475
 }
 
 var (
@@ -239,7 +222,7 @@
 }
 
 // sourcesFromFile reads and parses one acquisition file into DataSources.
-func sourcesFromFile(acquisFile string, metrics_level int) ([]DataSource, error) {
+func sourcesFromFile(acquisFile string, metrics_level metrics.AcquisitionMetricsLevel) ([]DataSource, error) {
 	var sources []DataSource
 
 	log.Infof("loading acquisition file : %s", acquisFile)
