--- conflicted
+++ resolved
@@ -73,13 +73,12 @@
 		iface: func() DataSource { return &wineventlogacquisition.WinEventLogSource{} },
 	},
 	{
-<<<<<<< HEAD
+		name:  "kafka",
+		iface: func() DataSource { return &kafkaacquisition.KafkaSource{} },
+	},
+	{
 		name:  "loki",
 		iface: func() DataSource { return &lokiacquisition.LokiSource{} },
-=======
-		name:  "kafka",
-		iface: func() DataSource { return &kafkaacquisition.KafkaSource{} },
->>>>>>> c5079ac1
 	},
 }
 
@@ -130,7 +129,7 @@
 	return nil, fmt.Errorf("cannot find source %s", commonConfig.Source)
 }
 
-//detectBackwardCompatAcquis : try to magically detect the type for backward compat (type was not mandatory then)
+// detectBackwardCompatAcquis : try to magically detect the type for backward compat (type was not mandatory then)
 func detectBackwardCompatAcquis(sub configuration.DataSourceCommonCfg) string {
 
 	if _, ok := sub.Config["filename"]; ok {
