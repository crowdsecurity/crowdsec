package acquisition

import (
	"errors"
	"fmt"
	"io"
	"os"
	"strings"

	"github.com/prometheus/client_golang/prometheus"
	log "github.com/sirupsen/logrus"
	tomb "gopkg.in/tomb.v2"
	"gopkg.in/yaml.v2"

	"github.com/crowdsecurity/crowdsec/pkg/acquisition/configuration"
	cloudwatchacquisition "github.com/crowdsecurity/crowdsec/pkg/acquisition/modules/cloudwatch"
	dockeracquisition "github.com/crowdsecurity/crowdsec/pkg/acquisition/modules/docker"
	fileacquisition "github.com/crowdsecurity/crowdsec/pkg/acquisition/modules/file"
	journalctlacquisition "github.com/crowdsecurity/crowdsec/pkg/acquisition/modules/journalctl"
	kafkaacquisition "github.com/crowdsecurity/crowdsec/pkg/acquisition/modules/kafka"
	kinesisacquisition "github.com/crowdsecurity/crowdsec/pkg/acquisition/modules/kinesis"
	k8sauditacquisition "github.com/crowdsecurity/crowdsec/pkg/acquisition/modules/kubernetesaudit"
	syslogacquisition "github.com/crowdsecurity/crowdsec/pkg/acquisition/modules/syslog"
	wineventlogacquisition "github.com/crowdsecurity/crowdsec/pkg/acquisition/modules/wineventlog"

	"github.com/crowdsecurity/crowdsec/pkg/csconfig"
	"github.com/crowdsecurity/crowdsec/pkg/types"
)

// The interface each datasource must implement
type DataSource interface {
	GetMetrics() []prometheus.Collector                         // Returns pointers to metrics that are managed by the module
	GetAggregMetrics() []prometheus.Collector                   // Returns pointers to metrics that are managed by the module (aggregated mode, limits cardinality)
	UnmarshalConfig([]byte) error                               // Decode and pre-validate the YAML datasource - anything that can be checked before runtime
	Configure([]byte, *log.Entry) error                         // Complete the YAML datasource configuration and perform runtime checks.
	ConfigureByDSN(string, map[string]string, *log.Entry) error // Configure the datasource
	GetMode() string                                            // Get the mode (TAIL, CAT or SERVER)
	GetName() string                                            // Get the name of the module
	OneShotAcquisition(chan types.Event, *tomb.Tomb) error      // Start one shot acquisition(eg, cat a file)
	StreamingAcquisition(chan types.Event, *tomb.Tomb) error    // Start live acquisition (eg, tail a file)
	CanRun() error                                              // Whether the datasource can run or not (eg, journalctl on BSD is a non-sense)
	Dump() interface{}
}

<<<<<<< HEAD
var AcquisitionSources = []struct {
	name  string
	iface func() DataSource
}{
	{
		name:  "file",
		iface: func() DataSource { return &fileacquisition.FileSource{} },
	},
	{
		name:  "journalctl",
		iface: func() DataSource { return &journalctlacquisition.JournalCtlSource{} },
	},
	{
		name:  "cloudwatch",
		iface: func() DataSource { return &cloudwatchacquisition.CloudwatchSource{} },
	},
	{
		name:  "syslog",
		iface: func() DataSource { return &syslogacquisition.SyslogSource{} },
	},
	{
		name:  "docker",
		iface: func() DataSource { return &dockeracquisition.DockerSource{} },
	},
	{
		name:  "kinesis",
		iface: func() DataSource { return &kinesisacquisition.KinesisSource{} },
	},
	{
		name:  "wineventlog",
		iface: func() DataSource { return &wineventlogacquisition.WinEventLogSource{} },
	},
	{
		name:  "kafka",
		iface: func() DataSource { return &kafkaacquisition.KafkaSource{} },
	},
	{
		name:  "k8s_audit",
		iface: func() DataSource { return &k8sauditacquisition.KubernetesAuditSource{} },
	},
=======
var AcquisitionSources = map[string]func() DataSource{
	"file":        func() DataSource { return &fileacquisition.FileSource{} },
	"journalctl":  func() DataSource { return &journalctlacquisition.JournalCtlSource{} },
	"cloudwatch":  func() DataSource { return &cloudwatchacquisition.CloudwatchSource{} },
	"syslog":      func() DataSource { return &syslogacquisition.SyslogSource{} },
	"docker":      func() DataSource { return &dockeracquisition.DockerSource{} },
	"kinesis":     func() DataSource { return &kinesisacquisition.KinesisSource{} },
	"wineventlog": func() DataSource { return &wineventlogacquisition.WinEventLogSource{} },
	"kafka":       func() DataSource { return &kafkaacquisition.KafkaSource{} },
>>>>>>> 4a6a9c43
}

func GetDataSourceIface(dataSourceType string) DataSource {
	source := AcquisitionSources[dataSourceType]
	if source == nil {
		return nil
	}
	return source()
}

func DataSourceConfigure(commonConfig configuration.DataSourceCommonCfg) (*DataSource, error) {
	// we dump it back to []byte, because we want to decode the yaml blob twice:
	// once to DataSourceCommonCfg, and then later to the dedicated type of the datasource
	yamlConfig, err := yaml.Marshal(commonConfig)
	if err != nil {
		return nil, fmt.Errorf("unable to marshal back interface: %w", err)
	}
	if dataSrc := GetDataSourceIface(commonConfig.Source); dataSrc != nil {
		/* this logger will then be used by the datasource at runtime */
		clog := log.New()
		if err := types.ConfigureLogger(clog); err != nil {
			return nil, fmt.Errorf("while configuring datasource logger: %w", err)
		}
		if commonConfig.LogLevel != nil {
			clog.SetLevel(*commonConfig.LogLevel)
		}
		customLog := log.Fields{
			"type": commonConfig.Source,
		}
		if commonConfig.Name != "" {
			customLog["name"] = commonConfig.Name
		}
		subLogger := clog.WithFields(customLog)
		/* check eventual dependencies are satisfied (ie. journald will check journalctl availability) */
		if err := dataSrc.CanRun(); err != nil {
			return nil, fmt.Errorf("datasource %s cannot be run: %w", commonConfig.Source, err)
		}
		/* configure the actual datasource */
		if err := dataSrc.Configure(yamlConfig, subLogger); err != nil {
			return nil, fmt.Errorf("failed to configure datasource %s: %w", commonConfig.Source, err)

		}
		return &dataSrc, nil
	}
	return nil, fmt.Errorf("cannot find source %s", commonConfig.Source)
}

// detectBackwardCompatAcquis: try to magically detect the type for backward compat (type was not mandatory then)
func detectBackwardCompatAcquis(sub configuration.DataSourceCommonCfg) string {
	if _, ok := sub.Config["filename"]; ok {
		return "file"
	}
	if _, ok := sub.Config["filenames"]; ok {
		return "file"
	}
	if _, ok := sub.Config["journalctl_filter"]; ok {
		return "journalctl"
	}
	return ""
}

func LoadAcquisitionFromDSN(dsn string, labels map[string]string) ([]DataSource, error) {
	var sources []DataSource

	frags := strings.Split(dsn, ":")
	if len(frags) == 1 {
		return nil, fmt.Errorf("%s isn't valid dsn (no protocol)", dsn)
	}
	dataSrc := GetDataSourceIface(frags[0])
	if dataSrc == nil {
		return nil, fmt.Errorf("no acquisition for protocol %s://", frags[0])
	}
	/* this logger will then be used by the datasource at runtime */
	clog := log.New()
	if err := types.ConfigureLogger(clog); err != nil {
		return nil, fmt.Errorf("while configuring datasource logger: %w", err)
	}
	subLogger := clog.WithFields(log.Fields{
		"type": dsn,
	})
	err := dataSrc.ConfigureByDSN(dsn, labels, subLogger)
	if err != nil {
		return nil, fmt.Errorf("while configuration datasource for %s: %w", dsn, err)
	}
	sources = append(sources, dataSrc)
	return sources, nil
}

// LoadAcquisitionFromFile unmarshals the configuration item and checks its availability
func LoadAcquisitionFromFile(config *csconfig.CrowdsecServiceCfg) ([]DataSource, error) {
	var sources []DataSource

	for _, acquisFile := range config.AcquisitionFiles {
		log.Infof("loading acquisition file : %s", acquisFile)
		yamlFile, err := os.Open(acquisFile)
		if err != nil {
			return nil, err
		}
		dec := yaml.NewDecoder(yamlFile)
		dec.SetStrict(true)
		for {
			var sub configuration.DataSourceCommonCfg
			var idx int
			err = dec.Decode(&sub)
			if err != nil {
				if !errors.Is(err, io.EOF) {
					return nil, fmt.Errorf("failed to yaml decode %s: %w", acquisFile, err)
				}
				log.Tracef("End of yaml file")
				break
			}

			//for backward compat ('type' was not mandatory, detect it)
			if guessType := detectBackwardCompatAcquis(sub); guessType != "" {
				sub.Source = guessType
			}
			//it's an empty item, skip it
			if len(sub.Labels) == 0 {
				if sub.Source == "" {
					log.Debugf("skipping empty item in %s", acquisFile)
					idx += 1
					continue
				}
				return nil, fmt.Errorf("missing labels in %s (position: %d)", acquisFile, idx)
			}
			if sub.Source == "" {
				return nil, fmt.Errorf("data source type is empty ('source') in %s (position: %d)", acquisFile, idx)
			}
			if GetDataSourceIface(sub.Source) == nil {
				return nil, fmt.Errorf("unknown data source %s in %s (position: %d)", sub.Source, acquisFile, idx)
			}
			src, err := DataSourceConfigure(sub)
			if err != nil {
				return nil, fmt.Errorf("while configuring datasource of type %s from %s (position: %d): %w", sub.Source, acquisFile, idx, err)
			}
			sources = append(sources, *src)
			idx += 1
		}
	}
	return sources, nil
}

func GetMetrics(sources []DataSource, aggregated bool) error {
	var metrics []prometheus.Collector
	for i := 0; i < len(sources); i++ {
		if aggregated {
			metrics = sources[i].GetMetrics()
		} else {
			metrics = sources[i].GetAggregMetrics()
		}
		for _, metric := range metrics {
			if err := prometheus.Register(metric); err != nil {
				if _, ok := err.(prometheus.AlreadyRegisteredError); !ok {
					return fmt.Errorf("could not register metrics for datasource %s: %w", sources[i].GetName(), err)
				}
				// ignore the error
			}
		}

	}
	return nil
}

func StartAcquisition(sources []DataSource, output chan types.Event, AcquisTomb *tomb.Tomb) error {
	for i := 0; i < len(sources); i++ {
		subsrc := sources[i] //ensure its a copy
		log.Debugf("starting one source %d/%d ->> %T", i, len(sources), subsrc)

		AcquisTomb.Go(func() error {
			defer types.CatchPanic("crowdsec/acquis")
			var err error
			if subsrc.GetMode() == configuration.TAIL_MODE {
				err = subsrc.StreamingAcquisition(output, AcquisTomb)
			} else {
				err = subsrc.OneShotAcquisition(output, AcquisTomb)
			}
			if err != nil {
				//if one of the acqusition returns an error, we kill the others to properly shutdown
				AcquisTomb.Kill(err)
			}
			return nil
		})
	}
	// Don't wait if we have no sources, as it will hang forever
	if len(sources) > 0 {
		/*return only when acquisition is over (cat) or never (tail)*/
		err := AcquisTomb.Wait()
		return err
	}
	return nil
}<|MERGE_RESOLUTION|>--- conflicted
+++ resolved
@@ -42,48 +42,6 @@
 	Dump() interface{}
 }
 
-<<<<<<< HEAD
-var AcquisitionSources = []struct {
-	name  string
-	iface func() DataSource
-}{
-	{
-		name:  "file",
-		iface: func() DataSource { return &fileacquisition.FileSource{} },
-	},
-	{
-		name:  "journalctl",
-		iface: func() DataSource { return &journalctlacquisition.JournalCtlSource{} },
-	},
-	{
-		name:  "cloudwatch",
-		iface: func() DataSource { return &cloudwatchacquisition.CloudwatchSource{} },
-	},
-	{
-		name:  "syslog",
-		iface: func() DataSource { return &syslogacquisition.SyslogSource{} },
-	},
-	{
-		name:  "docker",
-		iface: func() DataSource { return &dockeracquisition.DockerSource{} },
-	},
-	{
-		name:  "kinesis",
-		iface: func() DataSource { return &kinesisacquisition.KinesisSource{} },
-	},
-	{
-		name:  "wineventlog",
-		iface: func() DataSource { return &wineventlogacquisition.WinEventLogSource{} },
-	},
-	{
-		name:  "kafka",
-		iface: func() DataSource { return &kafkaacquisition.KafkaSource{} },
-	},
-	{
-		name:  "k8s_audit",
-		iface: func() DataSource { return &k8sauditacquisition.KubernetesAuditSource{} },
-	},
-=======
 var AcquisitionSources = map[string]func() DataSource{
 	"file":        func() DataSource { return &fileacquisition.FileSource{} },
 	"journalctl":  func() DataSource { return &journalctlacquisition.JournalCtlSource{} },
@@ -93,7 +51,7 @@
 	"kinesis":     func() DataSource { return &kinesisacquisition.KinesisSource{} },
 	"wineventlog": func() DataSource { return &wineventlogacquisition.WinEventLogSource{} },
 	"kafka":       func() DataSource { return &kafkaacquisition.KafkaSource{} },
->>>>>>> 4a6a9c43
+	"k8s_audit":   func() DataSource { return &k8sauditacquisition.KubernetesAuditSource{} },
 }
 
 func GetDataSourceIface(dataSourceType string) DataSource {
