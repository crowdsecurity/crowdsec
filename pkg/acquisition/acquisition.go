package acquisition

import (
	"bytes"
	"context"
	"errors"
	"fmt"
	"io"
	"maps"
	"os"
	"time"
	"slices"
	"strings"

	"github.com/cenkalti/backoff/v5"
	"github.com/expr-lang/expr"
	"github.com/expr-lang/expr/vm"
	"github.com/goccy/go-yaml"
	"github.com/google/uuid"
	"github.com/prometheus/client_golang/prometheus"
	log "github.com/sirupsen/logrus"
	tomb "gopkg.in/tomb.v2"

	"github.com/crowdsecurity/go-cs-lib/csstring"
	"github.com/crowdsecurity/go-cs-lib/csyaml"
	"github.com/crowdsecurity/go-cs-lib/trace"

	"github.com/crowdsecurity/crowdsec/pkg/acquisition/configuration"
	"github.com/crowdsecurity/crowdsec/pkg/csconfig"
	"github.com/crowdsecurity/crowdsec/pkg/cwversion/component"
	"github.com/crowdsecurity/crowdsec/pkg/exprhelpers"
	"github.com/crowdsecurity/crowdsec/pkg/logging"
	"github.com/crowdsecurity/crowdsec/pkg/metrics"
	"github.com/crowdsecurity/crowdsec/pkg/pipeline"
)

type DataSourceUnavailableError struct {
	Name string
	Err  error
}

func (e *DataSourceUnavailableError) Error() string {
	return fmt.Sprintf("datasource '%s' is not available: %v", e.Name, e.Err)
}

func (e *DataSourceUnavailableError) Unwrap() error {
	return e.Err
}

// The interface each datasource must implement
type DataSource interface {
	// identity, lifecycle
	GetMode() string                                                                                    // Get the mode (TAIL, CAT or SERVER)
	GetName() string                                                                                    // Get the name of the module
	GetUuid() string                                                                                    // Get the unique identifier of the datasource
	Dump() any
	CanRun() error                                                                                      // Whether the datasource can run or not (eg, journalctl on BSD is a non-sense)

	// configuration
	UnmarshalConfig(yamlConfig []byte) error                                                            // Decode and pre-validate the YAML datasource - anything that can be checked before runtime
	Configure(ctx context.Context, yamlConfig []byte, logger *log.Entry, metricsLevel metrics.AcquisitionMetricsLevel) error // Complete the YAML datasource configuration and perform runtime checks.
}

type Fetcher interface {
	// Start one shot acquisition(eg, cat a file)
	OneShotAcquisition(ctx context.Context, out chan pipeline.Event, acquisTomb *tomb.Tomb) error
}

type Tailer interface {
	// Start live acquisition (eg, tail a file)
	StreamingAcquisition(ctx context.Context, out chan pipeline.Event, acquisTomb *tomb.Tomb) error
}

// RestartableStreamer works Like Tailer but should return any error and leave the retry logic to the caller
type RestartableStreamer interface {
	Stream(ctx context.Context, out chan pipeline.Event) error
}

type MetricsProvider interface {
	// Returns pointers to metrics that are managed by the module
	GetMetrics() []prometheus.Collector

	// Returns pointers to metrics that are managed by the module (aggregated mode, limits cardinality)
	GetAggregMetrics() []prometheus.Collector
}

type DSNConfigurer interface {
	// Configure the datasource
	ConfigureByDSN(ctx context.Context, dsn string, labels map[string]string, logger *log.Entry, uniqueID string) error
}

var (
	// We register the datasources at init time so we can tell if they are unsupported, or excluded from the build
	AcquisitionSources = map[string]func() DataSource{}
	transformRuntimes  = map[string]*vm.Program{}
)

func GetDataSourceIface(dataSourceType string) (DataSource, error) {
	source, registered := AcquisitionSources[dataSourceType]
	if registered {
		return source(), nil
	}

	built, known := component.Built["datasource_"+dataSourceType]

	if dataSourceType == "" {
		return nil, errors.New("data source type is empty")
	}

	if !known {
		return nil, fmt.Errorf("unknown data source %s", dataSourceType)
	}

	if built {
		panic("datasource " + dataSourceType + " is built but not registered")
	}

	return nil, fmt.Errorf("data source %s is not built in this version of crowdsec", dataSourceType)
}

// registerDataSource registers a datasource in the AcquisitionSources map.
// It must be called in the init() function of the datasource package, and the datasource name
// must be declared with a nil value in the map, to allow for conditional compilation.
func registerDataSource(dataSourceType string, dsGetter func() DataSource) {
	component.Register("datasource_" + dataSourceType)

	AcquisitionSources[dataSourceType] = dsGetter
}

// DataSourceConfigure creates and returns a DataSource object from a configuration,
// if the configuration is not valid it returns an error.
// If the datasource can't be run (eg. journalctl not available), it still returns an error which
// can be checked for the appropriate action.
func DataSourceConfigure(ctx context.Context, commonConfig configuration.DataSourceCommonCfg, yamlConfig []byte, metricsLevel metrics.AcquisitionMetricsLevel) (DataSource, error) {
	dataSrc, err := GetDataSourceIface(commonConfig.Source)
	if err != nil {
		return nil, err
	}

	/* check eventual dependencies are satisfied (ie. journald will check journalctl availability) */
	if err := dataSrc.CanRun(); err != nil {
		return nil, &DataSourceUnavailableError{Name: commonConfig.Source, Err: err}
	}

<<<<<<< HEAD
	subLogger.Info("Configuring datasource")
=======
	clog := logging.SubLogger(log.StandardLogger(), "acquisition."+commonConfig.Source, commonConfig.LogLevel)
	subLogger := clog.WithField("type", commonConfig.Source)

	if commonConfig.Name != "" {
		subLogger = subLogger.WithField("name", commonConfig.Name)
	}
>>>>>>> 58c21477

	/* configure the actual datasource */
	if err := dataSrc.Configure(ctx, yamlConfig, subLogger, metricsLevel); err != nil {
		return nil, err
	}

	return dataSrc, nil
}

func LoadAcquisitionFromDSN(ctx context.Context, dsn string, labels map[string]string, transformExpr string) (DataSource, error) {
	frags := strings.Split(dsn, ":")
	if len(frags) == 1 {
		return nil, fmt.Errorf("%s is not a valid dsn (no protocol)", dsn)
	}

	dataSrc, err := GetDataSourceIface(frags[0])
	if err != nil {
		return nil, fmt.Errorf("no acquisition for protocol %s:// - %w", frags[0], err)
	}

	uniqueID := uuid.NewString()

	if transformExpr != "" {
		vm, err := expr.Compile(transformExpr, exprhelpers.GetExprOptions(map[string]any{"evt": &pipeline.Event{}})...)
		if err != nil {
			return nil, fmt.Errorf("while compiling transform expression '%s': %w", transformExpr, err)
		}

		transformRuntimes[uniqueID] = vm
	}

	dsnConf, ok := dataSrc.(DSNConfigurer)
	if !ok {
		return nil, fmt.Errorf("%s datasource does not support command-line acquisition", frags[0])
	}

	subLogger := log.StandardLogger().WithField("type", labels["type"])

	if err = dsnConf.ConfigureByDSN(ctx, dsn, labels, subLogger, uniqueID); err != nil {
		return nil, fmt.Errorf("configuring datasource for %q: %w", dsn, err)
	}

	return dataSrc, nil
}

func GetMetricsLevelFromPromCfg(prom *csconfig.PrometheusCfg) metrics.AcquisitionMetricsLevel {
	if prom == nil {
		return metrics.AcquisitionMetricsLevelFull
	}

	if !prom.Enabled {
		return metrics.AcquisitionMetricsLevelNone
	}

	if prom.Level == metrics.MetricsLevelNone {
		return metrics.AcquisitionMetricsLevelNone
	}

	if prom.Level == metrics.MetricsLevelAggregated {
		return metrics.AcquisitionMetricsLevelAggregated
	}

	if prom.Level == metrics.MetricsLevelFull {
		return metrics.AcquisitionMetricsLevelFull
	}

	return metrics.AcquisitionMetricsLevelFull
}

func detectType(r io.Reader) (string, error) {
	collectedKeys, err := csyaml.GetDocumentKeys(r)
	if err != nil {
		return "", err
	}

	if len(collectedKeys) == 0 {
		return "", nil
	}

	keys := collectedKeys[0]

	switch {
	case slices.Contains(keys, "source"):
		return "", nil
	case slices.Contains(keys, "filename"):
		return "file", nil
	case slices.Contains(keys, "filenames"):
		return "file", nil
	case slices.Contains(keys, "journalctl_filter"):
		return "journalctl", nil
	default:
		return "", nil
	}
}

// sourcesFromFile reads and parses one acquisition file into DataSources.
func sourcesFromFile(ctx context.Context, acquisFile string, metricsLevel metrics.AcquisitionMetricsLevel) ([]DataSource, error) {
	var sources []DataSource

	log.Infof("loading acquisition file : %s", acquisFile)

	yamlFile, err := os.Open(acquisFile)
	if err != nil {
		return nil, err
	}

	defer yamlFile.Close()

	acquisContent, err := io.ReadAll(yamlFile)
	if err != nil {
		return nil, fmt.Errorf("failed to read %s: %w", acquisFile, err)
	}

	expandedAcquis := csstring.StrictExpand(string(acquisContent), os.LookupEnv)

	documents, err := csyaml.SplitDocuments(strings.NewReader(expandedAcquis))
	if err != nil {
		return nil, err
	}

	idx := -1

	for _, yamlDoc := range documents {
		detectedType, err := detectType(bytes.NewReader(yamlDoc))
		if err != nil {
			return nil, fmt.Errorf("failed to parse %s: %w", yamlFile.Name(), err)
		}

		idx += 1

		var sub configuration.DataSourceCommonCfg

		// can't be strict here, the doc contains specific datasource config too but we won't collect them now.
		if err = yaml.UnmarshalWithOptions(yamlDoc, &sub); err != nil {
			return nil, fmt.Errorf("failed to parse %s: %w", yamlFile.Name(), errors.New(yaml.FormatError(err, false, false)))
		}

		// for backward compat ('type' was not mandatory, detect it)
		if guessType := detectedType; guessType != "" {
			log.Debugf("datasource type missing in %s (position %d): detected 'source=%s'", acquisFile, idx, guessType)

			if sub.Source != "" && sub.Source != guessType {
				log.Warnf("datasource type mismatch in %s (position %d): found '%s' but should probably be '%s'", acquisFile, idx, sub.Source, guessType)
			}

			sub.Source = guessType
		}

		// it's an empty item, skip it

		empty, err := csyaml.IsEmptyYAML(bytes.NewReader(yamlDoc))
		if err != nil {
			return nil, fmt.Errorf("failed to parse %s (position %d): %w", acquisFile, idx, err)
		}

		if empty {
			// there are no keys or only comments, skip the document
			continue
		}

		if len(sub.Labels) == 0 {
			if sub.Source != "docker" {
				// docker is the only source that can be empty
				return nil, fmt.Errorf("missing labels in %s (position %d)", acquisFile, idx)
			}
		}

		if sub.Source == "" {
			return nil, fmt.Errorf("missing 'source' field in %s (position %d)", acquisFile, idx)
		}

		// pre-check that the source is valid
		_, err = GetDataSourceIface(sub.Source)
		if err != nil {
			return nil, fmt.Errorf("in file %s (position %d) - %w", acquisFile, idx, err)
		}

		uniqueID := uuid.NewString()
		sub.UniqueId = uniqueID

		src, err := DataSourceConfigure(ctx, sub, yamlDoc, metricsLevel)
		if err != nil {
			var dserr *DataSourceUnavailableError
			if errors.As(err, &dserr) {
				log.Error(err)
				continue
			}

			return nil, fmt.Errorf("configuring datasource of type %s from %s (position %d): %w", sub.Source, acquisFile, idx, err)
		}

		if sub.TransformExpr != "" {
			vm, err := expr.Compile(sub.TransformExpr, exprhelpers.GetExprOptions(map[string]any{"evt": &pipeline.Event{}})...)
			if err != nil {
				return nil, fmt.Errorf("while compiling transform expression '%s' for datasource %s in %s (position %d): %w", sub.TransformExpr, sub.Source, acquisFile, idx, err)
			}

			transformRuntimes[uniqueID] = vm
		}

		sources = append(sources, src)
	}

	return sources, nil
}

// LoadAcquisitionFromFiles unmarshals the configuration item and checks its availability
func LoadAcquisitionFromFiles(ctx context.Context, config *csconfig.CrowdsecServiceCfg, prom *csconfig.PrometheusCfg) ([]DataSource, error) {
	var allSources []DataSource

	metricsLevel := GetMetricsLevelFromPromCfg(prom)

	for _, acquisFile := range config.AcquisitionFiles {
		sources, err := sourcesFromFile(ctx, acquisFile, metricsLevel)
		if err != nil {
			return nil, err
		}

		allSources = append(allSources, sources...)
	}

	return allSources, nil
}

func GetMetrics(sources []DataSource, aggregated bool) error {
	for i := range sources {
		mp, ok := sources[i].(MetricsProvider)
		if !ok {
			// the source does not expose metrics
			continue
		}

		var metrics []prometheus.Collector

		if aggregated {
			metrics = mp.GetMetrics()
		} else {
			metrics = mp.GetAggregMetrics()
		}

		for _, metric := range metrics {
			if err := prometheus.Register(metric); err != nil {
				var alreadyRegisteredErr prometheus.AlreadyRegisteredError
				if !errors.As(err, &alreadyRegisteredErr) {
					return fmt.Errorf("could not register metrics for datasource %s: %w", sources[i].GetName(), err)
				}
				// ignore the error
			}
		}
	}

	return nil
}

// There's no need for an actual deep copy
// The event is almost empty, we are mostly interested in allocating new maps for Parsed/Meta/...
func copyEvent(evt pipeline.Event, line string) pipeline.Event {
	evtCopy := pipeline.MakeEvent(evt.ExpectMode == pipeline.TIMEMACHINE, evt.Type, evt.Process)
	evtCopy.Line = evt.Line
	evtCopy.Line.Raw = line
	evtCopy.Line.Labels = make(map[string]string)

	maps.Copy(evtCopy.Line.Labels, evt.Line.Labels)

	return evtCopy
}

func transform(transformChan chan pipeline.Event, output chan pipeline.Event, acquisTomb *tomb.Tomb, transformRuntime *vm.Program, logger *log.Entry) {
	defer trace.CatchPanic("crowdsec/acquis")

	logger.Info("transformer started")

	for {
		select {
		case <-acquisTomb.Dying():
			logger.Debugf("transformer is dying")
			return
		case evt := <-transformChan:
			logger.Tracef("Received event %s", evt.Line.Raw)

			out, err := expr.Run(transformRuntime, map[string]any{"evt": &evt})
			if err != nil {
				logger.Errorf("while running transform expression: %s, sending event as-is", err)
				output <- evt
			}

			if out == nil {
				logger.Errorf("transform expression returned nil, sending event as-is")
				output <- evt
			}

			switch v := out.(type) {
			case string:
				logger.Tracef("transform expression returned %s", v)
				output <- copyEvent(evt, v)
			case []any:
				logger.Tracef("transform expression returned %v", v) // We actually want to log the slice content

				for _, line := range v {
					l, ok := line.(string)
					if !ok {
						logger.Errorf("transform expression returned []interface{}, but cannot assert an element to string")
						output <- evt

						continue
					}

					output <- copyEvent(evt, l)
				}
			case []string:
				logger.Tracef("transform expression returned %v", v)

				for _, line := range v {
					output <- copyEvent(evt, line)
				}
			default:
				logger.Errorf("transform expression returned an invalid type %T, sending event as-is", out)
				output <- evt
			}
		}
	}
}


func runRestartableStream(ctx context.Context, rs RestartableStreamer, name string, output chan pipeline.Event, acquisTomb *tomb.Tomb) error {
	// wrap tomb logic with context
	ctx, cancel := context.WithCancel(ctx)
	go func() {
		<-acquisTomb.Dying()
		cancel()
	}()

	acquisTomb.Go(func() error {
		// TODO: check timing and exponential?
		bo := backoff.NewConstantBackOff(10 * time.Second)
		bo.Reset() // TODO: reset according to run time

		for {
			select {
			case <-ctx.Done():
				return nil
			default:
			}

			if err := rs.Stream(ctx, output); err != nil {
				log.Errorf("datasource %q: stream error: %v (retrying)", name, err)
			}

			select {
			case <-ctx.Done():
				return nil
			default:
			}

			d := bo.NextBackOff()
			log.Infof("datasource %q: restarting stream in %s", name, d)

			select {
			case <-ctx.Done():
				return nil
			case <-time.After(d):
			}
		}
	})

	return nil
}


func acquireSource(ctx context.Context, source DataSource, name string, output chan pipeline.Event, acquisTomb *tomb.Tomb) error {
	if source.GetMode() == configuration.CAT_MODE {
		if s, ok := source.(Fetcher); ok {
			// s.Logger.Info("Start OneShotAcquisition")
			return s.OneShotAcquisition(ctx, output, acquisTomb)
			// s.Logger.Info("Exit OneShotAcquisition")
		}

		return fmt.Errorf("%s: cat mode is set but OneShotAcquisition is not supported", source.GetName())
	}

	if s, ok := source.(Tailer); ok {
		// s.Logger.Info("Streaming Acquisition")
		return s.StreamingAcquisition(ctx, output, acquisTomb)
	}

	if s, ok := source.(RestartableStreamer); ok {
		return runRestartableStream(ctx, s, name, output, acquisTomb)
	}

	return fmt.Errorf("%s: tail mode is set but the datasource does not support streaming acquisition", source.GetName())
}

func StartAcquisition(ctx context.Context, sources []DataSource, output chan pipeline.Event, acquisTomb *tomb.Tomb) error {
	// Don't wait if we have no sources, as it will hang forever
	if len(sources) == 0 {
		return nil
	}

	for i := range sources {
		subsrc := sources[i] // ensure its a copy
		log.Debugf("starting one source %d/%d ->> %T", i, len(sources), subsrc)

		acquisTomb.Go(func() error {
			defer trace.CatchPanic("crowdsec/acquis")

			outChan := output

			log.Debugf("datasource %s UUID: %s", subsrc.GetName(), subsrc.GetUuid())

			if transformRuntime, ok := transformRuntimes[subsrc.GetUuid()]; ok {
				log.Infof("transform expression found for datasource %s", subsrc.GetName())

				transformChan := make(chan pipeline.Event)
				outChan = transformChan
				transformLogger := log.WithFields(log.Fields{
					"component":  "transform",
					"datasource": subsrc.GetName(),
				})

				acquisTomb.Go(func() error {
					transform(outChan, output, acquisTomb, transformRuntime, transformLogger)
					return nil
				})
			}

			if err := acquireSource(ctx, subsrc, subsrc.GetName(), output, acquisTomb); err != nil {
				// if one of the acqusition returns an error, we kill the others to properly shutdown
				acquisTomb.Kill(err)
			}

			return nil
		})
	}

	// return only when acquisition is over (cat) or never (tail)
	err := acquisTomb.Wait()

	return err
}<|MERGE_RESOLUTION|>--- conflicted
+++ resolved
@@ -142,16 +142,14 @@
 		return nil, &DataSourceUnavailableError{Name: commonConfig.Source, Err: err}
 	}
 
-<<<<<<< HEAD
-	subLogger.Info("Configuring datasource")
-=======
 	clog := logging.SubLogger(log.StandardLogger(), "acquisition."+commonConfig.Source, commonConfig.LogLevel)
 	subLogger := clog.WithField("type", commonConfig.Source)
 
 	if commonConfig.Name != "" {
 		subLogger = subLogger.WithField("name", commonConfig.Name)
 	}
->>>>>>> 58c21477
+
+	subLogger.Info("Configuring datasource")
 
 	/* configure the actual datasource */
 	if err := dataSrc.Configure(ctx, yamlConfig, subLogger, metricsLevel); err != nil {
