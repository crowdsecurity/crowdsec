--- conflicted
+++ resolved
@@ -198,13 +198,11 @@
 		/*receiving an event*/
 		case msg := <-leaky.In:
 			/*the msg var use is confusing and is redeclared in a different type :/*/
-<<<<<<< HEAD
 			for _, processor := range leaky.BucketConfig.processors {
 				msg := processor.OnBucketPour(leaky.BucketConfig)(msg, leaky)
-=======
+
 			for _, processor := range l.BucketConfig.processors {
 				msg := processor.OnBucketPour(l.BucketConfig)(msg, l)
->>>>>>> c2183220
 				// if &msg == nil we stop processing
 				if msg == nil {
 					goto End
@@ -222,17 +220,10 @@
 			leaky.Signal <- true
 			defer tmp.Stop()
 		/*a kill chan to allow externally killing the leaky routines*/
-<<<<<<< HEAD
 		case <-leaky.KillSwitch:
 			close(leaky.Signal)
 			leaky.logger.Debugf("Bucket externally killed, return")
 			leaky.AllOut <- types.Event{Type: types.OVFLW, Mapkey: leaky.Mapkey}
-=======
-		case <-l.KillSwitch:
-			close(l.Signal)
-			l.logger.Debugf("Bucket externally killed, return")
-			l.AllOut <- types.Event{Type: types.OVFLW, Mapkey: l.Mapkey}
->>>>>>> c2183220
 			return
 		/*we overflowed*/
 		case ofw := <-leaky.Out:
@@ -250,13 +241,8 @@
 			mt, _ := leaky.Ovflw_ts.MarshalText()
 			leaky.logger.Tracef("overflow time : %s", mt)
 
-<<<<<<< HEAD
 			BucketsOverflow.With(prometheus.Labels{"name": leaky.Name}).Inc()
 			leaky.logger.Infof("Pouet: %s", spew.Sdump(alert))
-=======
-			BucketsOverflow.With(prometheus.Labels{"name": l.Name}).Inc()
-			l.logger.Infof("Pouet: %s", spew.Sdump(alert))
->>>>>>> c2183220
 
 			leaky.AllOut <- types.Event{Overflow: alert, Type: types.OVFLW, MarshaledTime: string(mt)}
 			return
@@ -286,13 +272,9 @@
 			}
 			leaky.logger.Tracef("Overflow event: %s", spew.Sdump(types.Event{Overflow: alert}))
 
-<<<<<<< HEAD
+
 			leaky.AllOut <- types.Event{Overflow: alert, Type: types.OVFLW, Mapkey: leaky.Mapkey}
 			leaky.logger.Tracef("Returning from leaky routine.")
-=======
-			l.AllOut <- types.Event{Overflow: alert, Type: types.OVFLW, Mapkey: l.Mapkey}
-			l.logger.Tracef("Returning from leaky routine.")
->>>>>>> c2183220
 			return
 		}
 	End:
