--- conflicted
+++ resolved
@@ -195,16 +195,13 @@
 		l.Duration = l.BucketConfig.leakspeed
 	}
 
-<<<<<<< HEAD
 	l.timestamp = l.InitTimestamp()
 	l.first_ts = l.InitFirstEvent()
 	l.last_ts = l.InitLastEvent()
 
-=======
 	if l.BucketConfig.Type == "bayesian" {
 		l.Duration = l.BucketConfig.leakspeed
 	}
->>>>>>> 40e6b205
 	return l
 }
 
