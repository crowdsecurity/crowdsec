package leakybucket

import (
	"encoding/json"
	"fmt"
	"io"
	"io/ioutil"
	"os"
	"path/filepath"
	"strings"
	"time"

	"github.com/crowdsecurity/crowdsec/pkg/csconfig"
	"github.com/crowdsecurity/crowdsec/pkg/cwhub"
	"github.com/crowdsecurity/crowdsec/pkg/cwversion"
	"github.com/crowdsecurity/crowdsec/pkg/types"

	"github.com/davecgh/go-spew/spew"
	"github.com/sirupsen/logrus"
	log "github.com/sirupsen/logrus"

	"github.com/antonmedv/expr"
	"github.com/antonmedv/expr/vm"
	"github.com/goombaio/namegenerator"
	yaml "gopkg.in/yaml.v2"

	"github.com/crowdsecurity/crowdsec/pkg/exprhelpers"
)

// BucketFactory struct holds all fields for any bucket configuration. This is to have a
// generic struct for buckets. This can be seen as a bucket factory.
type BucketFactory struct {
<<<<<<< HEAD
	FormatVersion  string                    `yaml:"format"`
	Author         string                    `yaml:"author"`
	Description    string                    `yaml:"description"`
	References     []string                  `yaml:"references"`
	Type           string                    `yaml:"type"`                //Type can be : leaky, counter, trigger. It determines the main bucket characteristics
	Name           string                    `yaml:"name"`                //Name of the bucket, used later in log and user-messages. Should be unique
	Capacity       int                       `yaml:"capacity"`            //Capacity is applicable to leaky buckets and determines the "burst" capacity
	LeakSpeed      string                    `yaml:"leakspeed"`           //Leakspeed is a float representing how many events per second leak out of the bucket
	Duration       string                    `yaml:"duration"`            //Duration allows 'counter' buckets to have a fixed life-time
	Filter         string                    `yaml:"filter"`              //Filter is an expr that determines if an event is elligible for said bucket. Filter is evaluated against the Event struct
	GroupBy        string                    `yaml:"groupby,omitempty"`   //groupy is an expr that allows to determine the partitions of the bucket. A common example is the source_ip
	Distinct       string                    `yaml:"distinct"`            //Distinct, when present, adds a `Pour()` processor that will only pour uniq items (based on distinct expr result)
	Debug          bool                      `yaml:"debug"`               //Debug, when set to true, will enable debugging for _this_ scenario specifically
	Labels         map[string]string         `yaml:"labels"`              //Labels is K:V list aiming at providing context the overflow
	Blackhole      string                    `yaml:"blackhole,omitempty"` //Blackhole is a duration that, if present, will prevent same bucket partition to overflow more often than $duration
	logger         *log.Entry                `yaml:"-"`                   //logger is bucket-specific logger (used by Debug as well)
	Reprocess      bool                      `yaml:"reprocess"`           //Reprocess, if true, will for the bucket to be re-injected into processing chain
	CacheSize      int                       `yaml:"cache_size"`          //CacheSize, if > 0, limits the size of in-memory cache of the bucket
	Profiling      bool                      `yaml:"profiling"`           //Profiling, if true, will make the bucket record pours/overflows/etc.
	OverflowFilter string                    `yaml:"overflow_filter"`     //OverflowFilter if present, is a filter that must return true for the overflow to go through
	ScopeType      types.ScopeType           `yaml:"scope,omitempty"`     //to enforce a different remediation than blocking an IP. Will default this to IP
	BucketName     string                    `yaml:"-"`
	Filename       string                    `yaml:"-"`
	RunTimeFilter  *vm.Program               `json:"-"`
	ExprDebugger   *exprhelpers.ExprDebugger `yaml:"-" json:"-"` // used to debug expression by printing the content of each variable of the expression
	RunTimeGroupBy *vm.Program               `json:"-"`
	Data           []*types.DataSource       `yaml:"data,omitempty"`
	DataDir        string
	leakspeed      time.Duration    //internal representation of `Leakspeed`
	duration       time.Duration    //internal representation of `Duration`
	ret            chan types.Event //the bucket-specific output chan for overflows
	processors     []Processor      //processors is the list of hooks for pour/overflow/create (cf. uniq, blackhole etc.)
	output         bool             //??
	version        string
	hash           string
=======
	FormatVersion   string                    `yaml:"format"`
	Author          string                    `yaml:"author"`
	Description     string                    `yaml:"description"`
	References      []string                  `yaml:"references"`
	Type            string                    `yaml:"type"`                //Type can be : leaky, counter, trigger. It determines the main bucket characteristics
	Name            string                    `yaml:"name"`                //Name of the bucket, used later in log and user-messages. Should be unique
	Capacity        int                       `yaml:"capacity"`            //Capacity is applicable to leaky buckets and determines the "burst" capacity
	LeakSpeed       string                    `yaml:"leakspeed"`           //Leakspeed is a float representing how many events per second leak out of the bucket
	Duration        string                    `yaml:"duration"`            //Duration allows 'counter' buckets to have a fixed life-time
	Filter          string                    `yaml:"filter"`              //Filter is an expr that determines if an event is elligible for said bucket. Filter is evaluated against the Event struct
	GroupBy         string                    `yaml:"groupby,omitempty"`   //groupy is an expr that allows to determine the partitions of the bucket. A common example is the source_ip
	Distinct        string                    `yaml:"distinct"`            //Distinct, when present, adds a `Pour()` processor that will only pour uniq items (based on distinct expr result)
	Debug           bool                      `yaml:"debug"`               //Debug, when set to true, will enable debugging for _this_ scenario specifically
	Labels          map[string]string         `yaml:"labels"`              //Labels is K:V list aiming at providing context the overflow
	Blackhole       string                    `yaml:"blackhole,omitempty"` //Blackhole is a duration that, if present, will prevent same bucket partition to overflow more often than $duration
	logger          *log.Entry                `yaml:"-"`                   //logger is bucket-specific logger (used by Debug as well)
	Reprocess       bool                      `yaml:"reprocess"`           //Reprocess, if true, will for the bucket to be re-injected into processing chain
	CacheSize       int                       `yaml:"cache_size"`          //CacheSize, if > 0, limits the size of in-memory cache of the bucket
	Profiling       bool                      `yaml:"profiling"`           //Profiling, if true, will make the bucket record pours/overflows/etc.
	OverflowFilter  string                    `yaml:"overflow_filter"`     //OverflowFilter if present, is a filter that must return true for the overflow to go through
	ScopeType       types.ScopeType           `yaml:"scope,omitempty"`     //to enforce a different remediation than blocking an IP. Will default this to IP
	BucketName      string                    `yaml:"-"`
	Filename        string                    `yaml:"-"`
	RunTimeFilter   *vm.Program               `json:"-"`
	ExprDebugger    *exprhelpers.ExprDebugger `yaml:"-" json:"-"` // used to debug expression by printing the content of each variable of the expression
	RunTimeGroupBy  *vm.Program               `json:"-"`
	Data            []*types.DataSource       `yaml:"data,omitempty"`
	leakspeed       time.Duration             //internal representation of `Leakspeed`
	duration        time.Duration             //internal representation of `Duration`
	ret             chan types.Event          //the bucket-specific output chan for overflows
	processors      []Processor               //processors is the list of hooks for pour/overflow/create (cf. uniq, blackhole etc.)
	output          bool                      //??
	ScenarioVersion string                    `yaml:"version,omitempty"`
	hash            string
>>>>>>> 75963314
}

func ValidateFactory(bucketFactory *BucketFactory) error {
	if bucketFactory.Name == "" {
		return fmt.Errorf("bucket must have name")
	}
	if bucketFactory.Description == "" {
		return fmt.Errorf("description is mandatory")
	}
	if bucketFactory.Type == "leaky" {
		if bucketFactory.Capacity <= 0 { //capacity must be a positive int
			return fmt.Errorf("bad capacity for leaky '%d'", bucketFactory.Capacity)
		}
		if bucketFactory.LeakSpeed == "" {
			return fmt.Errorf("leakspeed can't be empty for leaky")
		}
		if bucketFactory.leakspeed == 0 {
			return fmt.Errorf("bad leakspeed for leaky '%s'", bucketFactory.LeakSpeed)
		}
	} else if bucketFactory.Type == "counter" {
		if bucketFactory.Duration == "" {
			return fmt.Errorf("duration ca't be empty for counter")
		}
		if bucketFactory.duration == 0 {
			return fmt.Errorf("bad duration for counter bucket '%d'", bucketFactory.duration)
		}
		if bucketFactory.Capacity != -1 {
			return fmt.Errorf("counter bucket must have -1 capacity")
		}
	} else if bucketFactory.Type == "trigger" {
		if bucketFactory.Capacity != 0 {
			return fmt.Errorf("trigger bucket must have 0 capacity")
		}
	} else {
		return fmt.Errorf("unknown bucket type '%s'", bucketFactory.Type)
	}

	switch bucketFactory.ScopeType.Scope {
	case types.Undefined:
		bucketFactory.ScopeType.Scope = types.Ip
	case types.Ip:
	case types.Range:
	default:
		//Compile the scope filter
		var (
			runTimeFilter *vm.Program
			err           error
		)
		if runTimeFilter, err = expr.Compile(bucketFactory.ScopeType.Filter, expr.Env(exprhelpers.GetExprEnv(map[string]interface{}{"evt": &types.Event{}}))); err != nil {
			return fmt.Errorf("Error compiling the scope filter: %s", err)
		}
		bucketFactory.ScopeType.RunTimeFilter = runTimeFilter
	}
	return nil
}

func LoadBuckets(cscfg *csconfig.CrowdsecServiceCfg, files []string) ([]BucketFactory, chan types.Event, error) {
	var (
		ret      []BucketFactory = []BucketFactory{}
		response chan types.Event
	)

	var seed namegenerator.Generator = namegenerator.NewNameGenerator(time.Now().UTC().UnixNano())

	response = make(chan types.Event, 1)
	for _, f := range files {
		log.Debugf("Loading '%s'", f)
		if !strings.HasSuffix(f, ".yaml") {
			log.Debugf("Skipping %s : not a yaml file", f)
			continue
		}

		//process the yaml
		bucketConfigurationFile, err := os.Open(f)
		if err != nil {
			log.Errorf("Can't access leaky configuration file %s", f)
			return nil, nil, err
		}
		dec := yaml.NewDecoder(bucketConfigurationFile)
		dec.SetStrict(true)
		for {
			bucketFactory := BucketFactory{}
			err = dec.Decode(&bucketFactory)
			if err != nil {
				if err == io.EOF {
					log.Tracef("End of yaml file")
					break
				} else {
					log.Errorf("Bad yaml in %s : %v", f, err)
					return nil, nil, fmt.Errorf("bad yaml in %s : %v", f, err)
				}
			}
			bucketFactory.DataDir = cscfg.DataDir
			//check empty
			if bucketFactory.Name == "" {
				log.Errorf("Won't load nameless bucket")
				return nil, nil, fmt.Errorf("nameless bucket")
			}
			//check compat
			if bucketFactory.FormatVersion == "" {
				log.Debugf("no version in %s : %s, assuming '1.0'", bucketFactory.Name, f)
				bucketFactory.FormatVersion = "1.0"
			}
			ok, err := cwversion.Statisfies(bucketFactory.FormatVersion, cwversion.Constraint_scenario)
			if err != nil {
				log.Fatalf("Failed to check version : %s", err)
			}
			if !ok {
				log.Errorf("can't load %s : %s doesn't satisfy scenario format %s, skip", bucketFactory.Name, bucketFactory.FormatVersion, cwversion.Constraint_scenario)
				continue
			}
			bucketFactory.Filename = filepath.Clean(f)
			bucketFactory.BucketName = seed.Generate()
			bucketFactory.ret = response
			for _, hubItem := range cwhub.HubIdx[cwhub.SCENARIOS] {
				if hubItem.Name != bucketFactory.Name {
					continue
				}
				bucketFactory.ScenarioVersion = hubItem.LocalVersion
				bucketFactory.hash = hubItem.LocalHash
			}

			err = LoadBucket(&bucketFactory)
			if err != nil {
				log.Errorf("Failed to load bucket %s : %v", bucketFactory.Name, err)
				return nil, nil, fmt.Errorf("loading of %s failed : %v", bucketFactory.Name, err)
			}
			ret = append(ret, bucketFactory)
		}
	}
	log.Warningf("Loaded %d scenarios", len(ret))
	return ret, response, nil
}

/* Init recursively process yaml files from a directory and loads them as BucketFactory */
func LoadBucket(bucketFactory *BucketFactory) error {
	var err error
	if bucketFactory.Debug {
		var clog = logrus.New()
		if err := types.ConfigureLogger(clog); err != nil {
			log.Fatalf("While creating bucket-specific logger : %s", err)
		}
		clog.SetLevel(log.DebugLevel)
		bucketFactory.logger = clog.WithFields(log.Fields{
			"cfg":  bucketFactory.BucketName,
			"name": bucketFactory.Name,
			"file": bucketFactory.Filename,
		})
	} else {
		/* else bind it to the default one (might find something more elegant here)*/
		bucketFactory.logger = log.WithFields(log.Fields{
			"cfg":  bucketFactory.BucketName,
			"name": bucketFactory.Name,
			"file": bucketFactory.Filename,
		})
	}

	if bucketFactory.LeakSpeed != "" {
		if bucketFactory.leakspeed, err = time.ParseDuration(bucketFactory.LeakSpeed); err != nil {
			return fmt.Errorf("bad leakspeed '%s' in %s : %v", bucketFactory.LeakSpeed, bucketFactory.Filename, err)
		}
	} else {
		bucketFactory.leakspeed = time.Duration(0)
	}
	if bucketFactory.Duration != "" {
		if bucketFactory.duration, err = time.ParseDuration(bucketFactory.Duration); err != nil {
			return fmt.Errorf("invalid Duration '%s' in %s : %v", bucketFactory.Duration, bucketFactory.Filename, err)
		}
	}

	if bucketFactory.Filter == "" {
		bucketFactory.logger.Warningf("Bucket without filter, abort.")
		return fmt.Errorf("bucket without filter directive")
	}
	bucketFactory.RunTimeFilter, err = expr.Compile(bucketFactory.Filter, expr.Env(exprhelpers.GetExprEnv(map[string]interface{}{"evt": &types.Event{}})))
	if err != nil {
		return fmt.Errorf("invalid filter '%s' in %s : %v", bucketFactory.Filter, bucketFactory.Filename, err)
	}
	if bucketFactory.Debug {
		bucketFactory.ExprDebugger, err = exprhelpers.NewDebugger(bucketFactory.Filter, expr.Env(exprhelpers.GetExprEnv(map[string]interface{}{"evt": &types.Event{}})))
		if err != nil {
			log.Errorf("unable to build debug filter for '%s' : %s", bucketFactory.Filter, err)
		}
	}

	if bucketFactory.GroupBy != "" {
		bucketFactory.RunTimeGroupBy, err = expr.Compile(bucketFactory.GroupBy, expr.Env(exprhelpers.GetExprEnv(map[string]interface{}{"evt": &types.Event{}})))
		if err != nil {
			return fmt.Errorf("invalid groupby '%s' in %s : %v", bucketFactory.GroupBy, bucketFactory.Filename, err)
		}
	}

	bucketFactory.logger.Infof("Adding %s bucket", bucketFactory.Type)
	//return the Holder correponding to the type of bucket
	bucketFactory.processors = []Processor{}
	switch bucketFactory.Type {
	case "leaky":
		bucketFactory.processors = append(bucketFactory.processors, &DumbProcessor{})
	case "trigger":
		bucketFactory.processors = append(bucketFactory.processors, &Trigger{})
	case "counter":
		bucketFactory.processors = append(bucketFactory.processors, &DumbProcessor{})
	default:
		return fmt.Errorf("invalid type '%s' in %s : %v", bucketFactory.Type, bucketFactory.Filename, err)
	}

	if bucketFactory.Distinct != "" {
		bucketFactory.logger.Debugf("Adding a non duplicate filter on %s.", bucketFactory.Name)
		bucketFactory.processors = append(bucketFactory.processors, &Uniq{})
	}

	if bucketFactory.OverflowFilter != "" {
		bucketFactory.logger.Debugf("Adding an overflow filter")
		filovflw, err := NewOverflowFilter(bucketFactory)
		if err != nil {
			bucketFactory.logger.Errorf("Error creating overflow_filter : %s", err)
			return fmt.Errorf("error creating overflow_filter : %s", err)
		}
		bucketFactory.processors = append(bucketFactory.processors, filovflw)
	}

	if bucketFactory.Blackhole != "" {
		bucketFactory.logger.Debugf("Adding blackhole.")
		blackhole, err := NewBlackhole(bucketFactory)
		if err != nil {
			bucketFactory.logger.Errorf("Error creating blackhole : %s", err)
			return fmt.Errorf("error creating blackhole : %s", err)
		}
		bucketFactory.processors = append(bucketFactory.processors, blackhole)
	}

	if len(bucketFactory.Data) > 0 {
		for _, data := range bucketFactory.Data {
			if data.DestPath == "" {
				bucketFactory.logger.Errorf("no dest_file provided for '%s'", bucketFactory.Name)
				continue
			}
			err = exprhelpers.FileInit(bucketFactory.DataDir, data.DestPath, data.Type)
			if err != nil {
				bucketFactory.logger.Errorf("unable to init data for file '%s': %s", data.DestPath, err.Error())
			}
		}
	}

	bucketFactory.output = false
	if err := ValidateFactory(bucketFactory); err != nil {
		return fmt.Errorf("invalid bucket from %s : %v", bucketFactory.Filename, err)
	}
	return nil

}

func LoadBucketsState(file string, buckets *Buckets, bucketFactories []BucketFactory) error {
	var state map[string]Leaky
	body, err := ioutil.ReadFile(file)
	if err != nil {
		return fmt.Errorf("can't state file %s : %s", file, err)
	}
	if err := json.Unmarshal(body, &state); err != nil {
		return fmt.Errorf("can't unmarshal state file %s : %s", file, err)
	}
	for k, v := range state {
		var tbucket *Leaky
		log.Debugf("Reloading bucket %s", k)
		val, ok := buckets.Bucket_map.Load(k)
		if ok {
			log.Fatalf("key %s already exists : %+v", k, val)
		}
		//find back our holder
		found := false
		for _, h := range bucketFactories {
			if h.Name == v.Name {
				log.Debugf("found factory %s/%s -> %s", h.Author, h.Name, h.Description)
				//check in which mode the bucket was
				if v.Mode == TIMEMACHINE {
					tbucket = NewTimeMachine(h)
				} else if v.Mode == LIVE {
					tbucket = NewLeaky(h)
				} else {
					log.Errorf("Unknown bucket type : %d", v.Mode)
				}
				/*Trying to restore queue state*/
				tbucket.Queue = v.Queue
				/*Trying to set the limiter to the saved values*/
				tbucket.Limiter.Load(v.SerializedState)
				tbucket.In = make(chan types.Event)
				tbucket.Mapkey = k
				tbucket.Signal = make(chan bool, 1)
				tbucket.KillSwitch = make(chan bool, 1)
				tbucket.First_ts = v.First_ts
				tbucket.Last_ts = v.Last_ts
				tbucket.Ovflw_ts = v.Ovflw_ts
				tbucket.Total_count = v.Total_count
				buckets.Bucket_map.Store(k, tbucket)
				go LeakRoutine(tbucket)
				<-tbucket.Signal
				found = true
				break
			}
		}
		if !found {
			log.Fatalf("Unable to find holder for bucket %s : %s", k, spew.Sdump(v))
		}
	}

	log.Infof("Restored %d buckets from dump", len(state))
	return nil

}<|MERGE_RESOLUTION|>--- conflicted
+++ resolved
@@ -30,43 +30,6 @@
 // BucketFactory struct holds all fields for any bucket configuration. This is to have a
 // generic struct for buckets. This can be seen as a bucket factory.
 type BucketFactory struct {
-<<<<<<< HEAD
-	FormatVersion  string                    `yaml:"format"`
-	Author         string                    `yaml:"author"`
-	Description    string                    `yaml:"description"`
-	References     []string                  `yaml:"references"`
-	Type           string                    `yaml:"type"`                //Type can be : leaky, counter, trigger. It determines the main bucket characteristics
-	Name           string                    `yaml:"name"`                //Name of the bucket, used later in log and user-messages. Should be unique
-	Capacity       int                       `yaml:"capacity"`            //Capacity is applicable to leaky buckets and determines the "burst" capacity
-	LeakSpeed      string                    `yaml:"leakspeed"`           //Leakspeed is a float representing how many events per second leak out of the bucket
-	Duration       string                    `yaml:"duration"`            //Duration allows 'counter' buckets to have a fixed life-time
-	Filter         string                    `yaml:"filter"`              //Filter is an expr that determines if an event is elligible for said bucket. Filter is evaluated against the Event struct
-	GroupBy        string                    `yaml:"groupby,omitempty"`   //groupy is an expr that allows to determine the partitions of the bucket. A common example is the source_ip
-	Distinct       string                    `yaml:"distinct"`            //Distinct, when present, adds a `Pour()` processor that will only pour uniq items (based on distinct expr result)
-	Debug          bool                      `yaml:"debug"`               //Debug, when set to true, will enable debugging for _this_ scenario specifically
-	Labels         map[string]string         `yaml:"labels"`              //Labels is K:V list aiming at providing context the overflow
-	Blackhole      string                    `yaml:"blackhole,omitempty"` //Blackhole is a duration that, if present, will prevent same bucket partition to overflow more often than $duration
-	logger         *log.Entry                `yaml:"-"`                   //logger is bucket-specific logger (used by Debug as well)
-	Reprocess      bool                      `yaml:"reprocess"`           //Reprocess, if true, will for the bucket to be re-injected into processing chain
-	CacheSize      int                       `yaml:"cache_size"`          //CacheSize, if > 0, limits the size of in-memory cache of the bucket
-	Profiling      bool                      `yaml:"profiling"`           //Profiling, if true, will make the bucket record pours/overflows/etc.
-	OverflowFilter string                    `yaml:"overflow_filter"`     //OverflowFilter if present, is a filter that must return true for the overflow to go through
-	ScopeType      types.ScopeType           `yaml:"scope,omitempty"`     //to enforce a different remediation than blocking an IP. Will default this to IP
-	BucketName     string                    `yaml:"-"`
-	Filename       string                    `yaml:"-"`
-	RunTimeFilter  *vm.Program               `json:"-"`
-	ExprDebugger   *exprhelpers.ExprDebugger `yaml:"-" json:"-"` // used to debug expression by printing the content of each variable of the expression
-	RunTimeGroupBy *vm.Program               `json:"-"`
-	Data           []*types.DataSource       `yaml:"data,omitempty"`
-	DataDir        string
-	leakspeed      time.Duration    //internal representation of `Leakspeed`
-	duration       time.Duration    //internal representation of `Duration`
-	ret            chan types.Event //the bucket-specific output chan for overflows
-	processors     []Processor      //processors is the list of hooks for pour/overflow/create (cf. uniq, blackhole etc.)
-	output         bool             //??
-	version        string
-	hash           string
-=======
 	FormatVersion   string                    `yaml:"format"`
 	Author          string                    `yaml:"author"`
 	Description     string                    `yaml:"description"`
@@ -94,6 +57,7 @@
 	ExprDebugger    *exprhelpers.ExprDebugger `yaml:"-" json:"-"` // used to debug expression by printing the content of each variable of the expression
 	RunTimeGroupBy  *vm.Program               `json:"-"`
 	Data            []*types.DataSource       `yaml:"data,omitempty"`
+  DataDir        string
 	leakspeed       time.Duration             //internal representation of `Leakspeed`
 	duration        time.Duration             //internal representation of `Duration`
 	ret             chan types.Event          //the bucket-specific output chan for overflows
@@ -101,7 +65,6 @@
 	output          bool                      //??
 	ScenarioVersion string                    `yaml:"version,omitempty"`
 	hash            string
->>>>>>> 75963314
 }
 
 func ValidateFactory(bucketFactory *BucketFactory) error {
