package component

// Package component provides functionality for managing the registration of
// optional, compile-time components in the system. This is meant as a space
// saving measure, separate from feature flags (package pkg/fflag) which are
// only enabled/disabled at runtime.

// Built is a map of all the known components, and whether they are built-in or not.
// This is populated as soon as possible by the respective init() functions
var Built = map[string]bool{
	"datasource_appsec":      false,
	"datasource_cloudwatch":  false,
	"datasource_docker":      false,
	"datasource_file":        false,
	"datasource_journalctl":  false,
	"datasource_k8s-audit":   false,
	"datasource_kafka":       false,
	"datasource_kinesis":     false,
	"datasource_loki":        false,
<<<<<<< HEAD
	"datasource_ml":          false,
	"datasource_s3":          false,
	"datasource_syslog":      false,
	"datasource_wineventlog": false,
=======
	"datasource_s3":          false,
	"datasource_syslog":      false,
	"datasource_wineventlog": false,
	"datasource_http":        false,
>>>>>>> c57dadce
	"cscli_setup":            false,
}

func Register(name string) {
	if _, ok := Built[name]; !ok {
		// having a list of the disabled components is essential
		// to debug users' issues
		panic("cannot register unknown compile-time component: " + name)
	}

	Built[name] = true
}<|MERGE_RESOLUTION|>--- conflicted
+++ resolved
@@ -17,17 +17,11 @@
 	"datasource_kafka":       false,
 	"datasource_kinesis":     false,
 	"datasource_loki":        false,
-<<<<<<< HEAD
 	"datasource_ml":          false,
 	"datasource_s3":          false,
 	"datasource_syslog":      false,
 	"datasource_wineventlog": false,
-=======
-	"datasource_s3":          false,
-	"datasource_syslog":      false,
-	"datasource_wineventlog": false,
 	"datasource_http":        false,
->>>>>>> c57dadce
 	"cscli_setup":            false,
 }
 
