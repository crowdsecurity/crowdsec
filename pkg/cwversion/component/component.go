--- conflicted
+++ resolved
@@ -8,7 +8,6 @@
 // Built is a map of all the known components, and whether they are built-in or not.
 // This is populated as soon as possible by the respective init() functions
 var Built = map[string]bool{
-<<<<<<< HEAD
 	"datasource_appsec":       false,
 	"datasource_cloudwatch":   false,
 	"datasource_docker":       false,
@@ -22,23 +21,8 @@
 	"datasource_syslog":       false,
 	"datasource_wineventlog":  false,
 	"datasource_victorialogs": false,
+  "datasource_http":        false,
 	"cscli_setup":             false,
-=======
-	"datasource_appsec":      false,
-	"datasource_cloudwatch":  false,
-	"datasource_docker":      false,
-	"datasource_file":        false,
-	"datasource_journalctl":  false,
-	"datasource_k8s-audit":   false,
-	"datasource_kafka":       false,
-	"datasource_kinesis":     false,
-	"datasource_loki":        false,
-	"datasource_s3":          false,
-	"datasource_syslog":      false,
-	"datasource_wineventlog": false,
-	"datasource_http":        false,
-	"cscli_setup":            false,
->>>>>>> e9c1ed05
 }
 
 func Register(name string) {
