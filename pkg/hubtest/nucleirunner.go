--- conflicted
+++ resolved
@@ -57,12 +57,8 @@
 		log.Warningf("Stdout saved to %s", outputPrefix+"_stdout.txt")
 		log.Warningf("Stderr saved to %s", outputPrefix+"_stderr.txt")
 		log.Warningf("Nuclei generated output saved to %s", outputPrefix+".json")
-<<<<<<< HEAD
+
 		return fmt.Errorf("%w: %v", ErrNucleiRunFail, err)
-=======
-
-		return err
->>>>>>> ee8fd085
 	} else if out.String() == "" {
 		log.Warningf("Stdout saved to %s", outputPrefix+"_stdout.txt")
 		log.Warningf("Stderr saved to %s", outputPrefix+"_stderr.txt")
