--- conflicted
+++ resolved
@@ -258,15 +258,9 @@
 					if uval == "" {
 						continue
 					}
-<<<<<<< HEAD
-					base := fmt.Sprintf(`results["%s"]["%s"][%d].Evt.Unmarshaled["%s"]`, stage, parser, pidx, ukey)
-					for _, line := range p.buildUnmarshaledAssert("", uval) {
-						ret += base + line
-=======
 					base := fmt.Sprintf(`results["%s"]["%s"][%d].Evt.Unmarshaled["%s"]`, stage, parser, pidx, ekey)
 					for _, line := range p.buildUnmarshaledAssert(base, eval) {
 						ret += line
->>>>>>> 6b5da29e
 					}
 				}
 				ret += fmt.Sprintf(`results["%s"]["%s"][%d].Evt.Whitelisted == %t`+"\n", stage, parser, pidx, result.Evt.Whitelisted)
