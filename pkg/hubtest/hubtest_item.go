--- conflicted
+++ resolved
@@ -18,7 +18,6 @@
 )
 
 type HubTestItemConfig struct {
-<<<<<<< HEAD
 	Parsers               []string            `yaml:"parsers,omitempty"`
 	Scenarios             []string            `yaml:"scenarios,omitempty"`
 	PostOverflows         []string            `yaml:"postoverflows,omitempty"`
@@ -30,16 +29,6 @@
 	Labels                map[string]string   `yaml:"labels,omitempty"`
 	IgnoreParsers         bool                `yaml:"ignore_parsers,omitempty"`   // if we test a scenario, we don't want to assert on Parser
 	OverrideStatics       []parser.ExtraField `yaml:"override_statics,omitempty"` //Allow to override statics. Executed before s00
-=======
-	Parsers         []string            `yaml:"parsers"`
-	Scenarios       []string            `yaml:"scenarios"`
-	PostOVerflows   []string            `yaml:"postoverflows"`
-	LogFile         string              `yaml:"log_file"`
-	LogType         string              `yaml:"log_type"`
-	Labels          map[string]string   `yaml:"labels"`
-	IgnoreParsers   bool                `yaml:"ignore_parsers"`   // if we test a scenario, we don't want to assert on Parser
-	OverrideStatics []parser.ExtraField `yaml:"override_statics"` //Allow to override statics. Executed before s00
->>>>>>> 15542b78
 }
 
 type HubTestItem struct {
@@ -56,10 +45,7 @@
 	RuntimeConfigFilePath     string
 	RuntimeProfileFilePath    string
 	RuntimeSimulationFilePath string
-<<<<<<< HEAD
 	RuntimeAcquisFilePath     string
-=======
->>>>>>> 15542b78
 	RuntimeHubConfig          *csconfig.LocalHubCfg
 
 	ResultsPath          string
@@ -67,7 +53,6 @@
 	ScenarioResultFile   string
 	BucketPourResultFile string
 
-<<<<<<< HEAD
 	HubPath                 string
 	HubTestPath             string
 	HubIndexFile            string
@@ -77,15 +62,6 @@
 	TemplateAcquisPath      string
 	TemplateWaapProfilePath string
 	HubIndex                *cwhub.Hub
-=======
-	HubPath                string
-	HubTestPath            string
-	HubIndexFile           string
-	TemplateConfigPath     string
-	TemplateProfilePath    string
-	TemplateSimulationPath string
-	HubIndex               *cwhub.Hub
->>>>>>> 15542b78
 
 	Config *HubTestItemConfig
 
@@ -108,15 +84,12 @@
 
 	BucketPourResultFileName = "bucketpour-dump.yaml"
 
-<<<<<<< HEAD
 	TestBouncerApiKey = "this_is_a_bad_password"
 
 	DefaultNucleiTarget = "http://127.0.0.1:80/"
 	DefaultWaapHost     = "127.0.0.1:4241"
 )
 
-=======
->>>>>>> 15542b78
 func NewTest(name string, hubTest *HubTest) (*HubTestItem, error) {
 	testPath := filepath.Join(hubTest.HubTestPath, name)
 	runtimeFolder := filepath.Join(testPath, "runtime")
@@ -576,7 +549,6 @@
 		return fmt.Errorf("can't 'cd' to '%s': %s", testPath, err)
 	}
 
-<<<<<<< HEAD
 	//machine add
 	cmdArgs := []string{"-c", t.RuntimeConfigFilePath, "machines", "add", "testMachine", "--auto"}
 	cscliRegisterCmd := exec.Command(t.CscliPath, cmdArgs...)
@@ -645,51 +617,11 @@
 		} else {
 			log.Errorf("WAAP test %s failed:  %s", t.Name, err)
 		}
-=======
-	// create runtime folder
-	if err = os.MkdirAll(t.RuntimePath, os.ModePerm); err != nil {
-		return fmt.Errorf("unable to create folder '%s': %+v", t.RuntimePath, err)
-	}
-
-	// create runtime data folder
-	if err = os.MkdirAll(t.RuntimeDataPath, os.ModePerm); err != nil {
-		return fmt.Errorf("unable to create folder '%s': %+v", t.RuntimeDataPath, err)
-	}
-
-	// create runtime hub folder
-	if err = os.MkdirAll(t.RuntimeHubPath, os.ModePerm); err != nil {
-		return fmt.Errorf("unable to create folder '%s': %+v", t.RuntimeHubPath, err)
-	}
-
-	if err = Copy(t.HubIndexFile, filepath.Join(t.RuntimeHubPath, ".index.json")); err != nil {
-		return fmt.Errorf("unable to copy .index.json file in '%s': %s", filepath.Join(t.RuntimeHubPath, ".index.json"), err)
-	}
-
-	// create results folder
-	if err = os.MkdirAll(t.ResultsPath, os.ModePerm); err != nil {
-		return fmt.Errorf("unable to create folder '%s': %+v", t.ResultsPath, err)
-	}
-
-	// copy template config file to runtime folder
-	if err = Copy(t.TemplateConfigPath, t.RuntimeConfigFilePath); err != nil {
-		return fmt.Errorf("unable to copy '%s' to '%s': %v", t.TemplateConfigPath, t.RuntimeConfigFilePath, err)
-	}
-
-	// copy template profile file to runtime folder
-	if err = Copy(t.TemplateProfilePath, t.RuntimeProfileFilePath); err != nil {
-		return fmt.Errorf("unable to copy '%s' to '%s': %v", t.TemplateProfilePath, t.RuntimeProfileFilePath, err)
-	}
-
-	// copy template simulation file to runtime folder
-	if err = Copy(t.TemplateSimulationPath, t.RuntimeSimulationFilePath); err != nil {
-		return fmt.Errorf("unable to copy '%s' to '%s': %v", t.TemplateSimulationPath, t.RuntimeSimulationFilePath, err)
->>>>>>> 15542b78
 	}
 	crowdsecDaemon.Process.Kill()
 	return nil
 }
 
-<<<<<<< HEAD
 func (t *HubTestItem) RunWithLogFile() error {
 	testPath := filepath.Join(t.HubTestPath, t.Name)
 	if _, err := os.Stat(testPath); os.IsNotExist(err) {
@@ -699,7 +631,47 @@
 	currentDir, err := os.Getwd() //xx
 	if err != nil {
 		return fmt.Errorf("can't get current directory: %+v", err)
-=======
+	}
+
+	// create runtime folder
+	if err = os.MkdirAll(t.RuntimePath, os.ModePerm); err != nil {
+		return fmt.Errorf("unable to create folder '%s': %+v", t.RuntimePath, err)
+	}
+
+	// create runtime data folder
+	if err = os.MkdirAll(t.RuntimeDataPath, os.ModePerm); err != nil {
+		return fmt.Errorf("unable to create folder '%s': %+v", t.RuntimeDataPath, err)
+	}
+
+	// create runtime hub folder
+	if err = os.MkdirAll(t.RuntimeHubPath, os.ModePerm); err != nil {
+		return fmt.Errorf("unable to create folder '%s': %+v", t.RuntimeHubPath, err)
+	}
+
+	if err = Copy(t.HubIndexFile, filepath.Join(t.RuntimeHubPath, ".index.json")); err != nil {
+		return fmt.Errorf("unable to copy .index.json file in '%s': %s", filepath.Join(t.RuntimeHubPath, ".index.json"), err)
+	}
+
+	// create results folder
+	if err = os.MkdirAll(t.ResultsPath, os.ModePerm); err != nil {
+		return fmt.Errorf("unable to create folder '%s': %+v", t.ResultsPath, err)
+	}
+
+	// copy template config file to runtime folder
+	if err = Copy(t.TemplateConfigPath, t.RuntimeConfigFilePath); err != nil {
+		return fmt.Errorf("unable to copy '%s' to '%s': %v", t.TemplateConfigPath, t.RuntimeConfigFilePath, err)
+	}
+
+	// copy template profile file to runtime folder
+	if err = Copy(t.TemplateProfilePath, t.RuntimeProfileFilePath); err != nil {
+		return fmt.Errorf("unable to copy '%s' to '%s': %v", t.TemplateProfilePath, t.RuntimeProfileFilePath, err)
+	}
+
+	// copy template simulation file to runtime folder
+	if err = Copy(t.TemplateSimulationPath, t.RuntimeSimulationFilePath); err != nil {
+		return fmt.Errorf("unable to copy '%s' to '%s': %v", t.TemplateSimulationPath, t.RuntimeSimulationFilePath, err)
+	}
+
 	crowdsecPatternsFolder := csconfig.DefaultConfigPath("patterns")
 
 	// copy template patterns folder to runtime folder
@@ -710,7 +682,6 @@
 	// install the hub in the runtime folder
 	if err = t.InstallHub(); err != nil {
 		return fmt.Errorf("unable to install hub in '%s': %s", t.RuntimeHubPath, err)
->>>>>>> 15542b78
 	}
 
 	logFile := t.Config.LogFile
