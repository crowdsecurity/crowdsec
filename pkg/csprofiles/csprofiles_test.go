package csprofiles

import (
	"fmt"
	"reflect"
	"testing"

	"github.com/stretchr/testify/require"

	"github.com/crowdsecurity/crowdsec/pkg/csconfig"
	"github.com/crowdsecurity/crowdsec/pkg/exprhelpers"
	"github.com/crowdsecurity/crowdsec/pkg/models"
)

var (
	scope     = "Country"
	typ       = "ban"
	boolFalse = false
	boolTrue  = true
	duration  = "1h"

	value    = "CH"
	scenario = "ssh-bf"
)

func TestNewProfile(t *testing.T) {
	tests := []struct {
		name              string
		profileCfg        *csconfig.ProfileCfg
		expectedNbProfile int
	}{
		{
			name: "filter ok and duration_expr ok",
			profileCfg: &csconfig.ProfileCfg{
				Filters: []string{
					"1==1",
				},
				DurationExpr: "1==1",
				Debug:        &boolFalse,
				Decisions: []models.Decision{
					{Type: &typ, Scope: &scope, Simulated: &boolTrue, Duration: &duration},
				},
			},
			expectedNbProfile: 1,
		},
		{
			name: "filter NOK and duration_expr ok",
			profileCfg: &csconfig.ProfileCfg{
				Filters: []string{
					"1==1",
					"unknownExprHelper() == 'foo'",
				},
				DurationExpr: "1==1",
				Debug:        &boolFalse,
				Decisions: []models.Decision{
					{Type: &typ, Scope: &scope, Simulated: &boolFalse, Duration: &duration},
				},
			},
			expectedNbProfile: 0,
		},
		{
			name: "filter ok and duration_expr NOK",
			profileCfg: &csconfig.ProfileCfg{
				Filters: []string{
					"1==1",
				},
				DurationExpr: "unknownExprHelper() == 'foo'",
				Debug:        &boolFalse,
				Decisions: []models.Decision{
					{Type: &typ, Scope: &scope, Simulated: &boolFalse, Duration: &duration},
				},
			},
			expectedNbProfile: 0,
		},
		{
			name: "filter ok and duration_expr ok + DEBUG",
			profileCfg: &csconfig.ProfileCfg{
				Filters: []string{
					"1==1",
				},
				DurationExpr: "1==1",
				Debug:        &boolTrue,
				Decisions: []models.Decision{
					{Type: &typ, Scope: &scope, Simulated: &boolFalse, Duration: &duration},
				},
			},
			expectedNbProfile: 1,
		},
		{
<<<<<<< HEAD
			name: "filter ok and notification_filter ok",
=======
			name: "filter ok and no duration",
>>>>>>> 19de3a8a
			profileCfg: &csconfig.ProfileCfg{
				Filters: []string{
					"1==1",
				},
<<<<<<< HEAD
				NotificationFilters: []string{
					"1==1",
				},
				Debug: &boolTrue,
				Decisions: []models.Decision{
					{Type: &typ, Scope: &scope, Simulated: &boolFalse, Duration: &duration},
=======
				Debug: &boolTrue,
				Decisions: []models.Decision{
					{Type: &typ, Scope: &scope, Simulated: &boolFalse},
>>>>>>> 19de3a8a
				},
			},
			expectedNbProfile: 1,
		},
	}

	for _, test := range tests {
		test := test
		t.Run(test.name, func(t *testing.T) {
			profilesCfg := []*csconfig.ProfileCfg{
				test.profileCfg,
			}
			profile, _ := NewProfile(profilesCfg)
			fmt.Printf("expected : %+v | result : %+v", test.expectedNbProfile, len(profile))
			require.Len(t, profile, test.expectedNbProfile)
		})
	}
}

func TestEvaluateProfile(t *testing.T) {
	type args struct {
		profileCfg *csconfig.ProfileCfg
		Alert      *models.Alert
	}

	exprhelpers.Init(nil)

	tests := []struct {
		name                       string
		args                       args
		expectedDecisionCount      int // count of expected decisions
		expectedDuration           string
		expectedMatchStatus        bool
		expectedNotificationStatus bool
	}{
		{
			name: "simple pass single expr",
			args: args{
				profileCfg: &csconfig.ProfileCfg{
					Filters: []string{fmt.Sprintf("Alert.GetScenario() == \"%s\"", scenario)},
					Debug:   &boolFalse,
				},
				Alert: &models.Alert{Remediation: true, Scenario: &scenario},
			},
			expectedDecisionCount:      0,
			expectedMatchStatus:        true,
			expectedNotificationStatus: true,
		},
		{
			name: "simple fail single expr",
			args: args{
				profileCfg: &csconfig.ProfileCfg{
					Filters: []string{"Alert.GetScenario() == \"Foo\""},
				},
				Alert: &models.Alert{Remediation: true},
			},
			expectedDecisionCount:      0,
			expectedMatchStatus:        false,
			expectedNotificationStatus: true,
		},
		{
			name: "1 expr fail 1 expr pass should still eval to match",
			args: args{
				profileCfg: &csconfig.ProfileCfg{
					Filters: []string{"1==1", "1!=1"},
				},
				Alert: &models.Alert{Remediation: true},
			},
			expectedDecisionCount:      0,
			expectedMatchStatus:        true,
			expectedNotificationStatus: true,
		},
		{
			name: "simple filter with  2 decision",
			args: args{
				profileCfg: &csconfig.ProfileCfg{
					Filters: []string{"1==1"},
					Decisions: []models.Decision{
						{Type: &typ, Scope: &scope, Simulated: &boolTrue, Duration: &duration},
						{Type: &typ, Scope: &scope, Simulated: &boolFalse, Duration: &duration},
					},
				},
				Alert: &models.Alert{Remediation: true, Scenario: &scenario, Source: &models.Source{Value: &value}},
			},
			expectedDecisionCount:      2,
			expectedMatchStatus:        true,
			expectedNotificationStatus: true,
		},
		{
			name: "simple filter with decision_expr",
			args: args{
				profileCfg: &csconfig.ProfileCfg{
					Filters: []string{"1==1"},
					Decisions: []models.Decision{
						{Type: &typ, Scope: &scope, Simulated: &boolFalse},
					},
					DurationExpr: "Sprintf('%dh', 4*4)",
				},
				Alert: &models.Alert{Remediation: true, Scenario: &scenario, Source: &models.Source{Value: &value}},
			},
			expectedDecisionCount:      1,
			expectedDuration:           "16h",
			expectedMatchStatus:        true,
			expectedNotificationStatus: true,
		},
		{
			name: "simple filter with notification filter",
			args: args{
				profileCfg: &csconfig.ProfileCfg{
					Filters: []string{"1==1"},
					NotificationFilters: []string{
						"1==1",
					},
					Decisions: []models.Decision{
						{Type: &typ, Scope: &scope, Simulated: &boolFalse},
					},
					DurationExpr: "Sprintf('%dh', 4*4)",
				},
				Alert: &models.Alert{Remediation: true, Scenario: &scenario, Source: &models.Source{Value: &value}},
			},
			expectedDecisionCount:      1,
			expectedDuration:           "16h",
			expectedMatchStatus:        true,
			expectedNotificationStatus: true,
		},
		{
			name: "simple filter with failing notification filter",
			args: args{
				profileCfg: &csconfig.ProfileCfg{
					Filters: []string{"1==1"},
					NotificationFilters: []string{
						"1!=1",
					},
					Decisions: []models.Decision{
						{Type: &typ, Scope: &scope, Simulated: &boolFalse},
					},
					DurationExpr: "Sprintf('%dh', 4*4)",
				},
				Alert: &models.Alert{Remediation: true, Scenario: &scenario, Source: &models.Source{Value: &value}},
			},
			expectedDecisionCount:      1,
			expectedDuration:           "16h",
			expectedMatchStatus:        true,
			expectedNotificationStatus: false,
		},
	}
	for _, tt := range tests {
		tt := tt
		t.Run(tt.name, func(t *testing.T) {
			profilesCfg := []*csconfig.ProfileCfg{
				tt.args.profileCfg,
			}
			profile, err := NewProfile(profilesCfg)
			if err != nil {
				t.Errorf("failed to get newProfile : %+v", err)
			}
			got, got1, notification, _ := profile[0].EvaluateProfile(tt.args.Alert)
			if !reflect.DeepEqual(len(got), tt.expectedDecisionCount) {
				t.Errorf("EvaluateProfile() got = %+v, want %+v", got, tt.expectedDecisionCount)
			}
			if got1 != tt.expectedMatchStatus {
				t.Errorf("EvaluateProfile() got1 = %v, want %v", got1, tt.expectedMatchStatus)
			}
			if notification != tt.expectedNotificationStatus {
				t.Errorf("EvaluateProfile() notification = %v, want %v", notification, tt.expectedNotificationStatus)
			}
			if tt.expectedDuration != "" {
				require.Equal(t, tt.expectedDuration, *got[0].Duration, "The two durations should be the same")
			}
		})
	}
}<|MERGE_RESOLUTION|>--- conflicted
+++ resolved
@@ -87,27 +87,29 @@
 			expectedNbProfile: 1,
 		},
 		{
-<<<<<<< HEAD
-			name: "filter ok and notification_filter ok",
-=======
 			name: "filter ok and no duration",
->>>>>>> 19de3a8a
-			profileCfg: &csconfig.ProfileCfg{
-				Filters: []string{
-					"1==1",
-				},
-<<<<<<< HEAD
+			profileCfg: &csconfig.ProfileCfg{
+				Filters: []string{
+					"1==1",
+				},
+				Debug: &boolTrue,
+				Decisions: []models.Decision{
+					{Type: &typ, Scope: &scope, Simulated: &boolFalse},
+				},
+			},
+			expectedNbProfile: 1,
+		},
+      name: "filter ok and notification_filter ok",
+			profileCfg: &csconfig.ProfileCfg{
+				Filters: []string{
+					"1==1",
+				},
 				NotificationFilters: []string{
 					"1==1",
 				},
 				Debug: &boolTrue,
 				Decisions: []models.Decision{
 					{Type: &typ, Scope: &scope, Simulated: &boolFalse, Duration: &duration},
-=======
-				Debug: &boolTrue,
-				Decisions: []models.Decision{
-					{Type: &typ, Scope: &scope, Simulated: &boolFalse},
->>>>>>> 19de3a8a
 				},
 			},
 			expectedNbProfile: 1,
