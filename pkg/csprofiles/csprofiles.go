package csprofiles

import (
	"fmt"
	"time"

	"github.com/antonmedv/expr"
	"github.com/antonmedv/expr/vm"
	"github.com/pkg/errors"
	log "github.com/sirupsen/logrus"

	"github.com/crowdsecurity/crowdsec/pkg/csconfig"
	"github.com/crowdsecurity/crowdsec/pkg/exprhelpers"
	"github.com/crowdsecurity/crowdsec/pkg/models"
	"github.com/crowdsecurity/crowdsec/pkg/types"
)

type Runtime struct {
<<<<<<< HEAD
	RuntimeFilters             []*vm.Program               `json:"-" yaml:"-"`
	DebugFilters               []*exprhelpers.ExprDebugger `json:"-" yaml:"-"`
	RuntimeDurationExpr        *vm.Program                 `json:"-" yaml:"-"`
	RuntimeNotificationFilters []*vm.Program               `json:"-" yaml:"-"`
	DebugDurationExpr          *exprhelpers.ExprDebugger   `json:"-" yaml:"-"`
	DebugNotificationFilters   []*exprhelpers.ExprDebugger `json:"-" yaml:"-"`
	Cfg                        *csconfig.ProfileCfg        `json:"-" yaml:"-"`
	Logger                     *log.Entry                  `json:"-" yaml:"-"`
=======
	RuntimeFilters      []*vm.Program        `json:"-" yaml:"-"`
	RuntimeDurationExpr *vm.Program          `json:"-" yaml:"-"`
	Cfg                 *csconfig.ProfileCfg `json:"-" yaml:"-"`
	Logger              *log.Entry           `json:"-" yaml:"-"`
>>>>>>> d1bfaddb
}

var defaultDuration = "4h"

func NewProfile(profilesCfg []*csconfig.ProfileCfg) ([]*Runtime, error) {
	var err error
	profilesRuntime := make([]*Runtime, 0)

	for _, profile := range profilesCfg {
<<<<<<< HEAD
		var runtimeFilter, runtimeDurationExpr, runtimeNotificationFilter *vm.Program
		var debugFilter, debugDurationExpr, debugNotificationExpr *exprhelpers.ExprDebugger
=======
		var runtimeFilter, runtimeDurationExpr *vm.Program
>>>>>>> d1bfaddb
		runtime := &Runtime{}
		xlog := log.New()
		if err := types.ConfigureLogger(xlog); err != nil {
			log.Fatalf("While creating profiles-specific logger : %s", err)
		}
		xlog.SetLevel(log.InfoLevel)
		runtime.Logger = xlog.WithFields(log.Fields{
			"type": "profile",
			"name": profile.Name,
		})

		runtime.RuntimeFilters = make([]*vm.Program, len(profile.Filters))
<<<<<<< HEAD
		runtime.RuntimeNotificationFilters = make([]*vm.Program, len(profile.NotificationFilters))
		runtime.DebugFilters = make([]*exprhelpers.ExprDebugger, len(profile.Filters))
		runtime.DebugNotificationFilters = make([]*exprhelpers.ExprDebugger, len(profile.NotificationFilters))
=======
>>>>>>> d1bfaddb
		runtime.Cfg = profile
		if runtime.Cfg.OnSuccess != "" && runtime.Cfg.OnSuccess != "continue" && runtime.Cfg.OnSuccess != "break" {
			return []*Runtime{}, fmt.Errorf("invalid 'on_success' for '%s': %s", profile.Name, runtime.Cfg.OnSuccess)
		}
		if runtime.Cfg.OnFailure != "" && runtime.Cfg.OnFailure != "continue" && runtime.Cfg.OnFailure != "break" && runtime.Cfg.OnFailure != "apply" {
			return []*Runtime{}, fmt.Errorf("invalid 'on_failure' for '%s' : %s", profile.Name, runtime.Cfg.OnFailure)
		}
		for fIdx, filter := range profile.Filters {

			if runtimeFilter, err = expr.Compile(filter, exprhelpers.GetExprOptions(map[string]interface{}{"Alert": &models.Alert{}})...); err != nil {
				return []*Runtime{}, errors.Wrapf(err, "error compiling filter of '%s'", profile.Name)
			}
			runtime.RuntimeFilters[fIdx] = runtimeFilter
			if profile.Debug != nil && *profile.Debug {
				runtime.Logger.Logger.SetLevel(log.DebugLevel)
			}
		}

		for nIdx, expression := range profile.NotificationFilters {
			if runtimeNotificationFilter, err = expr.Compile(expression, exprhelpers.GetExprOptions(map[string]interface{}{"Alert": &models.Alert{}})...); err != nil {
				return []*Runtime{}, errors.Wrapf(err, "error compiling notification_filter of '%s'", profile.Name)
			}
			runtime.RuntimeNotificationFilters[nIdx] = runtimeNotificationFilter
			if profile.Debug != nil && *profile.Debug {
				if debugNotificationExpr, err = exprhelpers.NewDebugger(expression, exprhelpers.GetExprOptions(map[string]interface{}{"Alert": &models.Alert{}})...); err != nil {
					log.Debugf("Error compiling debug filter of %s : %s", profile.Name, err)
				}
				runtime.DebugNotificationFilters[nIdx] = debugNotificationExpr
			}
		}
		if profile.DurationExpr != "" {
			if runtimeDurationExpr, err = expr.Compile(profile.DurationExpr, exprhelpers.GetExprOptions(map[string]interface{}{"Alert": &models.Alert{}})...); err != nil {
				return []*Runtime{}, errors.Wrapf(err, "error compiling duration_expr of %s", profile.Name)
			}
			runtime.RuntimeDurationExpr = runtimeDurationExpr
		}

		for _, decision := range profile.Decisions {
			if runtime.RuntimeDurationExpr == nil {
				var duration string
				if decision.Duration != nil {
					duration = *decision.Duration
				} else {
					runtime.Logger.Warningf("No duration specified for %s, using default duration %s", profile.Name, defaultDuration)
					duration = defaultDuration
				}
				if _, err := time.ParseDuration(duration); err != nil {
					return []*Runtime{}, errors.Wrapf(err, "error parsing duration '%s' of %s", duration, profile.Name)
				}
			}
		}

		profilesRuntime = append(profilesRuntime, runtime)
	}
	return profilesRuntime, nil
}

func (Profile *Runtime) GenerateDecisionFromProfile(Alert *models.Alert) ([]*models.Decision, error) {
	var decisions []*models.Decision

	for _, refDecision := range Profile.Cfg.Decisions {
		decision := models.Decision{}
		/*the reference decision from profile is in simulated mode */
		if refDecision.Simulated != nil && *refDecision.Simulated {
			decision.Simulated = new(bool)
			*decision.Simulated = true
			/*the event is already in simulation mode */
		} else if Alert.Simulated != nil && *Alert.Simulated {
			decision.Simulated = new(bool)
			*decision.Simulated = true
		}
		/*If the profile specifies a scope, this will prevail.
		If not, we're going to get the scope from the source itself*/
		decision.Scope = new(string)
		if refDecision.Scope != nil && *refDecision.Scope != "" {
			*decision.Scope = *refDecision.Scope
		} else {
			*decision.Scope = *Alert.Source.Scope
		}
		/*some fields are populated from the reference object : duration, scope, type*/
		decision.Duration = new(string)
		if Profile.Cfg.DurationExpr != "" && Profile.RuntimeDurationExpr != nil {
			profileDebug := false
			if Profile.Cfg.Debug != nil && *Profile.Cfg.Debug {
				profileDebug = true
			}
			duration, err := exprhelpers.Run(Profile.RuntimeDurationExpr, map[string]interface{}{"Alert": Alert}, Profile.Logger, profileDebug)
			if err != nil {
				Profile.Logger.Warningf("Failed to run duration_expr : %v", err)
				*decision.Duration = *refDecision.Duration
			} else {
				durationStr := fmt.Sprint(duration)
				if _, err := time.ParseDuration(durationStr); err != nil {
					Profile.Logger.Warningf("Failed to parse expr duration result '%s'", duration)
					*decision.Duration = *refDecision.Duration
				} else {
					*decision.Duration = durationStr
				}
			}
		} else {
			if refDecision.Duration == nil {
				*decision.Duration = defaultDuration
			}
			*decision.Duration = *refDecision.Duration
		}

		decision.Type = new(string)
		*decision.Type = *refDecision.Type

		/*for the others, let's populate it from the alert and its source*/
		decision.Value = new(string)
		*decision.Value = *Alert.Source.Value
		decision.Origin = new(string)
		*decision.Origin = types.CrowdSecOrigin
		if refDecision.Origin != nil {
			*decision.Origin = fmt.Sprintf("%s/%s", *decision.Origin, *refDecision.Origin)
		}
		decision.Scenario = new(string)
		*decision.Scenario = *Alert.Scenario
		decisions = append(decisions, &decision)
	}
	return decisions, nil
}

// EvaluateProfile is going to evaluate an Alert against a profile to generate Decisions
func (Profile *Runtime) EvaluateProfile(Alert *models.Alert) ([]*models.Decision, bool, bool, error) {
	var decisions []*models.Decision

	matched := false
	notification := true
	for eIdx, expression := range Profile.RuntimeFilters {
		debugProfile := false
		if Profile.Cfg.Debug != nil && *Profile.Cfg.Debug {
			debugProfile = true
		}
		output, err := exprhelpers.Run(expression, map[string]interface{}{"Alert": Alert}, Profile.Logger, debugProfile)
		if err != nil {
			Profile.Logger.Warningf("failed to run profile expr for %s : %v", Profile.Cfg.Name, err)
			return nil, matched, notification, errors.Wrapf(err, "while running expression %s", Profile.Cfg.Filters[eIdx])
		}
		switch out := output.(type) {
		case bool:
			if out {
				matched = true
				/*the expression matched, create the associated decision*/
				subdecisions, err := Profile.GenerateDecisionFromProfile(Alert)
				if err != nil {
					return nil, matched, notification, errors.Wrapf(err, "while generating decision from profile %s", Profile.Cfg.Name)
				}
				for nfIdx, notification_expression := range Profile.RuntimeNotificationFilters {
					if !notification {
						break
					}
					notification_output, err := expr.Run(notification_expression, map[string]interface{}{"Alert": Alert})
					if err != nil {
						Profile.Logger.Warningf("failed to run notification expr : %v", err)
						return nil, matched, notification, errors.Wrapf(err, "while running expression %s", Profile.Cfg.NotificationFilters[nfIdx])
					}
					switch notification_out := notification_output.(type) {
					case bool:
						if Profile.Cfg.Debug != nil && *Profile.Cfg.Debug {
							Profile.DebugNotificationFilters[nfIdx].Run(Profile.Logger, notification_out, map[string]interface{}{"Alert": Alert})
						}
						notification = notification_out
					default:
						return nil, matched, notification, fmt.Errorf("unexpected type %t (%v) while running '%s'", notification_output, notification_output, Profile.Cfg.NotificationFilters[nfIdx])
					}
				}
				decisions = append(decisions, subdecisions...)
			} else {
				Profile.Logger.Debugf("Profile %s filter is unsuccessful", Profile.Cfg.Name)
				if Profile.Cfg.OnFailure == "break" {
					break
				}
			}

		default:
			return nil, matched, notification, fmt.Errorf("unexpected type %t (%v) while running '%s'", output, output, Profile.Cfg.Filters[eIdx])

		}

	}

	return decisions, matched, notification, nil
}<|MERGE_RESOLUTION|>--- conflicted
+++ resolved
@@ -16,7 +16,6 @@
 )
 
 type Runtime struct {
-<<<<<<< HEAD
 	RuntimeFilters             []*vm.Program               `json:"-" yaml:"-"`
 	DebugFilters               []*exprhelpers.ExprDebugger `json:"-" yaml:"-"`
 	RuntimeDurationExpr        *vm.Program                 `json:"-" yaml:"-"`
@@ -25,12 +24,6 @@
 	DebugNotificationFilters   []*exprhelpers.ExprDebugger `json:"-" yaml:"-"`
 	Cfg                        *csconfig.ProfileCfg        `json:"-" yaml:"-"`
 	Logger                     *log.Entry                  `json:"-" yaml:"-"`
-=======
-	RuntimeFilters      []*vm.Program        `json:"-" yaml:"-"`
-	RuntimeDurationExpr *vm.Program          `json:"-" yaml:"-"`
-	Cfg                 *csconfig.ProfileCfg `json:"-" yaml:"-"`
-	Logger              *log.Entry           `json:"-" yaml:"-"`
->>>>>>> d1bfaddb
 }
 
 var defaultDuration = "4h"
@@ -40,12 +33,8 @@
 	profilesRuntime := make([]*Runtime, 0)
 
 	for _, profile := range profilesCfg {
-<<<<<<< HEAD
 		var runtimeFilter, runtimeDurationExpr, runtimeNotificationFilter *vm.Program
 		var debugFilter, debugDurationExpr, debugNotificationExpr *exprhelpers.ExprDebugger
-=======
-		var runtimeFilter, runtimeDurationExpr *vm.Program
->>>>>>> d1bfaddb
 		runtime := &Runtime{}
 		xlog := log.New()
 		if err := types.ConfigureLogger(xlog); err != nil {
@@ -58,12 +47,9 @@
 		})
 
 		runtime.RuntimeFilters = make([]*vm.Program, len(profile.Filters))
-<<<<<<< HEAD
 		runtime.RuntimeNotificationFilters = make([]*vm.Program, len(profile.NotificationFilters))
 		runtime.DebugFilters = make([]*exprhelpers.ExprDebugger, len(profile.Filters))
 		runtime.DebugNotificationFilters = make([]*exprhelpers.ExprDebugger, len(profile.NotificationFilters))
-=======
->>>>>>> d1bfaddb
 		runtime.Cfg = profile
 		if runtime.Cfg.OnSuccess != "" && runtime.Cfg.OnSuccess != "continue" && runtime.Cfg.OnSuccess != "break" {
 			return []*Runtime{}, fmt.Errorf("invalid 'on_success' for '%s': %s", profile.Name, runtime.Cfg.OnSuccess)
