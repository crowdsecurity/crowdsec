--- conflicted
+++ resolved
@@ -185,13 +185,8 @@
 	for eIdx, expression := range Profile.RuntimeFilters {
 		output, err := expr.Run(expression, map[string]interface{}{"Alert": Alert})
 		if err != nil {
-<<<<<<< HEAD
-			Profile.Logger.Warningf("failed to run whitelist expr : %v", err)
+			Profile.Logger.Warningf("failed to run profile expr for %s : %v", Profile.Cfg.Name, err)
 			return nil, matched, notification, errors.Wrapf(err, "while running expression %s", Profile.Cfg.Filters[eIdx])
-=======
-			Profile.Logger.Warningf("failed to run profile expr for %s : %v", Profile.Cfg.Name, err)
-			return nil, matched, errors.Wrapf(err, "while running expression %s", Profile.Cfg.Filters[eIdx])
->>>>>>> 1d5baa65
 		}
 		switch out := output.(type) {
 		case bool:
