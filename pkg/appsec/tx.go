--- conflicted
+++ resolved
@@ -107,11 +107,11 @@
 	return t.Tx.Close()
 }
 
-<<<<<<< HEAD
 // IsRequestBodyAccessible exposes whether the engine has request body access enabled.
 func (t *ExtendedTransaction) IsRequestBodyAccessible() bool {
 	return t.Tx.IsRequestBodyAccessible()
-=======
+}
+
 func (t *ExtendedTransaction) Interrupt(interruption *types.Interruption) {
 	if t == nil || t.Tx == nil || interruption == nil {
 		return
@@ -120,5 +120,4 @@
 	if setter, ok := t.Tx.(interrupter); ok {
 		setter.Interrupt(interruption)
 	}
->>>>>>> 874cf667
 }