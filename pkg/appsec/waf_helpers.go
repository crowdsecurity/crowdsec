package appsec

import (
	"github.com/crowdsecurity/crowdsec/pkg/pipeline"
)

func GetOnLoadEnv(w *AppsecRuntimeConfig) map[string]interface{} {
	return map[string]interface{}{
		"RemoveInBandRuleByID":    w.DisableInBandRuleByID,
		"RemoveInBandRuleByTag":   w.DisableInBandRuleByTag,
		"RemoveInBandRuleByName":  w.DisableInBandRuleByName,
		"RemoveOutBandRuleByID":   w.DisableOutBandRuleByID,
		"RemoveOutBandRuleByTag":  w.DisableOutBandRuleByTag,
		"RemoveOutBandRuleByName": w.DisableOutBandRuleByName,
		"SetRemediationByTag":     w.SetActionByTag,
		"SetRemediationByID":      w.SetActionByID,
		"SetRemediationByName":    w.SetActionByName,
	}
}

func GetPreEvalEnv(w *AppsecRuntimeConfig, state *AppsecRequestState, request *ParsedRequest) map[string]interface{} {
	return map[string]interface{}{
		"IsInBand":                request.IsInBand,
		"IsOutBand":               request.IsOutBand,
		"req":                     request.HTTPRequest,
		"RemoveInBandRuleByID":    func(id int) error { return w.RemoveInbandRuleByID(state, id) },
		"RemoveInBandRuleByName":  func(name string) error { return w.RemoveInbandRuleByName(state, name) },
		"RemoveInBandRuleByTag":   func(tag string) error { return w.RemoveInbandRuleByTag(state, tag) },
		"RemoveOutBandRuleByID":   func(id int) error { return w.RemoveOutbandRuleByID(state, id) },
		"RemoveOutBandRuleByTag":  func(tag string) error { return w.RemoveOutbandRuleByTag(state, tag) },
		"RemoveOutBandRuleByName": func(name string) error { return w.RemoveOutbandRuleByName(state, name) },
		"SetRemediationByTag":     w.SetActionByTag,
		"SetRemediationByID":      w.SetActionByID,
		"SetRemediationByName":    w.SetActionByName,
	}
}

func GetPostEvalEnv(w *AppsecRuntimeConfig, state *AppsecRequestState, request *ParsedRequest) map[string]interface{} {
	return map[string]interface{}{
		"IsInBand":    request.IsInBand,
		"IsOutBand":   request.IsOutBand,
		"DumpRequest": request.DumpRequest,
		"req":         request.HTTPRequest,
	}
}

<<<<<<< HEAD
func GetOnMatchEnv(w *AppsecRuntimeConfig, state *AppsecRequestState, request *ParsedRequest, evt types.Event) map[string]interface{} {
=======
func GetOnMatchEnv(w *AppsecRuntimeConfig, request *ParsedRequest, evt pipeline.Event) map[string]interface{} {
>>>>>>> 33b1ec86
	return map[string]interface{}{
		"evt":            evt,
		"req":            request.HTTPRequest,
		"IsInBand":       request.IsInBand,
		"IsOutBand":      request.IsOutBand,
		"SetRemediation": func(action string) error { return w.SetAction(state, action) },
		"SetReturnCode":  func(code int) error { return w.SetHTTPCode(state, code) },
		"CancelEvent":    func() error { return w.CancelEvent(state) },
		"SendEvent":      func() error { return w.SendEvent(state) },
		"CancelAlert":    func() error { return w.CancelAlert(state) },
		"SendAlert":      func() error { return w.SendAlert(state) },
		"DumpRequest":    request.DumpRequest,
	}
}<|MERGE_RESOLUTION|>--- conflicted
+++ resolved
@@ -44,11 +44,7 @@
 	}
 }
 
-<<<<<<< HEAD
-func GetOnMatchEnv(w *AppsecRuntimeConfig, state *AppsecRequestState, request *ParsedRequest, evt types.Event) map[string]interface{} {
-=======
-func GetOnMatchEnv(w *AppsecRuntimeConfig, request *ParsedRequest, evt pipeline.Event) map[string]interface{} {
->>>>>>> 33b1ec86
+func GetOnMatchEnv(w *AppsecRuntimeConfig, state *AppsecRequestState, request *ParsedRequest, evt pipeline.Event) map[string]interface{} {
 	return map[string]interface{}{
 		"evt":            evt,
 		"req":            request.HTTPRequest,
