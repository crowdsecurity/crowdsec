--- conflicted
+++ resolved
@@ -56,11 +56,7 @@
 	case hookPostEval:
 		ctx = GetPostEvalEnv(&AppsecRuntimeConfig{}, nil, &ParsedRequest{})
 	case hookOnMatch:
-<<<<<<< HEAD
-		ctx = GetOnMatchEnv(&AppsecRuntimeConfig{}, nil, &ParsedRequest{}, types.Event{})
-=======
-		ctx = GetOnMatchEnv(&AppsecRuntimeConfig{}, &ParsedRequest{}, pipeline.Event{})
->>>>>>> 33b1ec86
+		ctx = GetOnMatchEnv(&AppsecRuntimeConfig{}, nil, &ParsedRequest{}, pipeline.Event{})
 	}
 
 	opts := exprhelpers.GetExprOptions(ctx)
@@ -471,11 +467,7 @@
 	return nil
 }
 
-<<<<<<< HEAD
-func (w *AppsecRuntimeConfig) ProcessOnMatchRules(state *AppsecRequestState, request *ParsedRequest, evt types.Event) error {
-=======
-func (w *AppsecRuntimeConfig) ProcessOnMatchRules(request *ParsedRequest, evt pipeline.Event) error {
->>>>>>> 33b1ec86
+func (w *AppsecRuntimeConfig) ProcessOnMatchRules(state *AppsecRequestState, request *ParsedRequest, evt pipeline.Event) error {
 	has_match := false
 
 	for _, rule := range w.CompiledOnMatch {
