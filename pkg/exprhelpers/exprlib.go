package exprhelpers

import (
	"bufio"
	"fmt"
	"net"
	"net/url"
	"os"
	"path"
	"regexp"
	"strconv"
	"strings"
	"time"

	"github.com/c-robinson/iplib"

	"github.com/davecgh/go-spew/spew"
	log "github.com/sirupsen/logrus"
)

var dataFile map[string][]string
var dataFileRegex map[string][]*regexp.Regexp

func Atof(x string) float64 {
	log.Debugf("debug atof %s", x)
	ret, err := strconv.ParseFloat(x, 64)
	if err != nil {
		log.Warningf("Atof : can't convert float '%s' : %v", x, err)
	}
	return ret
}

func Upper(s string) string {
	return strings.ToUpper(s)
}

func Lower(s string) string {
	return strings.ToLower(s)
}

func GetExprEnv(ctx map[string]interface{}) map[string]interface{} {
	var ExprLib = map[string]interface{}{
<<<<<<< HEAD
		"Atof":                 Atof,
		"JsonExtract":          JsonExtract,
		"JsonExtractUnescape":  JsonExtractUnescape,
		"JsonExtractLib":       JsonExtractLib,
		"File":                 File,
		"RegexpInFile":         RegexpInFile,
		"Upper":                Upper,
		"Lower":                Lower,
		"IpInRange":            IpInRange,
		"TimeNow":              TimeNow,
		"ParseUri":             ParseUri,
		"PathUnescape":         PathUnescape,
		"QueryUnescape":        QueryUnescape,
		"PathEscape":           PathEscape,
		"QueryEscape":          QueryEscape,
		"XMLGetAttributeValue": XMLGetAttributeValue,
		"XMLGetNodeValue":      XMLGetNodeValue,
=======
		"Atof":                Atof,
		"JsonExtract":         JsonExtract,
		"JsonExtractUnescape": JsonExtractUnescape,
		"JsonExtractLib":      JsonExtractLib,
		"File":                File,
		"RegexpInFile":        RegexpInFile,
		"Upper":               Upper,
		"Lower":               Lower,
		"IpInRange":           IpInRange,
		"TimeNow":             TimeNow,
		"ParseUri":            ParseUri,
		"PathUnescape":        PathUnescape,
		"QueryUnescape":       QueryUnescape,
		"PathEscape":          PathEscape,
		"QueryEscape":         QueryEscape,
		"IpToRange":           IpToRange,
>>>>>>> d1862085
	}
	for k, v := range ctx {
		ExprLib[k] = v
	}
	return ExprLib
}

func Init() error {
	dataFile = make(map[string][]string)
	dataFileRegex = make(map[string][]*regexp.Regexp)
	return nil
}

func FileInit(fileFolder string, filename string, fileType string) error {
	log.Debugf("init (folder:%s) (file:%s) (type:%s)", fileFolder, filename, fileType)
	filepath := path.Join(fileFolder, filename)
	file, err := os.Open(filepath)
	if err != nil {
		return err
	}
	defer file.Close()

	if fileType == "" {
		log.Debugf("ignored file %s%s because no type specified", fileFolder, filename)
		return nil
	}
	if _, ok := dataFile[filename]; !ok {
		dataFile[filename] = []string{}
	}
	scanner := bufio.NewScanner(file)
	for scanner.Scan() {
		if strings.HasPrefix(scanner.Text(), "#") { // allow comments
			continue
		}
		if len(scanner.Text()) == 0 { //skip empty lines
			continue
		}
		switch fileType {
		case "regex", "regexp":
			dataFileRegex[filename] = append(dataFileRegex[filename], regexp.MustCompile(scanner.Text()))
		case "string":
			dataFile[filename] = append(dataFile[filename], scanner.Text())
		default:
			return fmt.Errorf("unknown data type '%s' for : '%s'", fileType, filename)
		}
	}

	if err := scanner.Err(); err != nil {
		return err
	}
	return nil
}

func QueryEscape(s string) string {
	return url.QueryEscape(s)
}

func PathEscape(s string) string {
	return url.PathEscape(s)
}

func PathUnescape(s string) string {
	ret, err := url.PathUnescape(s)
	if err != nil {
		log.Errorf("unable to PathUnescape '%s': %+v", s, err)
		return s
	}
	return ret
}

func QueryUnescape(s string) string {
	ret, err := url.QueryUnescape(s)
	if err != nil {
		log.Errorf("unable to QueryUnescape '%s': %+v", s, err)
		return s
	}
	return ret
}

func File(filename string) []string {
	if _, ok := dataFile[filename]; ok {
		return dataFile[filename]
	}
	log.Errorf("file '%s' (type:string) not found in expr library", filename)
	log.Errorf("expr library : %s", spew.Sdump(dataFile))
	return []string{}
}

func RegexpInFile(data string, filename string) bool {
	if _, ok := dataFileRegex[filename]; ok {
		for _, re := range dataFileRegex[filename] {
			if re.Match([]byte(data)) {
				return true
			}
		}
	} else {
		log.Errorf("file '%s' (type:regexp) not found in expr library", filename)
		log.Errorf("expr library : %s", spew.Sdump(dataFileRegex))
	}
	return false
}

func IpInRange(ip string, ipRange string) bool {
	var err error
	var ipParsed net.IP
	var ipRangeParsed *net.IPNet

	ipParsed = net.ParseIP(ip)
	if ipParsed == nil {
		log.Debugf("'%s' is not a valid IP", ip)
		return false
	}
	if _, ipRangeParsed, err = net.ParseCIDR(ipRange); err != nil {
		log.Debugf("'%s' is not a valid IP Range", ipRange)
		return false
	}
	if ipRangeParsed.Contains(ipParsed) {
		return true
	}
	return false
}

func IpToRange(ip string, cidr string) string {
	cidr = strings.TrimPrefix(cidr, "/")
	mask, err := strconv.Atoi(cidr)
	if err != nil {
		log.Errorf("bad cidr '%s': %s", cidr, err)
		return ""
	}

	ipAddr := net.ParseIP(ip)
	if ipAddr == nil {
		log.Errorf("can't parse IP address '%s'", ip)
		return ""
	}
	ipRange := iplib.NewNet(ipAddr, mask)
	if ipRange.IP() == nil {
		log.Errorf("can't get cidr '%s' of '%s'", cidr, ip)
		return ""
	}
	return ipRange.String()
}

func TimeNow() string {
	return time.Now().UTC().Format(time.RFC3339)
}

func ParseUri(uri string) map[string][]string {
	ret := make(map[string][]string)
	u, err := url.Parse(uri)
	if err != nil {
		log.Errorf("Could not parse URI: %s", err)
		return ret
	}
	parsed, err := url.ParseQuery(u.RawQuery)
	if err != nil {
		log.Errorf("Could not parse query uri : %s", err)
		return ret
	}
	for k, v := range parsed {
		ret[k] = v
	}
	return ret
}

func KeyExists(key string, dict map[string]interface{}) bool {
	_, ok := dict[key]
	return ok
}<|MERGE_RESOLUTION|>--- conflicted
+++ resolved
@@ -40,7 +40,6 @@
 
 func GetExprEnv(ctx map[string]interface{}) map[string]interface{} {
 	var ExprLib = map[string]interface{}{
-<<<<<<< HEAD
 		"Atof":                 Atof,
 		"JsonExtract":          JsonExtract,
 		"JsonExtractUnescape":  JsonExtractUnescape,
@@ -58,24 +57,7 @@
 		"QueryEscape":          QueryEscape,
 		"XMLGetAttributeValue": XMLGetAttributeValue,
 		"XMLGetNodeValue":      XMLGetNodeValue,
-=======
-		"Atof":                Atof,
-		"JsonExtract":         JsonExtract,
-		"JsonExtractUnescape": JsonExtractUnescape,
-		"JsonExtractLib":      JsonExtractLib,
-		"File":                File,
-		"RegexpInFile":        RegexpInFile,
-		"Upper":               Upper,
-		"Lower":               Lower,
-		"IpInRange":           IpInRange,
-		"TimeNow":             TimeNow,
-		"ParseUri":            ParseUri,
-		"PathUnescape":        PathUnescape,
-		"QueryUnescape":       QueryUnescape,
-		"PathEscape":          PathEscape,
-		"QueryEscape":         QueryEscape,
-		"IpToRange":           IpToRange,
->>>>>>> d1862085
+		"IpToRange":            IpToRange,
 	}
 	for k, v := range ctx {
 		ExprLib[k] = v
