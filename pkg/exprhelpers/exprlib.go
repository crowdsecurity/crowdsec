--- conflicted
+++ resolved
@@ -144,7 +144,7 @@
 	return time.Now().Format(time.RFC3339)
 }
 
-<<<<<<< HEAD
+
 func ParseUri(uri string) map[string][]string {
 	ret := make(map[string][]string)
 	u, err := url.Parse(uri)
@@ -161,9 +161,9 @@
 		ret[k] = v
 	}
 	return ret
-=======
+}
+
 func KeyExists(key string, dict map[string]interface{}) bool {
 	_, ok := dict[key]
 	return ok
->>>>>>> cc653ce0
 }