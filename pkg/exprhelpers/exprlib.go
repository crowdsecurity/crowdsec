package exprhelpers

import (
	"bufio"
	"fmt"
	"net"
	"net/url"
	"os"
	"path"
	"regexp"
	"strconv"
	"strings"
	"time"

	"github.com/bluele/gcache"
	"github.com/c-robinson/iplib"
	"github.com/cespare/xxhash/v2"
	"github.com/davecgh/go-spew/spew"
	"github.com/prometheus/client_golang/prometheus"
	log "github.com/sirupsen/logrus"

	"github.com/umahmood/haversine"

	"github.com/crowdsecurity/crowdsec/pkg/cache"
	"github.com/crowdsecurity/crowdsec/pkg/database"
	"github.com/crowdsecurity/crowdsec/pkg/types"
)

var dataFile map[string][]string
var dataFileRegex map[string][]*regexp.Regexp

// This is used to (optionally) cache regexp results for RegexpInFile operations
var dataFileRegexCache map[string]gcache.Cache = make(map[string]gcache.Cache)

/*prometheus*/
var RegexpCacheMetrics = prometheus.NewGaugeVec(
	prometheus.GaugeOpts{
		Name: "cs_regexp_cache_size",
		Help: "Entries per regexp cache.",
	},
	[]string{"name"},
)

var dbClient *database.Client

func Get(arr []string, index int) string {
	if index >= len(arr) {
		return ""
	}
	return arr[index]
}

func Atof(x string) float64 {
	log.Debugf("debug atof %s", x)
	ret, err := strconv.ParseFloat(x, 64)
	if err != nil {
		log.Warningf("Atof : can't convert float '%s' : %v", x, err)
	}
	return ret
}

func Upper(s string) string {
	return strings.ToUpper(s)
}

func Lower(s string) string {
	return strings.ToLower(s)
}

func GetExprEnv(ctx map[string]interface{}) map[string]interface{} {
	var ExprLib = map[string]interface{}{
		"Atof":                   Atof,
		"JsonExtract":            JsonExtract,
		"JsonExtractUnescape":    JsonExtractUnescape,
		"JsonExtractLib":         JsonExtractLib,
		"JsonExtractSlice":       JsonExtractSlice,
		"JsonExtractObject":      JsonExtractObject,
		"ToJsonString":           ToJson,
		"File":                   File,
		"RegexpInFile":           RegexpInFile,
		"Upper":                  Upper,
		"Lower":                  Lower,
		"IpInRange":              IpInRange,
		"TimeNow":                TimeNow,
		"ParseUri":               ParseUri,
		"PathUnescape":           PathUnescape,
		"QueryUnescape":          QueryUnescape,
		"PathEscape":             PathEscape,
		"QueryEscape":            QueryEscape,
		"XMLGetAttributeValue":   XMLGetAttributeValue,
		"XMLGetNodeValue":        XMLGetNodeValue,
		"IpToRange":              IpToRange,
		"IsIPV6":                 IsIPV6,
		"IsIPV4":                 IsIPV4,
		"IsIP":                   IsIP,
		"LookupHost":             LookupHost,
		"GetDecisionsCount":      GetDecisionsCount,
		"GetDecisionsSinceCount": GetDecisionsSinceCount,
		"Sprintf":                fmt.Sprintf,
		"CrowdsecCTI":            CrowdsecCTI,
		"ParseUnix":              ParseUnix,
		"GetFromStash":           cache.GetKey,
		"SetInStash":             cache.SetKey,
		//go 1.20 "CutPrefix":              strings.CutPrefix,
		//go 1.20 "CutSuffix": strings.CutSuffix,
		//"Cut":         strings.Cut, -> returns more than 2 values, not supported  by expr
		"Fields":      strings.Fields,
		"Index":       strings.Index,
		"IndexAny":    strings.IndexAny,
		"Join":        strings.Join,
		"Split":       strings.Split,
		"SplitAfter":  strings.SplitAfter,
		"SplitAfterN": strings.SplitAfterN,
		"SplitN":      strings.SplitN,
		"Replace":     strings.Replace,
		"ReplaceAll":  strings.ReplaceAll,
		"Trim":        strings.Trim,
		"TrimLeft":    strings.TrimLeft,
		"TrimRight":   strings.TrimRight,
		"TrimSpace":   strings.TrimSpace,
		"TrimPrefix":  strings.TrimPrefix,
		"TrimSuffix":  strings.TrimSuffix,
		"Get":         Get,
<<<<<<< HEAD
		"String":      String,
=======
		"Distance":    Distance,
>>>>>>> b1f2063a
	}
	for k, v := range ctx {
		ExprLib[k] = v
	}
	return ExprLib
}

func Distance(lat1 string, long1 string, lat2 string, long2 string) (float64, error) {
	lat1f, err := strconv.ParseFloat(lat1, 64)
	if err != nil {
		log.Warningf("lat1 is not a float : %v", err)
		return 0, fmt.Errorf("lat1 is not a float : %v", err)
	}
	long1f, err := strconv.ParseFloat(long1, 64)
	if err != nil {
		log.Warningf("long1 is not a float : %v", err)
		return 0, fmt.Errorf("long1 is not a float : %v", err)
	}
	lat2f, err := strconv.ParseFloat(lat2, 64)
	if err != nil {
		log.Warningf("lat2 is not a float : %v", err)

		return 0, fmt.Errorf("lat2 is not a float : %v", err)
	}
	long2f, err := strconv.ParseFloat(long2, 64)
	if err != nil {
		log.Warningf("long2 is not a float : %v", err)

		return 0, fmt.Errorf("long2 is not a float : %v", err)
	}

	//either set of coordinates is 0,0, return 0 to avoid FPs
	if (lat1f == 0.0 && long1f == 0.0) || (lat2f == 0.0 && long2f == 0.0) {
		log.Warningf("one of the coordinates is 0,0, returning 0")
		return 0, nil
	}

	first := haversine.Coord{Lat: lat1f, Lon: long1f}
	second := haversine.Coord{Lat: lat2f, Lon: long2f}

	_, km := haversine.Distance(first, second)
	return km, nil
}

func Init(databaseClient *database.Client) error {
	dataFile = make(map[string][]string)
	dataFileRegex = make(map[string][]*regexp.Regexp)
	dbClient = databaseClient
	return nil
}

func RegexpCacheInit(filename string, CacheCfg types.DataSource) error {

	//cache is explicitly disabled
	if CacheCfg.Cache != nil && !*CacheCfg.Cache {
		return nil
	}
	//cache is implicitly disabled if no cache config is provided
	if CacheCfg.Strategy == nil && CacheCfg.TTL == nil && CacheCfg.Size == nil {
		return nil
	}
	//cache is enabled

	if CacheCfg.Size == nil {
		CacheCfg.Size = types.IntPtr(50)
	}

	gc := gcache.New(*CacheCfg.Size)

	if CacheCfg.Strategy == nil {
		CacheCfg.Strategy = types.StrPtr("LRU")
	}
	switch *CacheCfg.Strategy {
	case "LRU":
		gc = gc.LRU()
	case "LFU":
		gc = gc.LFU()
	case "ARC":
		gc = gc.ARC()
	default:
		return fmt.Errorf("unknown cache strategy '%s'", *CacheCfg.Strategy)
	}

	if CacheCfg.TTL != nil {
		gc.Expiration(*CacheCfg.TTL)
	}
	cache := gc.Build()
	dataFileRegexCache[filename] = cache
	return nil
}

// UpdateCacheMetrics is called directly by the prom handler
func UpdateRegexpCacheMetrics() {
	RegexpCacheMetrics.Reset()
	for name := range dataFileRegexCache {
		RegexpCacheMetrics.With(prometheus.Labels{"name": name}).Set(float64(dataFileRegexCache[name].Len(true)))
	}
}

func FileInit(fileFolder string, filename string, fileType string) error {
	log.Debugf("init (folder:%s) (file:%s) (type:%s)", fileFolder, filename, fileType)
	filepath := path.Join(fileFolder, filename)
	file, err := os.Open(filepath)
	if err != nil {
		return err
	}
	defer file.Close()

	if fileType == "" {
		log.Debugf("ignored file %s%s because no type specified", fileFolder, filename)
		return nil
	}
	if _, ok := dataFile[filename]; !ok {
		dataFile[filename] = []string{}
	}
	scanner := bufio.NewScanner(file)
	for scanner.Scan() {
		if strings.HasPrefix(scanner.Text(), "#") { // allow comments
			continue
		}
		if len(scanner.Text()) == 0 { //skip empty lines
			continue
		}
		switch fileType {
		case "regex", "regexp":
			dataFileRegex[filename] = append(dataFileRegex[filename], regexp.MustCompile(scanner.Text()))
		case "string":
			dataFile[filename] = append(dataFile[filename], scanner.Text())
		default:
			return fmt.Errorf("unknown data type '%s' for : '%s'", fileType, filename)
		}
	}

	if err := scanner.Err(); err != nil {
		return err
	}
	return nil
}

func QueryEscape(s string) string {
	return url.QueryEscape(s)
}

func PathEscape(s string) string {
	return url.PathEscape(s)
}

func PathUnescape(s string) string {
	ret, err := url.PathUnescape(s)
	if err != nil {
		log.Debugf("unable to PathUnescape '%s': %+v", s, err)
		return s
	}
	return ret
}

func QueryUnescape(s string) string {
	ret, err := url.QueryUnescape(s)
	if err != nil {
		log.Debugf("unable to QueryUnescape '%s': %+v", s, err)
		return s
	}
	return ret
}

func File(filename string) []string {
	if _, ok := dataFile[filename]; ok {
		return dataFile[filename]
	}
	log.Errorf("file '%s' (type:string) not found in expr library", filename)
	log.Errorf("expr library : %s", spew.Sdump(dataFile))
	return []string{}
}

func RegexpInFile(data string, filename string) bool {

	var hash uint64
	hasCache := false

	if _, ok := dataFileRegexCache[filename]; ok {
		hasCache = true
		hash = xxhash.Sum64String(data)
		if val, err := dataFileRegexCache[filename].Get(hash); err == nil {
			return val.(bool)
		}
	}

	if _, ok := dataFileRegex[filename]; ok {
		for _, re := range dataFileRegex[filename] {
			if re.Match([]byte(data)) {
				if hasCache {
					dataFileRegexCache[filename].Set(hash, true)
				}
				return true
			}
		}
	} else {
		log.Errorf("file '%s' (type:regexp) not found in expr library", filename)
		log.Errorf("expr library : %s", spew.Sdump(dataFileRegex))
	}
	if hasCache {
		dataFileRegexCache[filename].Set(hash, false)
	}
	return false
}

func IpInRange(ip string, ipRange string) bool {
	var err error
	var ipParsed net.IP
	var ipRangeParsed *net.IPNet

	ipParsed = net.ParseIP(ip)
	if ipParsed == nil {
		log.Debugf("'%s' is not a valid IP", ip)
		return false
	}
	if _, ipRangeParsed, err = net.ParseCIDR(ipRange); err != nil {
		log.Debugf("'%s' is not a valid IP Range", ipRange)
		return false
	}
	if ipRangeParsed.Contains(ipParsed) {
		return true
	}
	return false
}

func IsIPV6(ip string) bool {
	ipParsed := net.ParseIP(ip)
	if ipParsed == nil {
		log.Debugf("'%s' is not a valid IP", ip)
		return false
	}

	// If it's a valid IP and can't be converted to IPv4 then it is an IPv6
	return ipParsed.To4() == nil
}

func IsIPV4(ip string) bool {
	ipParsed := net.ParseIP(ip)
	if ipParsed == nil {
		log.Debugf("'%s' is not a valid IP", ip)
		return false
	}
	return ipParsed.To4() != nil
}

func IsIP(ip string) bool {
	ipParsed := net.ParseIP(ip)
	if ipParsed == nil {
		log.Debugf("'%s' is not a valid IP", ip)
		return false
	}
	return true
}

func IpToRange(ip string, cidr string) string {
	cidr = strings.TrimPrefix(cidr, "/")
	mask, err := strconv.Atoi(cidr)
	if err != nil {
		log.Errorf("bad cidr '%s': %s", cidr, err)
		return ""
	}

	ipAddr := net.ParseIP(ip)
	if ipAddr == nil {
		log.Errorf("can't parse IP address '%s'", ip)
		return ""
	}
	ipRange := iplib.NewNet(ipAddr, mask)
	if ipRange.IP() == nil {
		log.Errorf("can't get cidr '%s' of '%s'", cidr, ip)
		return ""
	}
	return ipRange.String()
}

func TimeNow() string {
	return time.Now().UTC().Format(time.RFC3339)
}

func ParseUri(uri string) map[string][]string {
	ret := make(map[string][]string)
	u, err := url.Parse(uri)
	if err != nil {
		log.Errorf("Could not parse URI: %s", err)
		return ret
	}
	parsed, err := url.ParseQuery(u.RawQuery)
	if err != nil {
		log.Errorf("Could not parse query uri : %s", err)
		return ret
	}
	for k, v := range parsed {
		ret[k] = v
	}
	return ret
}

func KeyExists(key string, dict map[string]interface{}) bool {
	_, ok := dict[key]
	return ok
}

func GetDecisionsCount(value string) int {
	if dbClient == nil {
		log.Error("No database config to call GetDecisionsCount()")
		return 0

	}
	count, err := dbClient.CountDecisionsByValue(value)
	if err != nil {
		log.Errorf("Failed to get decisions count from value '%s'", value)
		return 0
	}
	return count
}

func GetDecisionsSinceCount(value string, since string) int {
	if dbClient == nil {
		log.Error("No database config to call GetDecisionsCount()")
		return 0
	}
	sinceDuration, err := time.ParseDuration(since)
	if err != nil {
		log.Errorf("Failed to parse since parameter '%s' : %s", since, err)
		return 0
	}
	sinceTime := time.Now().UTC().Add(-sinceDuration)
	count, err := dbClient.CountDecisionsSinceByValue(value, sinceTime)
	if err != nil {
		log.Errorf("Failed to get decisions count from value '%s'", value)
		return 0
	}
	return count
}

func LookupHost(value string) []string {
	addresses, err := net.LookupHost(value)
	if err != nil {
		log.Errorf("Failed to lookup host '%s' : %s", value, err)
		return []string{}
	}
	return addresses
}

func ParseUnixTime(value string) (time.Time, error) {
	//Splitting string here as some unix timestamp may have milliseconds and break ParseInt
	i, err := strconv.ParseInt(strings.Split(value, ".")[0], 10, 64)
	if err != nil || i <= 0 {
		return time.Time{}, fmt.Errorf("unable to parse %s as unix timestamp", value)
	}
	return time.Unix(i, 0), nil
}

func ParseUnix(value string) string {
	t, err := ParseUnixTime(value)
	if err != nil {
		log.Error(err)
		return ""
	}
	return t.Format(time.RFC3339)
}

func String(value interface{}) string {
	s, ok := value.(string)
	if !ok {
		return ""
	}
	return s
}<|MERGE_RESOLUTION|>--- conflicted
+++ resolved
@@ -121,11 +121,8 @@
 		"TrimPrefix":  strings.TrimPrefix,
 		"TrimSuffix":  strings.TrimSuffix,
 		"Get":         Get,
-<<<<<<< HEAD
 		"String":      String,
-=======
 		"Distance":    Distance,
->>>>>>> b1f2063a
 	}
 	for k, v := range ctx {
 		ExprLib[k] = v
