package exprhelpers

import (
	"bufio"
	"fmt"
	"net"
	"net/url"
	"os"
	"path"
	"regexp"
	"strconv"
	"strings"
	"time"

	"github.com/antonmedv/expr"
	"github.com/bluele/gcache"
	"github.com/c-robinson/iplib"
	"github.com/cespare/xxhash/v2"
	"github.com/davecgh/go-spew/spew"
	"github.com/prometheus/client_golang/prometheus"
	log "github.com/sirupsen/logrus"

	"github.com/umahmood/haversine"

	"github.com/crowdsecurity/crowdsec/pkg/cache"
	"github.com/crowdsecurity/crowdsec/pkg/cticlient"
	"github.com/crowdsecurity/crowdsec/pkg/database"
	"github.com/crowdsecurity/crowdsec/pkg/types"
)

var dataFile map[string][]string
var dataFileRegex map[string][]*regexp.Regexp

// This is used to (optionally) cache regexp results for RegexpInFile operations
var dataFileRegexCache map[string]gcache.Cache = make(map[string]gcache.Cache)

type exprCustomFunc struct {
	name      string
	function  func(params ...any) (any, error)
	signature []interface{}
}

var exprFuncs = []exprCustomFunc{
	{
		name:     "CrowdsecCTI",
		function: CrowdsecCTI,
		signature: []interface{}{
			new(func(string) (*cticlient.SmokeItem, error)),
		},
	},
	{
		name:     "Distance",
		function: Distance,
		signature: []interface{}{
			new(func(string, string, string, string) (float64, error)),
		},
	},
	{
		name:     "GetFromStash",
		function: GetFromStash,
		signature: []interface{}{
			new(func(string, string) (string, error)),
		},
	},
	{
		name:     "Atof",
		function: Atof,
		signature: []interface{}{
			new(func(string) float64),
		},
	},
	{
		name:     "JsonExtract",
		function: JsonExtract,
		signature: []interface{}{
			new(func(string, string) string),
		},
	},
	{
		name:     "JsonExtractUnescape",
		function: JsonExtractUnescape,
		signature: []interface{}{
			new(func(string, ...string) string),
		},
	},
	{
		name:     "JsonExtractLib",
		function: JsonExtractLib,
		signature: []interface{}{
			new(func(string, ...string) string),
		},
	},
	{
		name:     "JsonExtractSlice",
		function: JsonExtractSlice,
		signature: []interface{}{
			new(func(string, string) []interface{}),
		},
	},
	{
		name:     "JsonExtractObject",
		function: JsonExtractObject,
		signature: []interface{}{
			new(func(string, string) map[string]interface{}),
		},
	},
	{
		name:     "ToJsonString",
		function: ToJson,
		signature: []interface{}{
			new(func(interface{}) string),
		},
	},
	{
		name:     "File",
		function: File,
		signature: []interface{}{
			new(func(string) []string),
		},
	},
	{
		name:     "RegexpInFile",
		function: RegexpInFile,
		signature: []interface{}{
			new(func(string, string) bool),
		},
	},
	{
		name:     "Upper",
		function: Upper,
		signature: []interface{}{
			new(func(string) string),
		},
	},
	{
		name:     "Lower",
		function: Lower,
		signature: []interface{}{
			new(func(string) string),
		},
	},
	{
		name:     "IpInRange",
		function: IpInRange,
		signature: []interface{}{
			new(func(string, string) bool),
		},
	},
	{
		name:     "TimeNow",
		function: TimeNow,
		signature: []interface{}{
			new(func() string),
		},
	},
	{
		name:     "ParseUri",
		function: ParseUri,
		signature: []interface{}{
			new(func(string) map[string][]string),
		},
	},
	{
		name:     "PathUnescape",
		function: PathUnescape,
		signature: []interface{}{
			new(func(string) string),
		},
	},
	{
		name:     "QueryUnescape",
		function: QueryUnescape,
		signature: []interface{}{
			new(func(string) string),
		},
	},
	{
		name:     "PathEscape",
		function: PathEscape,
		signature: []interface{}{
			new(func(string) string),
		},
	},
	{
		name:     "QueryEscape",
		function: QueryEscape,
		signature: []interface{}{
			new(func(string) string),
		},
	},
	{
		name:     "XMLGetAttributeValue",
		function: XMLGetAttributeValue,
		signature: []interface{}{
			new(func(string, string, string) string),
		},
	},
	{
		name:     "XMLGetNodeValue",
		function: XMLGetNodeValue,
		signature: []interface{}{
			new(func(string, string) string),
		},
	},
	{
		name:     "IpToRange",
		function: IpToRange,
		signature: []interface{}{
			new(func(string, string) string),
		},
	},
	{
		name:     "IsIPV6",
		function: IsIPV6,
		signature: []interface{}{
			new(func(string) bool),
		},
	},
	{
		name:     "IsIPV4",
		function: IsIPV4,
		signature: []interface{}{
			new(func(string) bool),
		},
	},
	{
		name:     "IsIP",
		function: IsIP,
		signature: []interface{}{
			new(func(string) bool),
		},
	},
	{
		name:     "LookupHost",
		function: LookupHost,
		signature: []interface{}{
			new(func(string) []string),
		},
	},
	{
		name:     "GetDecisionsCount",
		function: GetDecisionsCount,
		signature: []interface{}{
			new(func(string) int),
		},
	},
	{
		name:     "GetDecisionsSinceCount",
		function: GetDecisionsSinceCount,
		signature: []interface{}{
			new(func(string, string) int),
		},
	},
	{
		name:     "Sprintf",
		function: Sprintf,
		signature: []interface{}{
			new(func(string, ...interface{}) string),
		},
	},
	{
		name:     "ParseUnix",
		function: ParseUnix,
		signature: []interface{}{
			new(func(string) string),
		},
	},
	{
		name:     "SetInStash", //FIXME: signature will probably blow everything up
		function: SetInStash,
		signature: []interface{}{
			new(func(string, string, string, *time.Duration) error),
		},
	},
	{
		name:     "Fields",
		function: Fields,
		signature: []interface{}{
			new(func(string) []string),
		},
	},
	{
		name:     "Index",
		function: Index,
		signature: []interface{}{
			new(func(string, string) int),
		},
	},
	{
		name:     "IndexAny",
		function: IndexAny,
		signature: []interface{}{
			new(func(string, string) int),
		},
	},
	{
		name:     "Join",
		function: Join,
		signature: []interface{}{
			new(func([]string, string) string),
		},
	},
	{
		name:     "Split",
		function: Split,
		signature: []interface{}{
			new(func(string, string) []string),
		},
	},
	{
		name:     "SplitAfter",
		function: SplitAfter,
		signature: []interface{}{
			new(func(string, string) []string),
		},
	},
	{
		name:     "SplitAfterN",
		function: SplitAfterN,
		signature: []interface{}{
			new(func(string, string, int) []string),
		},
	},
	{
		name:     "SplitN",
		function: SplitN,
		signature: []interface{}{
			new(func(string, string, int) []string),
		},
	},
	{
		name:     "Replace",
		function: Replace,
		signature: []interface{}{
			new(func(string, string, string, int) string),
		},
	},
	{
		name:     "ReplaceAll",
		function: ReplaceAll,
		signature: []interface{}{
			new(func(string, string, string) string),
		},
	},
	{
		name:     "Trim",
		function: Trim,
		signature: []interface{}{
			new(func(string, string) string),
		},
	},
	{
		name:     "TrimLeft",
		function: TrimLeft,
		signature: []interface{}{
			new(func(string, string) string),
		},
	},
	{
		name:     "TrimRight",
		function: TrimRight,
		signature: []interface{}{
			new(func(string, string) string),
		},
	},
	{
		name:     "TrimSpace",
		function: TrimSpace,
		signature: []interface{}{
			new(func(string) string),
		},
	},
	{
		name:     "TrimPrefix",
		function: TrimPrefix,
		signature: []interface{}{
			new(func(string, string) string),
		},
	},
	{
		name:     "TrimSuffix",
		function: TrimSuffix,
		signature: []interface{}{
			new(func(string, string) string),
		},
	},
	{
		name:     "Get",
		function: Get,
		signature: []interface{}{
			new(func([]string, int) string),
		},
	},
	{
		name:     "String",
		function: ToString,
		signature: []interface{}{
			new(func(interface{}) string),
		},
	},
}

//go 1.20 "CutPrefix":              strings.CutPrefix,
//go 1.20 "CutSuffix": strings.CutSuffix,
//"Cut":         strings.Cut, -> returns more than 2 values, not supported  by expr

/*prometheus*/
var RegexpCacheMetrics = prometheus.NewGaugeVec(
	prometheus.GaugeOpts{
		Name: "cs_regexp_cache_size",
		Help: "Entries per regexp cache.",
	},
	[]string{"name"},
)

var dbClient *database.Client

var exprFunctionOptions []expr.Option

func GetExprEnv(ctx map[string]interface{}) map[string]interface{} {
<<<<<<< HEAD
	env := make(map[string]interface{})
=======
	var ExprLib = map[string]interface{}{
		"Atof":                   Atof,
		"JsonExtract":            JsonExtract,
		"JsonExtractUnescape":    JsonExtractUnescape,
		"JsonExtractLib":         JsonExtractLib,
		"JsonExtractSlice":       JsonExtractSlice,
		"JsonExtractObject":      JsonExtractObject,
		"ToJsonString":           ToJson,
		"File":                   File,
		"RegexpInFile":           RegexpInFile,
		"Upper":                  Upper,
		"Lower":                  Lower,
		"IpInRange":              IpInRange,
		"TimeNow":                TimeNow,
		"ParseUri":               ParseUri,
		"PathUnescape":           PathUnescape,
		"QueryUnescape":          QueryUnescape,
		"PathEscape":             PathEscape,
		"QueryEscape":            QueryEscape,
		"XMLGetAttributeValue":   XMLGetAttributeValue,
		"XMLGetNodeValue":        XMLGetNodeValue,
		"IpToRange":              IpToRange,
		"IsIPV6":                 IsIPV6,
		"IsIPV4":                 IsIPV4,
		"IsIP":                   IsIP,
		"LookupHost":             LookupHost,
		"GetDecisionsCount":      GetDecisionsCount,
		"GetDecisionsSinceCount": GetDecisionsSinceCount,
		"Sprintf":                fmt.Sprintf,
		"CrowdsecCTI":            CrowdsecCTI,
		"ParseUnix":              ParseUnix,
		"GetFromStash":           cache.GetKey,
		"SetInStash":             cache.SetKey,
		//go 1.20 "CutPrefix":              strings.CutPrefix,
		//go 1.20 "CutSuffix": strings.CutSuffix,
		//"Cut":         strings.Cut, -> returns more than 2 values, not supported  by expr
		"Fields":      strings.Fields,
		"Index":       strings.Index,
		"IndexAny":    strings.IndexAny,
		"Join":        strings.Join,
		"Split":       strings.Split,
		"SplitAfter":  strings.SplitAfter,
		"SplitAfterN": strings.SplitAfterN,
		"SplitN":      strings.SplitN,
		"Replace":     strings.Replace,
		"ReplaceAll":  strings.ReplaceAll,
		"Trim":        strings.Trim,
		"TrimLeft":    strings.TrimLeft,
		"TrimRight":   strings.TrimRight,
		"TrimSpace":   strings.TrimSpace,
		"TrimPrefix":  strings.TrimPrefix,
		"TrimSuffix":  strings.TrimSuffix,
		"Get":         Get,
		"String":      ToString,
		"Distance":    Distance,
		"Match":       Match,
	}
>>>>>>> a74e424d
	for k, v := range ctx {
		env[k] = v
	}
	return env
}

func GetExprOptions(ctx map[string]interface{}) []expr.Option {
	ret := []expr.Option{}
	ret = append(ret, exprFunctionOptions...)
	ret = append(ret, expr.Env(GetExprEnv(ctx)))
	return ret
}

func Init(databaseClient *database.Client) error {
	dataFile = make(map[string][]string)
	dataFileRegex = make(map[string][]*regexp.Regexp)
	dbClient = databaseClient

	exprFunctionOptions = []expr.Option{}
	for _, function := range exprFuncs {
		exprFunctionOptions = append(exprFunctionOptions,
			expr.Function(function.name,
				function.function,
				function.signature...,
			))
	}

	return nil
}

func RegexpCacheInit(filename string, CacheCfg types.DataSource) error {

	//cache is explicitly disabled
	if CacheCfg.Cache != nil && !*CacheCfg.Cache {
		return nil
	}
	//cache is implicitly disabled if no cache config is provided
	if CacheCfg.Strategy == nil && CacheCfg.TTL == nil && CacheCfg.Size == nil {
		return nil
	}
	//cache is enabled

	if CacheCfg.Size == nil {
		CacheCfg.Size = types.IntPtr(50)
	}

	gc := gcache.New(*CacheCfg.Size)

	if CacheCfg.Strategy == nil {
		CacheCfg.Strategy = types.StrPtr("LRU")
	}
	switch *CacheCfg.Strategy {
	case "LRU":
		gc = gc.LRU()
	case "LFU":
		gc = gc.LFU()
	case "ARC":
		gc = gc.ARC()
	default:
		return fmt.Errorf("unknown cache strategy '%s'", *CacheCfg.Strategy)
	}

	if CacheCfg.TTL != nil {
		gc.Expiration(*CacheCfg.TTL)
	}
	cache := gc.Build()
	dataFileRegexCache[filename] = cache
	return nil
}

// UpdateCacheMetrics is called directly by the prom handler
func UpdateRegexpCacheMetrics() {
	RegexpCacheMetrics.Reset()
	for name := range dataFileRegexCache {
		RegexpCacheMetrics.With(prometheus.Labels{"name": name}).Set(float64(dataFileRegexCache[name].Len(true)))
	}
}

func FileInit(fileFolder string, filename string, fileType string) error {
	log.Debugf("init (folder:%s) (file:%s) (type:%s)", fileFolder, filename, fileType)
	filepath := path.Join(fileFolder, filename)
	file, err := os.Open(filepath)
	if err != nil {
		return err
	}
	defer file.Close()

	if fileType == "" {
		log.Debugf("ignored file %s%s because no type specified", fileFolder, filename)
		return nil
	}
	if _, ok := dataFile[filename]; !ok {
		dataFile[filename] = []string{}
	}
	scanner := bufio.NewScanner(file)
	for scanner.Scan() {
		if strings.HasPrefix(scanner.Text(), "#") { // allow comments
			continue
		}
		if len(scanner.Text()) == 0 { //skip empty lines
			continue
		}
		switch fileType {
		case "regex", "regexp":
			dataFileRegex[filename] = append(dataFileRegex[filename], regexp.MustCompile(scanner.Text()))
		case "string":
			dataFile[filename] = append(dataFile[filename], scanner.Text())
		default:
			return fmt.Errorf("unknown data type '%s' for : '%s'", fileType, filename)
		}
	}

	if err := scanner.Err(); err != nil {
		return err
	}
	return nil
}

//Expr helpers

// func Get(arr []string, index int) string {
func Get(params ...any) (any, error) {
	arr := params[0].([]string)
	index := params[1].(int)
	if index >= len(arr) {
		return "", nil
	}
	return arr[index], nil
}

// func Atof(x string) float64 {
func Atof(params ...any) (any, error) {
	x := params[0].(string)
	log.Debugf("debug atof %s", x)
	ret, err := strconv.ParseFloat(x, 64)
	if err != nil {
		log.Warningf("Atof : can't convert float '%s' : %v", x, err)
	}
	return ret, nil
}

// func Upper(s string) string {
func Upper(params ...any) (any, error) {
	s := params[0].(string)
	return strings.ToUpper(s), nil
}

// func Lower(s string) string {
func Lower(params ...any) (any, error) {
	s := params[0].(string)
	return strings.ToLower(s), nil
}

// func Distance(lat1 string, long1 string, lat2 string, long2 string) (float64, error) {
func Distance(params ...any) (any, error) {
	lat1 := params[0].(string)
	long1 := params[1].(string)
	lat2 := params[2].(string)
	long2 := params[3].(string)
	lat1f, err := strconv.ParseFloat(lat1, 64)
	if err != nil {
		log.Warningf("lat1 is not a float : %v", err)
		return 0.0, fmt.Errorf("lat1 is not a float : %v", err)
	}
	long1f, err := strconv.ParseFloat(long1, 64)
	if err != nil {
		log.Warningf("long1 is not a float : %v", err)
		return 0.0, fmt.Errorf("long1 is not a float : %v", err)
	}
	lat2f, err := strconv.ParseFloat(lat2, 64)
	if err != nil {
		log.Warningf("lat2 is not a float : %v", err)

		return 0.0, fmt.Errorf("lat2 is not a float : %v", err)
	}
	long2f, err := strconv.ParseFloat(long2, 64)
	if err != nil {
		log.Warningf("long2 is not a float : %v", err)

		return 0.0, fmt.Errorf("long2 is not a float : %v", err)
	}

	//either set of coordinates is 0,0, return 0 to avoid FPs
	if (lat1f == 0.0 && long1f == 0.0) || (lat2f == 0.0 && long2f == 0.0) {
		log.Warningf("one of the coordinates is 0,0, returning 0")
		return 0.0, nil
	}

	first := haversine.Coord{Lat: lat1f, Lon: long1f}
	second := haversine.Coord{Lat: lat2f, Lon: long2f}

	_, km := haversine.Distance(first, second)
	return km, nil
}

// func QueryEscape(s string) string {
func QueryEscape(params ...any) (any, error) {
	s := params[0].(string)
	return url.QueryEscape(s), nil
}

// func PathEscape(s string) string {
func PathEscape(params ...any) (any, error) {
	s := params[0].(string)
	return url.PathEscape(s), nil
}

// func PathUnescape(s string) string {
func PathUnescape(params ...any) (any, error) {
	s := params[0].(string)
	ret, err := url.PathUnescape(s)
	if err != nil {
		log.Debugf("unable to PathUnescape '%s': %+v", s, err)
		return s, nil
	}
	return ret, nil
}

// func QueryUnescape(s string) string {
func QueryUnescape(params ...any) (any, error) {
	s := params[0].(string)
	ret, err := url.QueryUnescape(s)
	if err != nil {
		log.Debugf("unable to QueryUnescape '%s': %+v", s, err)
		return s, nil
	}
	return ret, nil
}

// func File(filename string) []string {
func File(params ...any) (any, error) {
	filename := params[0].(string)
	if _, ok := dataFile[filename]; ok {
		return dataFile[filename], nil
	}
	log.Errorf("file '%s' (type:string) not found in expr library", filename)
	log.Errorf("expr library : %s", spew.Sdump(dataFile))
	return []string{}, nil
}

// func RegexpInFile(data string, filename string) bool {
func RegexpInFile(params ...any) (any, error) {
	data := params[0].(string)
	filename := params[1].(string)
	var hash uint64
	hasCache := false

	if _, ok := dataFileRegexCache[filename]; ok {
		hasCache = true
		hash = xxhash.Sum64String(data)
		if val, err := dataFileRegexCache[filename].Get(hash); err == nil {
			return val.(bool), nil
		}
	}

	if _, ok := dataFileRegex[filename]; ok {
		for _, re := range dataFileRegex[filename] {
			if re.Match([]byte(data)) {
				if hasCache {
					dataFileRegexCache[filename].Set(hash, true)
				}
				return true, nil
			}
		}
	} else {
		log.Errorf("file '%s' (type:regexp) not found in expr library", filename)
		log.Errorf("expr library : %s", spew.Sdump(dataFileRegex))
	}
	if hasCache {
		dataFileRegexCache[filename].Set(hash, false)
	}
	return false, nil
}

// func IpInRange(ip string, ipRange string) bool {
func IpInRange(params ...any) (any, error) {
	var err error
	var ipParsed net.IP
	var ipRangeParsed *net.IPNet

	ip := params[0].(string)
	ipRange := params[1].(string)

	ipParsed = net.ParseIP(ip)
	if ipParsed == nil {
		log.Debugf("'%s' is not a valid IP", ip)
		return false, nil
	}
	if _, ipRangeParsed, err = net.ParseCIDR(ipRange); err != nil {
		log.Debugf("'%s' is not a valid IP Range", ipRange)
		return false, nil
	}
	if ipRangeParsed.Contains(ipParsed) {
		return true, nil
	}
	return false, nil
}

// func IsIPV6(ip string) bool {
func IsIPV6(params ...any) (any, error) {
	ip := params[0].(string)
	ipParsed := net.ParseIP(ip)
	if ipParsed == nil {
		log.Debugf("'%s' is not a valid IP", ip)
		return false, nil
	}

	// If it's a valid IP and can't be converted to IPv4 then it is an IPv6
	return ipParsed.To4() == nil, nil
}

// func IsIPV4(ip string) bool {
func IsIPV4(params ...any) (any, error) {
	ip := params[0].(string)
	ipParsed := net.ParseIP(ip)
	if ipParsed == nil {
		log.Debugf("'%s' is not a valid IP", ip)
		return false, nil
	}
	return ipParsed.To4() != nil, nil
}

// func IsIP(ip string) bool {
func IsIP(params ...any) (any, error) {
	ip := params[0].(string)
	ipParsed := net.ParseIP(ip)
	if ipParsed == nil {
		log.Debugf("'%s' is not a valid IP", ip)
		return false, nil
	}
	return true, nil
}

// func IpToRange(ip string, cidr string) string {
func IpToRange(params ...any) (any, error) {
	ip := params[0].(string)
	cidr := params[1].(string)
	cidr = strings.TrimPrefix(cidr, "/")
	mask, err := strconv.Atoi(cidr)
	if err != nil {
		log.Errorf("bad cidr '%s': %s", cidr, err)
		return "", nil
	}

	ipAddr := net.ParseIP(ip)
	if ipAddr == nil {
		log.Errorf("can't parse IP address '%s'", ip)
		return "", nil
	}
	ipRange := iplib.NewNet(ipAddr, mask)
	if ipRange.IP() == nil {
		log.Errorf("can't get cidr '%s' of '%s'", cidr, ip)
		return "", nil
	}
	return ipRange.String(), nil
}

// func TimeNow() string {
func TimeNow(params ...any) (any, error) {
	return time.Now().UTC().Format(time.RFC3339), nil
}

// func ParseUri(uri string) map[string][]string {
func ParseUri(params ...any) (any, error) {
	uri := params[0].(string)
	ret := make(map[string][]string)
	u, err := url.Parse(uri)
	if err != nil {
		log.Errorf("Could not parse URI: %s", err)
		return ret, nil
	}
	parsed, err := url.ParseQuery(u.RawQuery)
	if err != nil {
		log.Errorf("Could not parse query uri : %s", err)
		return ret, nil
	}
	for k, v := range parsed {
		ret[k] = v
	}
	return ret, nil
}

// func KeyExists(key string, dict map[string]interface{}) bool {
func KeyExists(params ...any) (any, error) {
	key := params[0].(string)
	dict := params[1].(map[string]interface{})
	_, ok := dict[key]
	return ok, nil
}

// func GetDecisionsCount(value string) int {
func GetDecisionsCount(params ...any) (any, error) {
	value := params[0].(string)
	if dbClient == nil {
		log.Error("No database config to call GetDecisionsCount()")
		return 0, nil

	}
	count, err := dbClient.CountDecisionsByValue(value)
	if err != nil {
		log.Errorf("Failed to get decisions count from value '%s'", value)
		return 0, nil
	}
	return count, nil
}

// func GetDecisionsSinceCount(value string, since string) int {
func GetDecisionsSinceCount(params ...any) (any, error) {
	value := params[0].(string)
	since := params[1].(string)
	if dbClient == nil {
		log.Error("No database config to call GetDecisionsCount()")
		return 0, nil
	}
	sinceDuration, err := time.ParseDuration(since)
	if err != nil {
		log.Errorf("Failed to parse since parameter '%s' : %s", since, err)
		return 0, nil
	}
	sinceTime := time.Now().UTC().Add(-sinceDuration)
	count, err := dbClient.CountDecisionsSinceByValue(value, sinceTime)
	if err != nil {
		log.Errorf("Failed to get decisions count from value '%s'", value)
		return 0, nil
	}
	return count, nil
}

// func LookupHost(value string) []string {
func LookupHost(params ...any) (any, error) {
	value := params[0].(string)
	addresses, err := net.LookupHost(value)
	if err != nil {
		log.Errorf("Failed to lookup host '%s' : %s", value, err)
		return []string{}, nil
	}
	return addresses, nil
}

// func ParseUnixTime(value string) (time.Time, error) {
func ParseUnixTime(params ...any) (any, error) {
	value := params[0].(string)
	//Splitting string here as some unix timestamp may have milliseconds and break ParseInt
	i, err := strconv.ParseInt(strings.Split(value, ".")[0], 10, 64)
	if err != nil || i <= 0 {
		return time.Time{}, fmt.Errorf("unable to parse %s as unix timestamp", value)
	}
	return time.Unix(i, 0), nil
}

// func ParseUnix(value string) string {
func ParseUnix(params ...any) (any, error) {
	value := params[0].(string)
	t, err := ParseUnixTime(value)
	if err != nil {
		log.Error(err)
		return "", nil
	}
	return t.(time.Time).Format(time.RFC3339), nil
}

// func ToString(value interface{}) string {
func ToString(params ...any) (any, error) {
	value := params[0]
	s, ok := value.(string)
	if !ok {
		return "", nil
	}
<<<<<<< HEAD
	return s, nil
}

// func GetFromStash(cacheName string, key string) (string, error) {
func GetFromStash(params ...any) (any, error) {
	cacheName := params[0].(string)
	key := params[1].(string)
	return cache.GetKey(cacheName, key)
}

// func SetInStash(cacheName string, key string, value string, expiration *time.Duration) any {
func SetInStash(params ...any) (any, error) {
	cacheName := params[0].(string)
	key := params[1].(string)
	value := params[2].(string)
	expiration := params[3].(*time.Duration)
	return cache.SetKey(cacheName, key, value, expiration), nil
}

func Sprintf(params ...any) (any, error) {
	format := params[0].(string)
	return fmt.Sprintf(format, params[1:]...), nil
=======
	return s
}

func Match(pattern, name string) bool {
	var matched bool
	if pattern == "" {
		return name == ""
	}
	if name == "" {
		if pattern == "*" || pattern == "" {
			return true
		}
		return false
	}
	if pattern[0] == '*' {
		for i := 0; i <= len(name); i++ {
			if matched = Match(pattern[1:], name[i:]); matched {
				return matched
			}
		}
		return matched
	}
	if pattern[0] == '?' || pattern[0] == name[0] {
		return Match(pattern[1:], name[1:])
	}
	return matched
>>>>>>> a74e424d
}<|MERGE_RESOLUTION|>--- conflicted
+++ resolved
@@ -398,6 +398,13 @@
 			new(func(interface{}) string),
 		},
 	},
+	{
+		name:     "Match",
+		function: Match,
+		signature: []interface{}{
+			new(func(string, string) bool),
+		},
+	},
 }
 
 //go 1.20 "CutPrefix":              strings.CutPrefix,
@@ -418,67 +425,7 @@
 var exprFunctionOptions []expr.Option
 
 func GetExprEnv(ctx map[string]interface{}) map[string]interface{} {
-<<<<<<< HEAD
 	env := make(map[string]interface{})
-=======
-	var ExprLib = map[string]interface{}{
-		"Atof":                   Atof,
-		"JsonExtract":            JsonExtract,
-		"JsonExtractUnescape":    JsonExtractUnescape,
-		"JsonExtractLib":         JsonExtractLib,
-		"JsonExtractSlice":       JsonExtractSlice,
-		"JsonExtractObject":      JsonExtractObject,
-		"ToJsonString":           ToJson,
-		"File":                   File,
-		"RegexpInFile":           RegexpInFile,
-		"Upper":                  Upper,
-		"Lower":                  Lower,
-		"IpInRange":              IpInRange,
-		"TimeNow":                TimeNow,
-		"ParseUri":               ParseUri,
-		"PathUnescape":           PathUnescape,
-		"QueryUnescape":          QueryUnescape,
-		"PathEscape":             PathEscape,
-		"QueryEscape":            QueryEscape,
-		"XMLGetAttributeValue":   XMLGetAttributeValue,
-		"XMLGetNodeValue":        XMLGetNodeValue,
-		"IpToRange":              IpToRange,
-		"IsIPV6":                 IsIPV6,
-		"IsIPV4":                 IsIPV4,
-		"IsIP":                   IsIP,
-		"LookupHost":             LookupHost,
-		"GetDecisionsCount":      GetDecisionsCount,
-		"GetDecisionsSinceCount": GetDecisionsSinceCount,
-		"Sprintf":                fmt.Sprintf,
-		"CrowdsecCTI":            CrowdsecCTI,
-		"ParseUnix":              ParseUnix,
-		"GetFromStash":           cache.GetKey,
-		"SetInStash":             cache.SetKey,
-		//go 1.20 "CutPrefix":              strings.CutPrefix,
-		//go 1.20 "CutSuffix": strings.CutSuffix,
-		//"Cut":         strings.Cut, -> returns more than 2 values, not supported  by expr
-		"Fields":      strings.Fields,
-		"Index":       strings.Index,
-		"IndexAny":    strings.IndexAny,
-		"Join":        strings.Join,
-		"Split":       strings.Split,
-		"SplitAfter":  strings.SplitAfter,
-		"SplitAfterN": strings.SplitAfterN,
-		"SplitN":      strings.SplitN,
-		"Replace":     strings.Replace,
-		"ReplaceAll":  strings.ReplaceAll,
-		"Trim":        strings.Trim,
-		"TrimLeft":    strings.TrimLeft,
-		"TrimRight":   strings.TrimRight,
-		"TrimSpace":   strings.TrimSpace,
-		"TrimPrefix":  strings.TrimPrefix,
-		"TrimSuffix":  strings.TrimSuffix,
-		"Get":         Get,
-		"String":      ToString,
-		"Distance":    Distance,
-		"Match":       Match,
-	}
->>>>>>> a74e424d
 	for k, v := range ctx {
 		env[k] = v
 	}
@@ -947,7 +894,6 @@
 	if !ok {
 		return "", nil
 	}
-<<<<<<< HEAD
 	return s, nil
 }
 
@@ -970,32 +916,35 @@
 func Sprintf(params ...any) (any, error) {
 	format := params[0].(string)
 	return fmt.Sprintf(format, params[1:]...), nil
-=======
-	return s
-}
-
-func Match(pattern, name string) bool {
+}
+
+// func Match(pattern, name string) bool {
+func Match(params ...any) (any, error) {
 	var matched bool
+
+	pattern := params[0].(string)
+	name := params[1].(string)
+
 	if pattern == "" {
-		return name == ""
+		return name == "", nil
 	}
 	if name == "" {
 		if pattern == "*" || pattern == "" {
-			return true
+			return true, nil
 		}
-		return false
+		return false, nil
 	}
 	if pattern[0] == '*' {
 		for i := 0; i <= len(name); i++ {
-			if matched = Match(pattern[1:], name[i:]); matched {
-				return matched
+			matched, _ := Match(pattern[1:], name[i:])
+			if matched.(bool) {
+				return matched, nil
 			}
 		}
-		return matched
+		return matched, nil
 	}
 	if pattern[0] == '?' || pattern[0] == name[0] {
 		return Match(pattern[1:], name[1:])
 	}
-	return matched
->>>>>>> a74e424d
+	return matched, nil
 }