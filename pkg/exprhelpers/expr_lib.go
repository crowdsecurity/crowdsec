package exprhelpers

import (
	"time"

	"github.com/crowdsecurity/crowdsec/pkg/cticlient"
)

type exprCustomFunc struct {
	name      string
	function  func(params ...any) (any, error)
	signature []interface{}
}

var exprFuncs = []exprCustomFunc{
	{
		name:     "CrowdsecCTI",
		function: CrowdsecCTI,
		signature: []interface{}{
			new(func(string) (*cticlient.SmokeItem, error)),
		},
	},
	{
		name:     "Distance",
		function: Distance,
		signature: []interface{}{
			new(func(string, string, string, string) (float64, error)),
		},
	},
	{
		name:     "GetFromStash",
		function: GetFromStash,
		signature: []interface{}{
			new(func(string, string) (string, error)),
		},
	},
	{
		name:     "Atof",
		function: Atof,
		signature: []interface{}{
			new(func(string) float64),
		},
	},
	{
		name:     "JsonExtract",
		function: JsonExtract,
		signature: []interface{}{
			new(func(string, string) string),
		},
	},
	{
		name:     "JsonExtractUnescape",
		function: JsonExtractUnescape,
		signature: []interface{}{
			new(func(string, ...string) string),
		},
	},
	{
		name:     "JsonExtractLib",
		function: JsonExtractLib,
		signature: []interface{}{
			new(func(string, ...string) string),
		},
	},
	{
		name:     "JsonExtractSlice",
		function: JsonExtractSlice,
		signature: []interface{}{
			new(func(string, string) []interface{}),
		},
	},
	{
		name:     "JsonExtractObject",
		function: JsonExtractObject,
		signature: []interface{}{
			new(func(string, string) map[string]interface{}),
		},
	},
	{
		name:     "ToJsonString",
		function: ToJson,
		signature: []interface{}{
			new(func(interface{}) string),
		},
	},
	{
		name:     "File",
		function: File,
		signature: []interface{}{
			new(func(string) []string),
		},
	},
	{
		name:     "RegexpInFile",
		function: RegexpInFile,
		signature: []interface{}{
			new(func(string, string) bool),
		},
	},
	{
		name:     "Upper",
		function: Upper,
		signature: []interface{}{
			new(func(string) string),
		},
	},
	{
		name:     "Lower",
		function: Lower,
		signature: []interface{}{
			new(func(string) string),
		},
	},
	{
		name:     "IpInRange",
		function: IpInRange,
		signature: []interface{}{
			new(func(string, string) bool),
		},
	},
	{
		name:     "TimeNow",
		function: TimeNow,
		signature: []interface{}{
			new(func() string),
		},
	},
	{
		name:     "ParseUri",
		function: ParseUri,
		signature: []interface{}{
			new(func(string) map[string][]string),
		},
	},
	{
		name:     "PathUnescape",
		function: PathUnescape,
		signature: []interface{}{
			new(func(string) string),
		},
	},
	{
		name:     "QueryUnescape",
		function: QueryUnescape,
		signature: []interface{}{
			new(func(string) string),
		},
	},
	{
		name:     "PathEscape",
		function: PathEscape,
		signature: []interface{}{
			new(func(string) string),
		},
	},
	{
		name:     "QueryEscape",
		function: QueryEscape,
		signature: []interface{}{
			new(func(string) string),
		},
	},
	{
		name:     "XMLGetAttributeValue",
		function: XMLGetAttributeValue,
		signature: []interface{}{
			new(func(string, string, string) string),
		},
	},
	{
		name:     "XMLGetNodeValue",
		function: XMLGetNodeValue,
		signature: []interface{}{
			new(func(string, string) string),
		},
	},
	{
		name:     "IpToRange",
		function: IpToRange,
		signature: []interface{}{
			new(func(string, string) string),
		},
	},
	{
		name:     "IsIPV6",
		function: IsIPV6,
		signature: []interface{}{
			new(func(string) bool),
		},
	},
	{
		name:     "IsIPV4",
		function: IsIPV4,
		signature: []interface{}{
			new(func(string) bool),
		},
	},
	{
		name:     "IsIP",
		function: IsIP,
		signature: []interface{}{
			new(func(string) bool),
		},
	},
	{
		name:     "LookupHost",
		function: LookupHost,
		signature: []interface{}{
			new(func(string) []string),
		},
	},
	{
		name:     "GetDecisionsCount",
		function: GetDecisionsCount,
		signature: []interface{}{
			new(func(string) int),
		},
	},
	{
		name:     "GetDecisionsSinceCount",
		function: GetDecisionsSinceCount,
		signature: []interface{}{
			new(func(string, string) int),
		},
	},
	{
		name:     "Sprintf",
		function: Sprintf,
		signature: []interface{}{
			new(func(string, ...interface{}) string),
		},
	},
	{
		name:     "ParseUnix",
		function: ParseUnix,
		signature: []interface{}{
			new(func(string) string),
		},
	},
	{
		name:     "SetInStash", //FIXME: signature will probably blow everything up
		function: SetInStash,
		signature: []interface{}{
			new(func(string, string, string, *time.Duration) error),
		},
	},
	{
		name:     "Fields",
		function: Fields,
		signature: []interface{}{
			new(func(string) []string),
		},
	},
	{
		name:     "Index",
		function: Index,
		signature: []interface{}{
			new(func(string, string) int),
		},
	},
	{
		name:     "IndexAny",
		function: IndexAny,
		signature: []interface{}{
			new(func(string, string) int),
		},
	},
	{
		name:     "Join",
		function: Join,
		signature: []interface{}{
			new(func([]string, string) string),
		},
	},
	{
		name:     "Split",
		function: Split,
		signature: []interface{}{
			new(func(string, string) []string),
		},
	},
	{
		name:     "SplitAfter",
		function: SplitAfter,
		signature: []interface{}{
			new(func(string, string) []string),
		},
	},
	{
		name:     "SplitAfterN",
		function: SplitAfterN,
		signature: []interface{}{
			new(func(string, string, int) []string),
		},
	},
	{
		name:     "SplitN",
		function: SplitN,
		signature: []interface{}{
			new(func(string, string, int) []string),
		},
	},
	{
		name:     "Replace",
		function: Replace,
		signature: []interface{}{
			new(func(string, string, string, int) string),
		},
	},
	{
		name:     "ReplaceAll",
		function: ReplaceAll,
		signature: []interface{}{
			new(func(string, string, string) string),
		},
	},
	{
		name:     "Trim",
		function: Trim,
		signature: []interface{}{
			new(func(string, string) string),
		},
	},
	{
		name:     "TrimLeft",
		function: TrimLeft,
		signature: []interface{}{
			new(func(string, string) string),
		},
	},
	{
		name:     "TrimRight",
		function: TrimRight,
		signature: []interface{}{
			new(func(string, string) string),
		},
	},
	{
		name:     "TrimSpace",
		function: TrimSpace,
		signature: []interface{}{
			new(func(string) string),
		},
	},
	{
		name:     "TrimPrefix",
		function: TrimPrefix,
		signature: []interface{}{
			new(func(string, string) string),
		},
	},
	{
		name:     "TrimSuffix",
		function: TrimSuffix,
		signature: []interface{}{
			new(func(string, string) string),
		},
	},
	{
		name:     "Get",
		function: Get,
		signature: []interface{}{
			new(func([]string, int) string),
		},
	},
	{
		name:     "ToString",
		function: ToString,
		signature: []interface{}{
			new(func(interface{}) string),
		},
	},
	{
		name:     "Match",
		function: Match,
		signature: []interface{}{
			new(func(string, string) bool),
		},
	},
	{
		name:     "KeyExists",
		function: KeyExists,
		signature: []interface{}{
			new(func(string, map[string]any) bool),
		},
	},
	{
		name:     "LogInfo",
		function: LogInfo,
		signature: []interface{}{
			new(func(string, ...interface{}) bool),
		},
	},
	{
		name:     "B64Decode",
		function: B64Decode,
		signature: []interface{}{
			new(func(string) string),
		},
	},
	{
<<<<<<< HEAD
		name:     "UnmarshalJSON",
		function: UnmarshalJSON,
		signature: []interface{}{
			new(func(string, map[string]interface{}, string) error),
		},
	},
	{
		name:     "ParseKV",
		function: ParseKV,
		signature: []interface{}{
			new(func(string, map[string]interface{}, string) error),
=======
		name:     "Hostname",
		function: Hostname,
		signature: []interface{}{
			new(func() (string, error)),
>>>>>>> 5ac33aab
		},
	},
}

//go 1.20 "CutPrefix":              strings.CutPrefix,
//go 1.20 "CutSuffix": strings.CutSuffix,
//"Cut":         strings.Cut, -> returns more than 2 values, not supported  by expr<|MERGE_RESOLUTION|>--- conflicted
+++ resolved
@@ -399,7 +399,6 @@
 		},
 	},
 	{
-<<<<<<< HEAD
 		name:     "UnmarshalJSON",
 		function: UnmarshalJSON,
 		signature: []interface{}{
@@ -411,12 +410,13 @@
 		function: ParseKV,
 		signature: []interface{}{
 			new(func(string, map[string]interface{}, string) error),
-=======
+		},
+	},
+	{
 		name:     "Hostname",
 		function: Hostname,
 		signature: []interface{}{
 			new(func() (string, error)),
->>>>>>> 5ac33aab
 		},
 	},
 }
