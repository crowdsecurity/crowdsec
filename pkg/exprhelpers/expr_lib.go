--- conflicted
+++ resolved
@@ -378,12 +378,13 @@
 		},
 	},
 	{
-<<<<<<< HEAD
 		name:     "KeyExists",
 		function: KeyExists,
 		signature: []interface{}{
 			new(func(string, map[string]any) bool),
-=======
+		},
+	},
+	{
 		name:     "LogInfo",
 		function: LogInfo,
 		signature: []interface{}{
@@ -395,7 +396,6 @@
 		function: B64Decode,
 		signature: []interface{}{
 			new(func(string) string),
->>>>>>> a753ea69
 		},
 	},
 }
