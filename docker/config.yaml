--- conflicted
+++ resolved
@@ -1,8 +1,4 @@
 common:
-<<<<<<< HEAD
-  daemonize: true
-=======
->>>>>>> 52ebcc3e
   log_media: stdout
   log_level: info
   log_dir: /var/log/
