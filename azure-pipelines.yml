--- conflicted
+++ resolved
@@ -58,11 +58,7 @@
             displayName: "Sign Crowdsec binaries + plugins"
 
           - pwsh: |
-<<<<<<< HEAD
               $build_version=$Build.SourceBranchName
-=======
-              $build_version=$(Build.SourceBranchName)
->>>>>>> 97ee59ef
               if ($build_version.Contains("-")) 
               {
                 $build_version = $build_version.Substring(0, $build_version.IndexOf("-"))
@@ -73,11 +69,7 @@
             name: BuildMSI
 
           - pwsh: |
-<<<<<<< HEAD
-              $build_version=$Build.SourceBranchName
-=======
-              $build_version=$(Build.SourceBranchName)
->>>>>>> 97ee59ef
+<              $build_version=$Build.SourceBranchName
               if ($build_version.Contains("-")) 
               {
                 $build_version = $build_version.Substring(0, $build_version.IndexOf("-"))
