--- conflicted
+++ resolved
@@ -17,14 +17,8 @@
 CP=Copy-Item
 CPR=Copy-Item -Recurse
 MKDIR=New-Item -ItemType directory
-<<<<<<< HEAD
 WIN_IGNORE_ERR=; exit 0
 
 # Link to the C++ re2 library with "make RE2_TAG=re2_cgo"
 # or webassembly by default
-RE2_TAG ?=
-
-$(info Building for windows)
-=======
-WIN_IGNORE_ERR=; exit 0
->>>>>>> 3cc6b2c0
+RE2_TAG ?=