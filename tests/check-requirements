#!/usr/bin/env bash

set -eu

die() {
    echo >&2 "$@"
    exit 1
}

# shellcheck disable=SC1007
TEST_DIR=$(CDPATH= cd -- "$(dirname -- "$0")" && pwd)
# shellcheck source=./.environment.sh
. "${TEST_DIR}/.environment.sh"


check_bats_core() {
    if ! "${TEST_DIR}/lib/bats-core/bin/bats" --version >/dev/null 2>&1; then
        die "ERROR: bats-core submodule is required. Please run 'git submodule init; git submodule update' and retry."
    fi
}

check_python3() {
    if ! command -v python3 >/dev/null; then
        die "missing required program 'python3'"
    fi
}

check_jq() {
    # shellcheck disable=SC2016
    if ! command -v jq >/dev/null; then
        die "Missing required program 'jq'"
    fi
}

check_nc() {
    if ! command -v nc >/dev/null; then
        die "missing required program 'nc' (package 'netcat-openbsd')"
    fi
}

check_yq() {
    # shellcheck disable=SC2016
    howto_install='You can install it with your favorite package manager (including snap) or with "GO111MODULE=on go get github.com/mikefarah/yq/v4" and add ~/go/bin to $PATH.'
    if ! command -v yq >/dev/null; then
        die "Missing required program 'yq'. $howto_install"
    fi
    if ! (yq --version | grep mikefarah >/dev/null); then
        die "yq exists but it's not the one we need (mikefarah/yq). $howto_install"
    fi
}

check_daemonizer() {
    SYSTEM=$(uname -s)
    case "${SYSTEM,,}" in
        linux)
            if ! command -v daemonize >/dev/null; then
                die "missing required program 'daemonize' (package 'daemonize')"
            fi
            ;;
        freebsd)
            if ! command -v daemon >/dev/null; then
                die "missing required program 'daemon'"
            fi
            ;;
        *)
            die "unsupported system: $SYSTEM"
            ;;
    esac
}

check_cfssl() {
    # shellcheck disable=SC2016
    howto_install='You can install it with "go get -u github.com/cloudflare/cfssl/cmd/cfssl" and add ~/go/bin to $PATH.'
    if ! command -v cfssl >/dev/null; then
        die "Missing required program 'cfssl'. $howto_install"
    fi
}

check_cfssljson() {
    # shellcheck disable=SC2016
    howto_install='You can install it with "go get -u github.com/cloudflare/cfssl/cmd/cfssljson" and add ~/go/bin to $PATH.'
    if ! command -v cfssljson >/dev/null; then
        die "Missing required program 'cfssljson'. $howto_install"
    fi
}

check_gocovmerge() {
    if ! command -v gocovmerge >/dev/null; then
        die "missing required program 'gocovmerge'. You can install it with \"go install github.com/wadey/gocovmerge@latest\""
    fi
}

check_bats_core
check_daemonizer
check_jq
check_nc
check_python3
check_yq
<<<<<<< HEAD
check_daemonizer
check_cfssl
check_cfssljson
=======
>>>>>>> 0449ec18
if [ -n "${TEST_COVERAGE}" ]; then
    check_gocovmerge
fi
<|MERGE_RESOLUTION|>--- conflicted
+++ resolved
@@ -92,16 +92,12 @@
 
 check_bats_core
 check_daemonizer
+check_cfssl
+check_cfssljson
 check_jq
 check_nc
 check_python3
 check_yq
-<<<<<<< HEAD
-check_daemonizer
-check_cfssl
-check_cfssljson
-=======
->>>>>>> 0449ec18
 if [ -n "${TEST_COVERAGE}" ]; then
     check_gocovmerge
 fi
