#!/usr/bin/env bats
# vim: ft=bats:list:ts=8:sts=4:sw=4:et:ai:si:

set -u

setup_file() {
    load "../lib/setup_file.sh"
}

teardown_file() {
    load "../lib/teardown_file.sh"
}

setup() {
    load "../lib/setup.sh"
    ./instance-data load
}

teardown() {
    ./instance-crowdsec stop
}

# to silence shellcheck
declare stderr

#----------

@test "${FILE} crowdsec - print error on exit" {
    # errors that cause program termination are printed to stderr, not only logs
    yq e '.db_config.type="meh"' -i "${CONFIG_YAML}"
    run -1 --separate-stderr "${BIN_DIR}/crowdsec"
    refute_output
    run -0 echo "${stderr}"
<<<<<<< HEAD
    assert_output --partial "failed to get database client: unknown database type 'meh'"
=======
    assert_output --partial "unable to create database client: unknown database type 'meh'"
>>>>>>> a6ed08b2
}

@test "${FILE} CS_LAPI_SECRET not strong enough" {
    CS_LAPI_SECRET=foo run -1 --separate-stderr timeout 2s "${CROWDSEC}"
    run -0 echo "${stderr}"
    assert_output --partial "api server init: unable to run local API: controller init: CS_LAPI_SECRET not strong enough"
}<|MERGE_RESOLUTION|>--- conflicted
+++ resolved
@@ -31,11 +31,7 @@
     run -1 --separate-stderr "${BIN_DIR}/crowdsec"
     refute_output
     run -0 echo "${stderr}"
-<<<<<<< HEAD
-    assert_output --partial "failed to get database client: unknown database type 'meh'"
-=======
     assert_output --partial "unable to create database client: unknown database type 'meh'"
->>>>>>> a6ed08b2
 }
 
 @test "${FILE} CS_LAPI_SECRET not strong enough" {
