--- conflicted
+++ resolved
@@ -1,5 +1,4 @@
 # vim: set ft=dockerfile:
-<<<<<<< HEAD
 FROM rust:1.70.0-bullseye AS rust_build
 
 WORKDIR /
@@ -16,10 +15,7 @@
     cargo build --release && \
     cp target/release/libtokenizers.a /tokenizer/libtokenizers.a
 
-FROM golang:1.22.5-bookworm AS build
-=======
 FROM golang:1.23-bookworm AS build
->>>>>>> 92662ed4
 
 ARG BUILD_VERSION
 ARG ONNXRUNTIME_VERSION=1.18.1
