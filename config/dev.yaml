--- conflicted
+++ resolved
@@ -24,16 +24,11 @@
   install_dir: ./config/
   data_dir: ./data/
 localapi_service:
-<<<<<<< HEAD
   listen_uri: 127.0.0.1:8080
-=======
-  listen_uri: 127.0.0.1:4242
->>>>>>> aea2cc44
 api_client:
 #  credentials_path: ./lapi-secrets.yaml
 online_api_client:
-<<<<<<< HEAD
-  credentials_path: ./online-api-secrets.yaml
+#  credentials_path: ./online-api-secrets.yaml
 db_config:
   type: sqlite
   db_path: ./crowdsec.db
@@ -41,7 +36,4 @@
   password: crowdsec
   db_name: crowdsec
   host: "172.17.0.2"
-  port: 3306
-=======
-#  credentials_path: ./online-api-secrets.yaml
->>>>>>> aea2cc44
+  port: 3306