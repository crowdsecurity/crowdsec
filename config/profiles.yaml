--- conflicted
+++ resolved
@@ -14,10 +14,7 @@
 #remediation is empty, it means non taken
 api: false
 outputs:
-<<<<<<< HEAD
   - plugin: database  # If we do not want to push, we can remove this line and the next one
-=======
-  - plugin: sqlite  # If we do not want to push, we can remove this line and the next one
     store: false
 ---
 profile: send_false_positif_to_API
@@ -26,5 +23,4 @@
 api: true
 outputs:
   - plugin: sqlite  # If we do not want to push, we can remove this line and the next one
->>>>>>> 004fd84b
     store: false