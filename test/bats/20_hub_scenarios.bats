#!/usr/bin/env bats
# vim: ft=bats:list:ts=8:sts=4:sw=4:et:ai:si:

set -u

setup_file() {
    load "../lib/setup_file.sh"
    ./instance-data load
    HUB_DIR=$(config_get '.config_paths.hub_dir')
    export HUB_DIR
    INDEX_PATH=$(config_get '.config_paths.index_path')
    export INDEX_PATH
    CONFIG_DIR=$(config_get '.config_paths.config_dir')
    export CONFIG_DIR
}

teardown_file() {
    load "../lib/teardown_file.sh"
}

setup() {
    load "../lib/setup.sh"
    load "../lib/bats-file/load.bash"
    ./instance-data load
    hub_strip_index
}

teardown() {
    ./instance-crowdsec stop
}

#----------

@test "cscli scenarios list" {
    hub_purge_all

    # no items
    rune -0 cscli scenarios list
    assert_output --partial "SCENARIOS"
    rune -0 cscli scenarios list -o json
    assert_json '{scenarios:[]}'
    rune -0 cscli scenarios list -o raw
    assert_output 'name,status,version,description'

    # some items
    rune -0 cscli scenarios install crowdsecurity/ssh-bf crowdsecurity/telnet-bf

    rune -0 cscli scenarios list
    assert_output --partial crowdsecurity/ssh-bf
    assert_output --partial crowdsecurity/telnet-bf
    rune -0 grep -c enabled <(output)
    assert_output "2"

    rune -0 cscli scenarios list -o json
    assert_output --partial crowdsecurity/ssh-bf
    assert_output --partial crowdsecurity/telnet-bf
    rune -0 jq '.scenarios | length' <(output)
    assert_output "2"

    rune -0 cscli scenarios list -o raw
    assert_output --partial crowdsecurity/ssh-bf
    assert_output --partial crowdsecurity/telnet-bf
    rune -0 grep -vc 'name,status,version,description' <(output)
    assert_output "2"
}

@test "cscli scenarios list -a" {
    expected=$(jq <"$INDEX_PATH" -r '.scenarios | length')

    rune -0 cscli scenarios list -a
    rune -0 grep -c disabled <(output)
    assert_output "$expected"

    rune -0 cscli scenarios list -o json -a
    rune -0 jq '.scenarios | length' <(output)
    assert_output "$expected"

    rune -0 cscli scenarios list -o raw -a
    rune -0 grep -vc 'name,status,version,description' <(output)
    assert_output "$expected"

    # the list should be the same in all formats, and sorted (not case sensitive)

    list_raw=$(cscli scenarios list -o raw -a | tail -n +2 | cut -d, -f1)
    list_human=$(cscli scenarios list -o human -a | tail -n +6 | head -n -1 | cut -d' ' -f2)
    list_json=$(cscli scenarios list -o json -a | jq -r '.scenarios[].name')

<<<<<<< HEAD
    # rune -0 sort -f <<<"$list_raw"
    # assert_output "$list_raw"
=======
    # use python to sort because it handles "_" like go
    rune -0 python3 -c 'import sys; print("".join(sorted(sys.stdin.readlines(), key=str.casefold)), end="")' <<<"$list_raw"
    assert_output "$list_raw"
>>>>>>> d35d01fd

    assert_equal "$list_raw" "$list_json"
    assert_equal "$list_raw" "$list_human"
}

@test "cscli scenarios list [scenario]..." {
    # non-existent
    rune -1 cscli scenario install foo/bar
    assert_stderr --partial "can't find 'foo/bar' in scenarios"

    # not installed
    rune -0 cscli scenarios list crowdsecurity/ssh-bf
    assert_output --regexp 'crowdsecurity/ssh-bf.*disabled'

    # install two items
    rune -0 cscli scenarios install crowdsecurity/ssh-bf crowdsecurity/telnet-bf

    # list an installed item
    rune -0 cscli scenarios list crowdsecurity/ssh-bf
    assert_output --regexp "crowdsecurity/ssh-bf.*enabled"
    refute_output --partial "crowdsecurity/telnet-bf"

    # list multiple installed and non installed items
    rune -0 cscli scenarios list crowdsecurity/ssh-bf crowdsecurity/telnet-bf crowdsecurity/aws-bf crowdsecurity/aws-bf
    assert_output --partial "crowdsecurity/ssh-bf"
    assert_output --partial "crowdsecurity/telnet-bf"
    assert_output --partial "crowdsecurity/aws-bf"

    rune -0 cscli scenarios list crowdsecurity/ssh-bf -o json
    rune -0 jq '.scenarios | length' <(output)
    assert_output "1"
    rune -0 cscli scenarios list crowdsecurity/ssh-bf crowdsecurity/telnet-bf crowdsecurity/aws-bf -o json
    rune -0 jq '.scenarios | length' <(output)
    assert_output "3"

    rune -0 cscli scenarios list crowdsecurity/ssh-bf -o raw
    rune -0 grep -vc 'name,status,version,description' <(output)
    assert_output "1"
    rune -0 cscli scenarios list crowdsecurity/ssh-bf crowdsecurity/telnet-bf crowdsecurity/aws-bf -o raw
    rune -0 grep -vc 'name,status,version,description' <(output)
    assert_output "3"
}

@test "cscli scenarios install" {
    rune -1 cscli scenarios install
    assert_stderr --partial 'requires at least 1 arg(s), only received 0'

    # not in hub
    rune -1 cscli scenarios install crowdsecurity/blahblah
    assert_stderr --partial "can't find 'crowdsecurity/blahblah' in scenarios"

    # simple install
    rune -0 cscli scenarios install crowdsecurity/ssh-bf
    rune -0 cscli scenarios inspect crowdsecurity/ssh-bf --no-metrics
    assert_output --partial 'crowdsecurity/ssh-bf'
    assert_output --partial 'installed: true'

    # autocorrect
    rune -1 cscli scenarios install crowdsecurity/ssh-tf
    assert_stderr --partial "can't find 'crowdsecurity/ssh-tf' in scenarios, did you mean 'crowdsecurity/ssh-bf'?"

    # install multiple
    rune -0 cscli scenarios install crowdsecurity/ssh-bf crowdsecurity/telnet-bf
    rune -0 cscli scenarios inspect crowdsecurity/ssh-bf --no-metrics
    assert_output --partial 'crowdsecurity/ssh-bf'
    assert_output --partial 'installed: true'
    rune -0 cscli scenarios inspect crowdsecurity/telnet-bf --no-metrics
    assert_output --partial 'crowdsecurity/telnet-bf'
    assert_output --partial 'installed: true'
}

@test "cscli scenarios install (file location and download-only)" {
    # simple install
    rune -0 cscli scenarios install crowdsecurity/ssh-bf --download-only
    rune -0 cscli scenarios inspect crowdsecurity/ssh-bf --no-metrics
    assert_output --partial 'crowdsecurity/ssh-bf'
    assert_output --partial 'installed: false'
    assert_file_exists "$HUB_DIR/scenarios/crowdsecurity/ssh-bf.yaml"
    assert_file_not_exists "$CONFIG_DIR/scenarios/ssh-bf.yaml"

    rune -0 cscli scenarios install crowdsecurity/ssh-bf
    rune -0 cscli scenarios inspect crowdsecurity/ssh-bf --no-metrics
    assert_output --partial 'installed: true'
    assert_file_exists "$CONFIG_DIR/scenarios/ssh-bf.yaml"
}

@test "cscli scenarios install --force (tainted)" {
    rune -0 cscli scenarios install crowdsecurity/ssh-bf
    echo "dirty" >"$CONFIG_DIR/scenarios/ssh-bf.yaml"

    rune -1 cscli scenarios install crowdsecurity/ssh-bf
    assert_stderr --partial "error while installing 'crowdsecurity/ssh-bf': while enabling crowdsecurity/ssh-bf: crowdsecurity/ssh-bf is tainted, won't overwrite unless --force"

    rune -0 cscli scenarios install crowdsecurity/ssh-bf --force
    assert_stderr --partial "Enabled crowdsecurity/ssh-bf"
}

@test "cscli scenarios install --ignore (skip on errors)" {
    rune -1 cscli scenarios install foo/bar crowdsecurity/ssh-bf
    assert_stderr --partial "can't find 'foo/bar' in scenarios"
    refute_stderr --partial "Enabled scenarios: crowdsecurity/ssh-bf"

    rune -0 cscli scenarios install foo/bar crowdsecurity/ssh-bf --ignore
    assert_stderr --partial "can't find 'foo/bar' in scenarios"
    assert_stderr --partial "Enabled scenarios: crowdsecurity/ssh-bf"
}

@test "cscli scenarios inspect" {
    rune -1 cscli scenarios inspect
    assert_stderr --partial 'requires at least 1 arg(s), only received 0'
    # required for metrics
    ./instance-crowdsec start

    rune -1 cscli scenarios inspect blahblah/blahblah
    assert_stderr --partial "can't find 'blahblah/blahblah' in scenarios"

    # one item
    rune -0 cscli scenarios inspect crowdsecurity/ssh-bf --no-metrics
    assert_line 'type: scenarios'
    assert_line 'name: crowdsecurity/ssh-bf'
    assert_line 'author: crowdsecurity'
    assert_line 'path: scenarios/crowdsecurity/ssh-bf.yaml'
    assert_line 'installed: false'
    refute_line --partial 'Current metrics:'

    # one item, with metrics
    rune -0 cscli scenarios inspect crowdsecurity/ssh-bf
    assert_line --partial 'Current metrics:'

    # one item, json
    rune -0 cscli scenarios inspect crowdsecurity/ssh-bf -o json
    rune -0 jq -c '[.type, .name, .author, .path, .installed]' <(output)
    assert_json '["scenarios","crowdsecurity/ssh-bf","crowdsecurity","scenarios/crowdsecurity/ssh-bf.yaml",false]'

    # one item, raw
    rune -0 cscli scenarios inspect crowdsecurity/ssh-bf -o raw
    assert_line 'type: scenarios'
    assert_line 'name: crowdsecurity/ssh-bf'
    assert_line 'author: crowdsecurity'
    assert_line 'path: scenarios/crowdsecurity/ssh-bf.yaml'
    assert_line 'installed: false'
    refute_line --partial 'Current metrics:'

    # multiple items
    rune -0 cscli scenarios inspect crowdsecurity/ssh-bf crowdsecurity/telnet-bf --no-metrics
    assert_output --partial 'crowdsecurity/ssh-bf'
    assert_output --partial 'crowdsecurity/telnet-bf'
    rune -1 grep -c 'Current metrics:' <(output)
    assert_output "0"

    # multiple items, with metrics
    rune -0 cscli scenarios inspect crowdsecurity/ssh-bf crowdsecurity/telnet-bf
    rune -0 grep -c 'Current metrics:' <(output)
    assert_output "2"

    # multiple items, json
    rune -0 cscli scenarios inspect crowdsecurity/ssh-bf crowdsecurity/telnet-bf -o json
    rune -0 jq -sc '[.[] | [.type, .name, .author, .path, .installed]]' <(output)
    assert_json '[["scenarios","crowdsecurity/ssh-bf","crowdsecurity","scenarios/crowdsecurity/ssh-bf.yaml",false],["scenarios","crowdsecurity/telnet-bf","crowdsecurity","scenarios/crowdsecurity/telnet-bf.yaml",false]]'

    # multiple items, raw
    rune -0 cscli scenarios inspect crowdsecurity/ssh-bf crowdsecurity/telnet-bf -o raw
    assert_output --partial 'crowdsecurity/ssh-bf'
    assert_output --partial 'crowdsecurity/telnet-bf'
    run -1 grep -c 'Current metrics:' <(output)
    assert_output "0"
}

@test "cscli scenarios remove" {
    rune -1 cscli scenarios remove
    assert_stderr --partial "specify at least one scenario to remove or '--all'"
    rune -1 cscli scenarios remove blahblah/blahblah
    assert_stderr --partial "can't find 'blahblah/blahblah' in scenarios"

    rune -0 cscli scenarios install crowdsecurity/ssh-bf --download-only
    rune -0 cscli scenarios remove crowdsecurity/ssh-bf
    assert_stderr --partial "removing crowdsecurity/ssh-bf: not installed -- no need to remove"

    rune -0 cscli scenarios install crowdsecurity/ssh-bf
    rune -0 cscli scenarios remove crowdsecurity/ssh-bf
    assert_stderr --partial "Removed crowdsecurity/ssh-bf"

    rune -0 cscli scenarios remove crowdsecurity/ssh-bf --purge
    assert_stderr --partial 'Removed source file [crowdsecurity/ssh-bf]'

    rune -0 cscli scenarios remove crowdsecurity/ssh-bf
    assert_stderr --partial "removing crowdsecurity/ssh-bf: not installed -- no need to remove"

    rune -0 cscli scenarios remove crowdsecurity/ssh-bf --purge --debug
    assert_stderr --partial 'removing crowdsecurity/ssh-bf: not downloaded -- no need to remove'
    refute_stderr --partial 'Removed source file [crowdsecurity/ssh-bf]'

    # install, then remove, check files
    rune -0 cscli scenarios install crowdsecurity/ssh-bf
    assert_file_exists "$CONFIG_DIR/scenarios/ssh-bf.yaml"
    rune -0 cscli scenarios remove crowdsecurity/ssh-bf
    assert_file_not_exists "$CONFIG_DIR/scenarios/ssh-bf.yaml"

    # delete is an alias for remove
    rune -0 cscli scenarios install crowdsecurity/ssh-bf
    assert_file_exists "$CONFIG_DIR/scenarios/ssh-bf.yaml"
    rune -0 cscli scenarios delete crowdsecurity/ssh-bf
    assert_file_not_exists "$CONFIG_DIR/scenarios/ssh-bf.yaml"

    # purge
    assert_file_exists "$HUB_DIR/scenarios/crowdsecurity/ssh-bf.yaml"
    rune -0 cscli scenarios remove crowdsecurity/ssh-bf --purge
    assert_file_not_exists "$HUB_DIR/scenarios/crowdsecurity/ssh-bf.yaml"

    rune -0 cscli scenarios install crowdsecurity/ssh-bf crowdsecurity/telnet-bf

    # --all
    rune -0 cscli scenarios list -o raw
    rune -0 grep -vc 'name,status,version,description' <(output)
    assert_output "2"

    rune -0 cscli scenarios remove --all

    rune -0 cscli scenarios list -o raw
    rune -1 grep -vc 'name,status,version,description' <(output)
    assert_output "0"
}

@test "cscli scenarios remove --force" {
    # remove a scenario that belongs to a collection
    rune -0 cscli collections install crowdsecurity/sshd
    rune -0 cscli scenarios remove crowdsecurity/ssh-bf
    assert_stderr --partial "crowdsecurity/ssh-bf belongs to collections: [crowdsecurity/sshd]"
    assert_stderr --partial "Run 'sudo cscli scenarios remove crowdsecurity/ssh-bf --force' if you want to force remove this scenario"
}

@test "cscli scenarios upgrade" {
    rune -1 cscli scenarios upgrade
    assert_stderr --partial "specify at least one scenario to upgrade or '--all'"
    rune -1 cscli scenarios upgrade blahblah/blahblah
    assert_stderr --partial "can't find 'blahblah/blahblah' in scenarios"
    rune -0 cscli scenarios remove crowdsecurity/vsftpd-bf --purge
    rune -1 cscli scenarios upgrade crowdsecurity/vsftpd-bf
    assert_stderr --partial "can't upgrade crowdsecurity/vsftpd-bf: not installed"
    rune -0 cscli scenarios install crowdsecurity/vsftpd-bf --download-only
    rune -1 cscli scenarios upgrade crowdsecurity/vsftpd-bf
    assert_stderr --partial "can't upgrade crowdsecurity/vsftpd-bf: downloaded but not installed"

    # hash of the string "v0.0"
    sha256_0_0="dfebecf42784a31aa3d009dbcec0c657154a034b45f49cf22a895373f6dbf63d"

    # add version 0.0 to all scenarios
    new_hub=$(jq --arg DIGEST "$sha256_0_0" <"$INDEX_PATH" '.scenarios |= with_entries(.value.versions["0.0"] = {"digest": $DIGEST, "deprecated": false})')
    echo "$new_hub" >"$INDEX_PATH"
 
    rune -0 cscli scenarios install crowdsecurity/ssh-bf

    echo "v0.0" > "$CONFIG_DIR/scenarios/ssh-bf.yaml"
    rune -0 cscli scenarios inspect crowdsecurity/ssh-bf -o json
    rune -0 jq -e '.local_version=="0.0"' <(output)

    # upgrade
    rune -0 cscli scenarios upgrade crowdsecurity/ssh-bf
    rune -0 cscli scenarios inspect crowdsecurity/ssh-bf -o json
    rune -0 jq -e '.local_version==.version' <(output)

    # taint
    echo "dirty" >"$CONFIG_DIR/scenarios/ssh-bf.yaml"
    # XXX: should return error
    rune -0 cscli scenarios upgrade crowdsecurity/ssh-bf
    assert_stderr --partial "crowdsecurity/ssh-bf is tainted, --force to overwrite"
    rune -0 cscli scenarios inspect crowdsecurity/ssh-bf -o json
    rune -0 jq -e '.local_version=="?"' <(output)

    # force upgrade with taint
    rune -0 cscli scenarios upgrade crowdsecurity/ssh-bf --force
    rune -0 cscli scenarios inspect crowdsecurity/ssh-bf -o json
    rune -0 jq -e '.local_version==.version' <(output)

    # multiple items
    rune -0 cscli scenarios install crowdsecurity/telnet-bf
    echo "v0.0" >"$CONFIG_DIR/scenarios/ssh-bf.yaml"
    echo "v0.0" >"$CONFIG_DIR/scenarios/telnet-bf.yaml"
    rune -0 cscli scenarios list -o json
    rune -0 jq -e '[.scenarios[].local_version]==["0.0","0.0"]' <(output)
    rune -0 cscli scenarios upgrade crowdsecurity/ssh-bf crowdsecurity/telnet-bf
    rune -0 cscli scenarios list -o json
    rune -0 jq -e 'any(.scenarios[].local_version; .=="0.0") | not' <(output)

    # upgrade all
    echo "v0.0" >"$CONFIG_DIR/scenarios/ssh-bf.yaml"
    echo "v0.0" >"$CONFIG_DIR/scenarios/telnet-bf.yaml"
    rune -0 cscli scenarios list -o json
    rune -0 jq -e '[.scenarios[].local_version]==["0.0","0.0"]' <(output)
    rune -0 cscli scenarios upgrade --all
    rune -0 cscli scenarios list -o json
    rune -0 jq -e 'any(.scenarios[].local_version; .=="0.0") | not' <(output)
}<|MERGE_RESOLUTION|>--- conflicted
+++ resolved
@@ -85,14 +85,9 @@
     list_human=$(cscli scenarios list -o human -a | tail -n +6 | head -n -1 | cut -d' ' -f2)
     list_json=$(cscli scenarios list -o json -a | jq -r '.scenarios[].name')
 
-<<<<<<< HEAD
-    # rune -0 sort -f <<<"$list_raw"
-    # assert_output "$list_raw"
-=======
     # use python to sort because it handles "_" like go
     rune -0 python3 -c 'import sys; print("".join(sorted(sys.stdin.readlines(), key=str.casefold)), end="")' <<<"$list_raw"
     assert_output "$list_raw"
->>>>>>> d35d01fd
 
     assert_equal "$list_raw" "$list_json"
     assert_equal "$list_raw" "$list_human"
