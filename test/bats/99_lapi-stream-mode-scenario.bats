--- conflicted
+++ resolved
@@ -22,14 +22,6 @@
 
 #----------
 
-<<<<<<< HEAD
-api() {
-    URI="$1"
-    curl -f -s -H "X-Api-Key:${API_KEY}" "${CROWDSEC_API_URL}${URI}"
-}
-
-=======
->>>>>>> 7d75290a
 output_new_decisions() {
     jq -c '.new | map(select(.origin!="CAPI")) | .[] | del(.id) | (.. | .duration?) |= capture("(?<d>[[:digit:]]+h[[:digit:]]+m)").d' <(output) | sort
 }
