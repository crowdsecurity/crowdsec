--- conflicted
+++ resolved
@@ -276,38 +276,6 @@
     assert_output --partial "# bash completion for cscli"
 }
 
-<<<<<<< HEAD
-@test "cscli hub list" {
-    # we check for the presence of some objects. There may be others when we
-    # use $PACKAGE_TESTING, so the order is not important.
-
-    rune -0 cscli parsers install crowdsecurity/whitelists
-    rune -0 cscli scenarios install crowdsecurity/asterisk_user_enum
-    rune -0 cscli collections install crowdsecurity/sshd
-    rune -0 cscli postoverflows install crowdsecurity/rdns
-
-    rune -0 cscli hub list -o human
-    assert_line --regexp '^ crowdsecurity/whitelists'
-    assert_line --regexp '^ crowdsecurity/asterisk_user_enum'
-    assert_line --regexp '^ crowdsecurity/sshd'
-    assert_line --regexp '^ crowdsecurity/rdns'
-
-    rune -0 cscli hub list -o raw
-    assert_line --regexp '^crowdsecurity/whitelists,enabled,.*'
-    assert_line --regexp '^crowdsecurity/asterisk_user_enum,enabled,.*'
-    assert_line --regexp '^crowdsecurity/sshd,enabled,.*'
-    assert_line --regexp '^crowdsecurity/rdns,enabled,.*'
-
-    rune -0 cscli hub list -o json
-    rune -0 jq -r '.collections[].name, .parsers[].name, .scenarios[].name, .postoverflows[].name' <(output)
-    assert_line 'crowdsecurity/whitelists'
-    assert_line 'crowdsecurity/asterisk_user_enum'
-    assert_line 'crowdsecurity/sshd'
-    assert_line 'crowdsecurity/rdns'
-}
-
-=======
->>>>>>> 15542b78
 @test "cscli support dump (smoke test)" {
     rune -0 cscli support dump -f "$BATS_TEST_TMPDIR"/dump.zip
     assert_file_exists "$BATS_TEST_TMPDIR"/dump.zip
