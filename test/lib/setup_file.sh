--- conflicted
+++ resolved
@@ -282,7 +282,6 @@
 }
 export -f rune
 
-<<<<<<< HEAD
 # as a log processor, connect to lapi and get a token
 lp_login() {
     local cred
@@ -299,12 +298,9 @@
 }
 export -f lp_login
 
-lapi-get() {
-=======
 # call the lapi through unix socket with an API_KEY (authenticates as a bouncer)
 # after $1, pass throught extra arguments to curl
 curl-with-key() {
->>>>>>> 6f5e970f
     [[ -z "$1" ]] && { fail "${FUNCNAME[0]}: missing path"; }
     local path=$1
     shift
@@ -316,14 +312,4 @@
     # curl needs a fake hostname when using a unix socket
     curl -sS --fail-with-body -H "X-Api-Key: $API_KEY" --unix-socket "$socket" "http://lapi$path" "$@"
 }
-<<<<<<< HEAD
-export -f lapi-get
-
-# call the lapi through unix socket with an API_KEY (authenticates as a bouncer)
-# after $1, pass throught extra arguments to curl
-curl-with-key() {
-    lapi-get "$@"
-}
-=======
->>>>>>> 6f5e970f
 export -f curl-with-key